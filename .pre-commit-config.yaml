--- conflicted
+++ resolved
@@ -47,12 +47,6 @@
             jwst/mrs_imatch/.* |
             jwst/persistence/.* |
             jwst/photom/.* |
-<<<<<<< HEAD
-            jwst/saturation/.* |
-            jwst/straylight/.* |
-=======
-            jwst/scripts/.* |
->>>>>>> 80c3654f
             jwst/tests/.* |
             docs/.* |
             jwst/regtest/test_.* |
