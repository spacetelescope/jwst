--- conflicted
+++ resolved
@@ -70,11 +70,6 @@
             jwst/pathloss/.* |
             jwst/persistence/.* |
             jwst/photom/.* |
-<<<<<<< HEAD
-            jwst/ramp_fitting/.* |
-=======
-            jwst/pipeline/.* |
->>>>>>> 4d2c4c18
             jwst/refpix/.* |
             jwst/regtest/.* |
             jwst/resample/.* |
