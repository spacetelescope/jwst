--- conflicted
+++ resolved
@@ -73,13 +73,8 @@
     ci-watson>=0.5.0
     codecov>=1.6.0
     colorama>=0.4.1
-<<<<<<< HEAD
-    flake8>=3.6.0
     readchar>=3.0
-=======
     ruff
-    getch>=1.0.0
->>>>>>> 3dd10976
     pytest>=6.0.0
     pytest-cov>=2.9.0
     pytest-doctestplus>=0.10.0
