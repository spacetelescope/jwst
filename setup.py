import os
from os.path import basename
from setuptools import setup, find_packages
from glob import glob


def get_transforms_data():
    # Installs the schema files in jwst/transforms
    # Because the path to the schemas includes "stsci.edu" they
    # can't be installed using setuptools.
    transforms_schemas = []
    root = os.path.join(NAME, 'transforms', 'schemas')
    for node, dirs, files in os.walk(root):
        for fname in files:
            if fname.endswith('.yaml'):
                transforms_schemas.append(
                    os.path.relpath(os.path.join(node, fname), root))
    # In the package directory, install to the subdirectory 'schemas'
    transforms_schemas = [os.path.join('schemas', s) for s in transforms_schemas]
    return transforms_schemas

NAME = 'jwst'
SCRIPTS = [s for s in glob('scripts/*') if basename(s) != '__pycache__']
PACKAGE_DATA = {
    '': [
        '*.fits',
        '*.txt',
        '*.inc',
        '*.cfg',
        '*.csv',
        '*.yaml',
        '*.json',
        '*.asdf'
    ]
}
PACKAGE_DATA['jwst.transforms'] = get_transforms_data()

setup(
    use_scm_version=True,
    setup_requires=['setuptools_scm'],
    scripts=SCRIPTS,
    packages=find_packages(),
    package_data=PACKAGE_DATA,
<<<<<<< HEAD
    setup_requires=[
        'setuptools_scm',
    ],
    install_requires=[
        'asdf>=2.5',
        'astropy>=4.0',
        'crds>=7.4.1.3',
        'drizzle>=1.13',
        'gwcs>=0.13.0',
        'jsonschema>=3.0.1',
        'numpy>=1.16',
        'photutils>=0.7',
        'poppy>=0.9.1',
        'pyparsing>=2.2',
        'requests>=2.22',
        'scipy>=1.1.0',
        'spherical-geometry>=1.2.2',
        'stsci.image>=2.3.3',
        'tweakwcs>=0.6.4',
        'uncertainties>=3.1.4',
    ],
    extras_require={
        'docs': DOCS_REQUIRE,
        'ephem': ['pymssql==2.1.4', 'jplephem==2.9'], # for timeconversion
        'test': TESTS_REQUIRE,
        'aws': AWS_REQUIRE,
    },
    tests_require=TESTS_REQUIRE,
    entry_points=ENTRY_POINTS,
=======
>>>>>>> cbc763e9
)<|MERGE_RESOLUTION|>--- conflicted
+++ resolved
@@ -41,7 +41,7 @@
     scripts=SCRIPTS,
     packages=find_packages(),
     package_data=PACKAGE_DATA,
-<<<<<<< HEAD
+
     setup_requires=[
         'setuptools_scm',
     ],
@@ -71,6 +71,4 @@
     },
     tests_require=TESTS_REQUIRE,
     entry_points=ENTRY_POINTS,
-=======
->>>>>>> cbc763e9
 )