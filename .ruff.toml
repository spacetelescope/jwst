--- conflicted
+++ resolved
@@ -31,11 +31,6 @@
     "jwst/persistence/**.py",
     "jwst/photom/**.py",
     "jwst/saturation/**.py",
-<<<<<<< HEAD
-    "jwst/spectral_leak/**.py",
-=======
-    "jwst/scripts/**.py",
->>>>>>> 6ea51193
     "jwst/straylight/**.py",
 ]
 
@@ -129,9 +124,4 @@
 "jwst/persistence/**.py" = ["D", "N", "A", "ARG", "B", "C4", "ICN", "INP", "ISC", "LOG", "NPY", "PGH", "PTH", "S", "SLF", "SLOT", "T20", "TRY", "UP", "YTT", "E501"]
 "jwst/photom/**.py" = ["D", "N", "A", "ARG", "B", "C4", "ICN", "INP", "ISC", "LOG", "NPY", "PGH", "PTH", "S", "SLF", "SLOT", "T20", "TRY", "UP", "YTT", "E501"]
 "jwst/saturation/**.py" = ["D", "N", "A", "ARG", "B", "C4", "ICN", "INP", "ISC", "LOG", "NPY", "PGH", "PTH", "S", "SLF", "SLOT", "T20", "TRY", "UP", "YTT", "E501"]
-<<<<<<< HEAD
-"jwst/spectral_leak/**.py" = ["D", "N", "A", "ARG", "B", "C4", "ICN", "INP", "ISC", "LOG", "NPY", "PGH", "PTH", "S", "SLF", "SLOT", "T20", "TRY", "UP", "YTT", "E501"]
-=======
-"jwst/scripts/**.py" = ["D", "N", "A", "ARG", "B", "C4", "ICN", "INP", "ISC", "LOG", "NPY", "PGH", "PTH", "S", "SLF", "SLOT", "T20", "TRY", "UP", "YTT", "E501"]
->>>>>>> 6ea51193
 "jwst/straylight/**.py" = ["D", "N", "A", "ARG", "B", "C4", "ICN", "INP", "ISC", "LOG", "NPY", "PGH", "PTH", "S", "SLF", "SLOT", "T20", "TRY", "UP", "YTT", "E501"]