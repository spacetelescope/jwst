--- conflicted
+++ resolved
@@ -27,13 +27,8 @@
     "jwst/assign_wcs/**.py",
     "jwst/associations/**.py",
     "jwst/background/**.py",
-<<<<<<< HEAD
     # "jwst/badpix_selfcal/**.py",
-    "jwst/barshadow/**.py",
-=======
-    "jwst/badpix_selfcal/**.py",
-    #"jwst/barshadow/**.py",
->>>>>>> 770a66c0
+    # "jwst/barshadow/**.py",
     "jwst/charge_migration/**.py",
     # "jwst/clean_flicker_noise/**.py",
     "jwst/combine_1d/**.py",
@@ -162,13 +157,8 @@
 "jwst/assign_wcs/**.py" = ["D", "N", "A", "ARG", "B", "C4", "ICN", "INP", "ISC", "LOG", "NPY", "PGH", "PTH", "S", "SLF", "SLOT", "T20", "TRY", "UP", "YTT", "E501"]
 "jwst/associations/**.py" = ["D", "N", "A", "ARG", "B", "C4", "ICN", "INP", "ISC", "LOG", "NPY", "PGH", "PTH", "S", "SLF", "SLOT", "T20", "TRY", "UP", "YTT", "E501"]
 "jwst/background/**.py" = ["D", "N", "A", "ARG", "B", "C4", "ICN", "INP", "ISC", "LOG", "NPY", "PGH", "PTH", "S", "SLF", "SLOT", "T20", "TRY", "UP", "YTT", "E501"]
-<<<<<<< HEAD
 # "jwst/badpix_selfcal/**.py" = ["D", "N", "A", "ARG", "B", "C4", "ICN", "INP", "ISC", "LOG", "NPY", "PGH", "PTH", "S", "SLF", "SLOT", "T20", "TRY", "UP", "YTT", "E501"]
-"jwst/barshadow/**.py" = ["D", "N", "A", "ARG", "B", "C4", "ICN", "INP", "ISC", "LOG", "NPY", "PGH", "PTH", "S", "SLF", "SLOT", "T20", "TRY", "UP", "YTT", "E501"]
-=======
-"jwst/badpix_selfcal/**.py" = ["D", "N", "A", "ARG", "B", "C4", "ICN", "INP", "ISC", "LOG", "NPY", "PGH", "PTH", "S", "SLF", "SLOT", "T20", "TRY", "UP", "YTT", "E501"]
-#"jwst/barshadow/**.py" = ["D", "N", "A", "ARG", "B", "C4", "ICN", "INP", "ISC", "LOG", "NPY", "PGH", "PTH", "S", "SLF", "SLOT", "T20", "TRY", "UP", "YTT", "E501"]
->>>>>>> 770a66c0
+# "jwst/barshadow/**.py" = ["D", "N", "A", "ARG", "B", "C4", "ICN", "INP", "ISC", "LOG", "NPY", "PGH", "PTH", "S", "SLF", "SLOT", "T20", "TRY", "UP", "YTT", "E501"]
 "jwst/charge_migration/**.py" = ["D", "N", "A", "ARG", "B", "C4", "ICN", "INP", "ISC", "LOG", "NPY", "PGH", "PTH", "S", "SLF", "SLOT", "T20", "TRY", "UP", "YTT", "E501"]
 # "jwst/clean_flicker_noise/**.py" = ["D", "N", "A", "ARG", "B", "C4", "ICN", "INP", "ISC", "LOG", "NPY", "PGH", "PTH", "S", "SLF", "SLOT", "T20", "TRY", "UP", "YTT", "E501"]
 "jwst/combine_1d/**.py" = ["D", "N", "A", "ARG", "B", "C4", "ICN", "INP", "ISC", "LOG", "NPY", "PGH", "PTH", "S", "SLF", "SLOT", "T20", "TRY", "UP", "YTT", "E501"]
