--- conflicted
+++ resolved
@@ -47,11 +47,6 @@
     "jwst/spectral_leak/**.py",
     "jwst/srctype/**.py",
     "jwst/straylight/**.py",
-<<<<<<< HEAD
-    "jwst/tests/**.py",
-=======
-    "jwst/superbias/**.py",
->>>>>>> a85afaf1
     "jwst/tso_photometry/**.py",
     "jwst/wfs_combine/**.py",
     "jwst/white_light/**.py",
@@ -151,11 +146,6 @@
 "jwst/spectral_leak/**.py" = ["D", "N", "A", "ARG", "B", "C4", "ICN", "INP", "ISC", "LOG", "NPY", "PGH", "PTH", "S", "SLF", "SLOT", "T20", "TRY", "UP", "YTT", "E501"]
 "jwst/srctype/**.py" = ["D", "N", "A", "ARG", "B", "C4", "ICN", "INP", "ISC", "LOG", "NPY", "PGH", "PTH", "S", "SLF", "SLOT", "T20", "TRY", "UP", "YTT", "E501"]
 "jwst/straylight/**.py" = ["D", "N", "A", "ARG", "B", "C4", "ICN", "INP", "ISC", "LOG", "NPY", "PGH", "PTH", "S", "SLF", "SLOT", "T20", "TRY", "UP", "YTT", "E501"]
-<<<<<<< HEAD
-"jwst/tests/**.py" = ["D", "N", "A", "ARG", "B", "C4", "ICN", "INP", "ISC", "LOG", "NPY", "PGH", "PTH", "S", "SLF", "SLOT", "T20", "TRY", "UP", "YTT", "E501"]
-=======
-"jwst/superbias/**.py" = ["D", "N", "A", "ARG", "B", "C4", "ICN", "INP", "ISC", "LOG", "NPY", "PGH", "PTH", "S", "SLF", "SLOT", "T20", "TRY", "UP", "YTT", "E501"]
->>>>>>> a85afaf1
 "jwst/tso_photometry/**.py" = ["D", "N", "A", "ARG", "B", "C4", "ICN", "INP", "ISC", "LOG", "NPY", "PGH", "PTH", "S", "SLF", "SLOT", "T20", "TRY", "UP", "YTT", "E501"]
 "jwst/wfs_combine/**.py" = ["D", "N", "A", "ARG", "B", "C4", "ICN", "INP", "ISC", "LOG", "NPY", "PGH", "PTH", "S", "SLF", "SLOT", "T20", "TRY", "UP", "YTT", "E501"]
 "jwst/white_light/**.py" = ["D", "N", "A", "ARG", "B", "C4", "ICN", "INP", "ISC", "LOG", "NPY", "PGH", "PTH", "S", "SLF", "SLOT", "T20", "TRY", "UP", "YTT", "E501"]