--- conflicted
+++ resolved
@@ -343,7 +343,7 @@
     lambda_slice = np.zeros(nslices * 2)
     k = 0
     # for NIRSPEC there are 30 regions
-<<<<<<< HEAD
+
     log.info('Looping over slices to determine cube size .. this takes a while')
 
     for i in range(nslices):
@@ -352,40 +352,19 @@
 
         if self.coord_system == 'ra-dec':
             coord1, coord2, lam = slice_wcs(x, y)
-=======
-    for i in regions:
-
-        slice_wcs = nirspec.nrs_wcs_set_input(input,  i)
-#        xrange_slice = slice_wcs.bounding_box[0][0],slice_wcs.bounding_box[0][1]
-#        if(xrange_slice[0] >= 0 and xrange_slice[1] > 0):
-
-        x,y = wcstools.grid_from_bounding_box(slice_wcs.bounding_box,step=(1,1), center=True)
-
-        if self.coord_system == 'ra-dec':
-            coord1,coord2,lam = slice_wcs(x,y)
->>>>>>> 68533f1f
+
         elif self.coord_system == 'alpha-beta':
             raise InvalidCoordSystem(" The Alpha-Beta Coordinate system is not valid (at this time) for NIRSPEC data")
 #                detector2slicer = input.meta.wcs.get_transform('detector','slicer')
 #                coord1,coord2,lam = detector2slicer(x,y)
-<<<<<<< HEAD
+
         else:
             # error the coordinate system is not defined
             raise NoCoordSystem(" The output cube coordinate system is not definded")
 #________________________________________________________________________________
-# For each slice  test for 0/360 wrapping in ra.
-# If exists it makes it difficult to determine  ra range of IFU cube.
-=======
-
-        else:
-            # error the coordinate system is not defined
-            raise NoCoordSystem(" The output cube coordinate system is not definded")
-            
-#________________________________________________________________________________
 # For each slice  test for 0/360 wrapping in ra. 
 # If exists it makes it difficult to determine  ra range of IFU cube. 
 ##            print(' # ra values',ra.size,ra.size/2048)
->>>>>>> 68533f1f
         coord1_wrap = wrap_ra(coord1)
         a_min = np.nanmin(coord1_wrap)
         a_max = np.nanmax(coord1_wrap)
@@ -646,12 +625,8 @@
     """
 
     valid = np.isfinite(ravalues)
-<<<<<<< HEAD
-    index_good = np.where(valid == True)
-#    print('number of non nan ra values',index_good[0].size,index_good[0].size/2048)
-=======
+
     index_good = np.where( valid == True)
->>>>>>> 68533f1f
     ravalues_wrap = ravalues[index_good].copy()
     median_ra = np.nanmedian(ravalues_wrap) # find the median
 #    print('median_ra',median_ra)
