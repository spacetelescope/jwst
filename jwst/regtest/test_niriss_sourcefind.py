--- conflicted
+++ resolved
@@ -22,22 +22,9 @@
     model = datamodels.ImageModel(rtdata.input)
     catalog = tweakreg_catalog.make_tweakreg_catalog(
         model,
-<<<<<<< HEAD
         snr_threshold=2.5,
         kernel_fwhm=2.5,
         bkg_boxsize=10.0,
-        starfinder_name=starfinder,
-        starfinder_kwargs={
-            'brightest': None,
-            'sharphi': 3.0,
-            'minsep_fwhm': 2.5,
-            'sigma_radius': 2.5,
-        }
-    )
-=======
-        2.5,
-        2.5,
-        10.0,
         starfinder_name=starfinder,
         starfinder_kwargs={
             "brightest": None,
@@ -46,8 +33,6 @@
             "sigma_radius": 2.5,
         },
     )
-
->>>>>>> 4f500299
     output_name = f"{stem}_{starfinder}_cat.ecsv"
     catalog.write(output_name, format="ascii.ecsv")
     rtdata.output = output_name
