--- conflicted
+++ resolved
@@ -33,23 +33,11 @@
     return rtdata
 
 
-<<<<<<< HEAD
-=======
-@pytest.mark.skip(reason="Test too slow until contam is updated")
->>>>>>> 89f9c22a
 def test_log_tracked_resources_tsimg(log_tracked_resources, run_wfss_contam):
     log_tracked_resources()
 
 
-<<<<<<< HEAD
-@pytest.mark.parametrize(
-    'suffix',
-    ['simul', 'contam', 'wfsscontamstep']
-)
-=======
-@pytest.mark.skip(reason="Test too slow until contam is updated")
 @pytest.mark.parametrize("suffix", ["simul", "contam", "wfsscontamstep"])
->>>>>>> 89f9c22a
 def test_nrc_wfss_contam(run_wfss_contam, fitsdiff_default_kwargs, suffix):
     """Regression test for wfss_contam applied to NIRCam WFSS data"""
     rt.is_like_truth(
