--- conflicted
+++ resolved
@@ -589,11 +589,7 @@
                 for i_size in image.shape:
                     divides_evenly = (i_size % recommended == 0)
                     background_box_size.append(int(recommended[divides_evenly][-1]))
-<<<<<<< HEAD
-                log.debug(f'Using background box size {background_box_size}')
-=======
                 log.debug(f'Using box size {background_box_size}')
->>>>>>> fff27e43
 
             box_division_remainder = (image.shape[0] % background_box_size[0],
                                       image.shape[1] % background_box_size[1])
