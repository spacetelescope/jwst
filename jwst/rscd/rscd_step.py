import gc
from stdatamodels.jwst import datamodels

from ..stpipe import Step
from . import rscd_sub
from jwst.lib.basic_utils import use_datamodel, copy_datamodel

__all__ = ["RscdStep"]


class RscdStep(Step):
    """
    RscdStep: Performs an RSCD correction to MIRI data.
    Baseline version flags the first N groups as 'DO_NOT_USE' in
    the 2nd and later integrations in a copy of the input
    science data model.
    Enhanced version is not ready nor enabled.
    """

    class_alias = "rscd"

    # allow switching between baseline and enhanced algorithms
    spec = """
         type = option('baseline','enhanced',default = 'baseline') # Type of correction
       """

    #  TBD - only do this for the 2nd+ integrations
    #  do nothing for single integration exposures

    reference_file_types = ['rscd']

<<<<<<< HEAD
    def process(self, input_model):

        # Open the input data model
        with use_datamodel(input_model, model_class=datamodels.RampModel) as input_model:

            result, input_model = copy_datamodel(input_model, self.parent)

            # check the data is MIRI data
            detector = result.meta.instrument.detector
            if detector.startswith('MIR'):

                # Get the name of the rscd reference file to use
                self.rscd_name = self.get_reference_file(result, 'rscd')
                self.log.info('Using RSCD reference file %s', self.rscd_name)

                # Check for a valid reference file
                if self.rscd_name == 'N/A':
                    self.log.warning('No RSCD reference file found')
                    self.log.warning('RSCD step will be skipped')
                    result.meta.cal_step.rscd = 'SKIPPED'
                    gc.collect()
                    return result
=======
    def process(self, step_input):

        # Open the input data model
        with datamodels.RampModel(step_input) as input_model:

            # check the data is MIRI data
            detector = input_model.meta.instrument.detector
            if not detector.startswith('MIR'):
                self.log.warning('RSCD correction is only for MIRI data')
                self.log.warning('RSCD step will be skipped')
                input_model.meta.cal_step.rscd = 'SKIPPED'
                return input_model

            # Get the name of the rscd reference file to use
            self.rscd_name = self.get_reference_file(input_model, 'rscd')
            self.log.info('Using RSCD reference file %s', self.rscd_name)

            # Check for a valid reference file
            if self.rscd_name == 'N/A':
                self.log.warning('No RSCD reference file found')
                self.log.warning('RSCD step will be skipped')
                input_model.meta.cal_step.rscd = 'SKIPPED'
                return input_model
>>>>>>> 217d6601

            # Load the rscd ref file data model
            rscd_model = datamodels.RSCDModel(self.rscd_name)

<<<<<<< HEAD
                # Do the rscd correction
                result = rscd_sub.do_correction(result, rscd_model, self.type)

                # Close the reference file
                del rscd_model

            else:
                self.log.warning('RSCD correction is only for MIRI data')
                self.log.warning('RSCD step will be skipped')
                result.meta.cal_step.rscd = 'SKIPPED'
=======
            # Work on a copy
            result = input_model.copy()

            # Do the rscd correction
            result = rscd_sub.do_correction(result, rscd_model, self.type)

            # Cleanup
            del rscd_model
>>>>>>> 217d6601

        gc.collect()
        return result<|MERGE_RESOLUTION|>--- conflicted
+++ resolved
@@ -29,7 +29,6 @@
 
     reference_file_types = ['rscd']
 
-<<<<<<< HEAD
     def process(self, input_model):
 
         # Open the input data model
@@ -52,56 +51,20 @@
                     result.meta.cal_step.rscd = 'SKIPPED'
                     gc.collect()
                     return result
-=======
-    def process(self, step_input):
 
-        # Open the input data model
-        with datamodels.RampModel(step_input) as input_model:
+                # Load the rscd ref file data model
+                rscd_model = datamodels.RSCDModel(self.rscd_name)
 
-            # check the data is MIRI data
-            detector = input_model.meta.instrument.detector
-            if not detector.startswith('MIR'):
-                self.log.warning('RSCD correction is only for MIRI data')
-                self.log.warning('RSCD step will be skipped')
-                input_model.meta.cal_step.rscd = 'SKIPPED'
-                return input_model
-
-            # Get the name of the rscd reference file to use
-            self.rscd_name = self.get_reference_file(input_model, 'rscd')
-            self.log.info('Using RSCD reference file %s', self.rscd_name)
-
-            # Check for a valid reference file
-            if self.rscd_name == 'N/A':
-                self.log.warning('No RSCD reference file found')
-                self.log.warning('RSCD step will be skipped')
-                input_model.meta.cal_step.rscd = 'SKIPPED'
-                return input_model
->>>>>>> 217d6601
-
-            # Load the rscd ref file data model
-            rscd_model = datamodels.RSCDModel(self.rscd_name)
-
-<<<<<<< HEAD
                 # Do the rscd correction
                 result = rscd_sub.do_correction(result, rscd_model, self.type)
 
-                # Close the reference file
+                # Cleanup
                 del rscd_model
 
             else:
                 self.log.warning('RSCD correction is only for MIRI data')
                 self.log.warning('RSCD step will be skipped')
                 result.meta.cal_step.rscd = 'SKIPPED'
-=======
-            # Work on a copy
-            result = input_model.copy()
-
-            # Do the rscd correction
-            result = rscd_sub.do_correction(result, rscd_model, self.type)
-
-            # Cleanup
-            del rscd_model
->>>>>>> 217d6601
 
         gc.collect()
         return result