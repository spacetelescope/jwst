--- conflicted
+++ resolved
@@ -75,7 +75,6 @@
         if exp_type == 'NRS_FIXEDSLIT':
             primary_slit = input_model.meta.instrument.fixed_slit
             for slit in output_model.slits:
-<<<<<<< HEAD
                 if _is_point_source(slit, exp_type):
                     # If fixed slit was not defined via MSA file,
                     # it must have dither information to find the
@@ -94,35 +93,19 @@
                             log.warning('Skipping wavecorr correction')
                             input_model.meta.cal_step.wavecorr = 'SKIPPED'
                             continue
-                    apply_zero_point_correction(slit, wavecorr_file)
-                    corrected = True
+                    completed = apply_zero_point_correction(slit, wavecorr_file)
+                    if completed:
+                        corrected = True
+                        slit.meta.cal_step.wavecorr = 'COMPLETE'
+                    else:  # pragma: no cover
+                        log.warning(f'Corrections are not invertible for slit {slit.name}')
+                        log.warning('Skipping wavecorr correction')
+                        slit.meta.cal_step.wavecorr = 'SKIPPED'
+
             if corrected:
                 output_model.meta.cal_step.wavecorr = 'COMPLETE'
             else:
                 output_model.meta.cal_step.wavecorr = 'SKIPPED'
-=======
-                if slit.name == primary_slit:
-                    if not hasattr(slit.meta, "dither"):
-                        log.warning('meta.dither is not populated for the primary slit')
-                        log.warning('Skipping wavecorr correction')
-                        input_model.meta.cal_step.wavecorr = 'SKIPPED'
-                        break
-                    if slit.meta.dither.x_offset is None or slit.meta.dither.y_offset is None:
-                        log.warning('dither.x(y)_offset values are None for primary slit')
-                        log.warning('Skipping wavecorr correction')
-                        input_model.meta.cal_step.wavecorr = 'SKIPPED'
-                        break
-                    if _is_point_source(slit, exp_type):
-                        completed = apply_zero_point_correction(slit, wavecorr_file)
-                        if completed:
-                            output_model.meta.cal_step.wavecorr = 'COMPLETE'
-                        else: # pragma: no cover
-                            log.warning(f'Corrections are not invertible for slit {slit.name}')
-                            log.warning('Skipping wavecorr correction')
-                            output_model.meta.cal_step.wavecorr = 'SKIPPED'
-
-                        break
->>>>>>> d6435f18
 
         # For MOS work on all slits containing a point source
         else:
@@ -131,14 +114,18 @@
                     completed = apply_zero_point_correction(slit, wavecorr_file)
                     if completed:
                         slit.meta.cal_step.wavecorr = 'COMPLETE'
+                        corrected = True
                     else: # pragma: no cover
                         log.warning(f'Corrections are not invertible for slit {slit.name}')
                         log.warning('Skipping wavecorr correction')
                         slit.meta.cal_step.wavecorr = 'SKIPPED'
                 else:
                     slit.meta.cal_step.wavecorr = 'SKIPPED'
-                    
-            output_model.meta.cal_step.wavecorr = 'COMPLETE'
+
+            if corrected:
+                output_model.meta.cal_step.wavecorr = 'COMPLETE'
+            else:
+                output_model.meta.cal_step.wavecorr = 'SKIPPED'
 
     return output_model
 
@@ -159,6 +146,7 @@
         A flag to report whether the zero-point correction was added or skipped.
     """
     log.info(f'slit name {slit.name}')
+    slit_wcs = slit.meta.wcs
 
     # Get the source position in the slit and set the aperture name
     if slit.meta.exposure.type in ['NRS_FIXEDSLIT', 'NRS_BRIGHTOBJ']:
@@ -180,11 +168,9 @@
     lam = slit.wavelength.copy() * 1e-6
     dispersion = compute_dispersion(slit.meta.wcs)
 
-    wave2wavecorr = calculate_wavelength_correction_transform(lam,
-                                                              dispersion,
-                                                              reffile,
-                                                              source_xpos,
-                                                              aperture_name)
+    wave2wavecorr = calculate_wavelength_correction_transform(
+        lam, dispersion, reffile, source_xpos, aperture_name)
+
     # wave2wavecorr should not be None for real data
     if wave2wavecorr is None: # pragma: no cover
         completed = False
@@ -309,25 +295,6 @@
     return (lamright - lamleft) * 10 ** -6
 
 
-<<<<<<< HEAD
-def _is_msa_fixed_slit(slit):
-    """
-    Determine if a fixed slit source was defined via a MSA file.
-
-    Parameters
-    ----------
-    slit : `~stdatamodels.jwst.transforms.models.Slit`
-        A slit object.
-    """
-    # Fixed slits defined via MSA files in  MOS/FS combination
-    # processing will have a non-empty shutter state
-    if (not hasattr(slit, 'shutter_state')
-            or slit.shutter_state is None
-            or slit.shutter_state == ""):
-        return False
-    else:
-        return True
-=======
 def compute_wavelength(wcs, xpix=None, ypix=None):
     """ Compute the pixel wavelength.
 
@@ -352,7 +319,25 @@
         
     _, _, lam = wcs(xpix, ypix)
     return lam
->>>>>>> d6435f18
+
+
+def _is_msa_fixed_slit(slit):
+    """
+    Determine if a fixed slit source was defined via a MSA file.
+
+    Parameters
+    ----------
+    slit : `~stdatamodels.jwst.transforms.models.Slit`
+        A slit object.
+    """
+    # Fixed slits defined via MSA files in  MOS/FS combination
+    # processing will have a non-empty shutter state
+    if (not hasattr(slit, 'shutter_state')
+            or slit.shutter_state is None
+            or slit.shutter_state == ""):
+        return False
+    else:
+        return True
 
 
 def _is_point_source(slit, exp_type):
