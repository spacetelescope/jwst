#! /usr/bin/env python
import gc
import numpy as np

from stcal.ramp_fitting import ramp_fit
from stcal.ramp_fitting import utils

from stcal.ramp_fitting.utils import LARGE_VARIANCE
from stcal.ramp_fitting.utils import LARGE_VARIANCE_THRESHOLD

from stdatamodels.jwst import datamodels
from stdatamodels.jwst.datamodels import dqflags

from ..stpipe import Step

from ..lib import reffile_utils
from ..lib.basic_utils import use_datamodel, copy_datamodel

import logging
import warnings

log = logging.getLogger(__name__)
log.setLevel(logging.DEBUG)



__all__ = ["RampFitStep"]


def get_reference_file_subarrays(model, readnoise_model, gain_model, nframes):
    """
    Get readnoise array for calculation of variance of noiseless ramps, and
    the gain array in case optimal weighting is to be done. The returned
    readnoise has been multiplied by the gain.

    Parameters
    ----------
    model : data model
        input data model, assumed to be of type RampModel

    readnoise_model : instance of data Model
        readnoise for all pixels

    gain_model : instance of gain Model
        gain for all pixels

    nframes : int
        number of frames averaged per group; from the NFRAMES keyword. Does
        not contain the groupgap.

    Returns
    -------
    readnoise_2d : float, 2D array
        readnoise subarray

    gain_2d : float, 2D array
        gain subarray
    """
    if reffile_utils.ref_matches_sci(model, gain_model):
        gain_2d = gain_model.data
    else:
        log.info('Extracting gain subarray to match science data')
        gain_2d = reffile_utils.get_subarray_data(model, gain_model)

    if reffile_utils.ref_matches_sci(model, readnoise_model):
        readnoise_2d = readnoise_model.data
    else:
        log.info('Extracting readnoise subarray to match science data')
        readnoise_2d = reffile_utils.get_subarray_data(model, readnoise_model)

    return readnoise_2d, gain_2d


def create_image_model(input_model, image_info):
    """
    Creates an ImageModel from the computed arrays from ramp_fit.

    Parameter
    ---------
    input_model: RampModel
        Input RampModel for which the output ImageModel is created.

    image_info: tuple
        The ramp fitting arrays needed for the ImageModel.

    Return
    ---------
    out_model: ImageModel
        The output ImageModel to be returned from the ramp fit step.
    """
    data, dq, var_poisson, var_rnoise, err = image_info

    # Create output datamodel
    out_model = datamodels.ImageModel(data.shape)

    # ... and add all keys from input
    out_model.update(input_model)

    # Populate with output arrays
    out_model.data = data
    out_model.dq = dq
    out_model.var_poisson = var_poisson
    out_model.var_rnoise = var_rnoise
    out_model.err = err

    return out_model


def create_integration_model(input_model, integ_info, int_times):
    """
    Creates an ImageModel from the computed arrays from ramp_fit.

    Parameter
    ---------
    input_model : RampModel
        Input RampModel for which the output CubeModel is created.

    integ_info: tuple
        The ramp fitting arrays needed for the CubeModel for each integration.

    int_times : astropy.io.fits.fitsrec.FITS_rec or None
        Integration times.

    Return
    ---------
    int_model : CubeModel
        The output CubeModel to be returned from the ramp fit step.
    """
    data, dq, var_poisson, var_rnoise, err = integ_info
    int_model = datamodels.CubeModel(
        data=np.zeros(data.shape, dtype=np.float32),
        dq=np.zeros(data.shape, dtype=np.uint32),
        var_poisson=np.zeros(data.shape, dtype=np.float32),
        var_rnoise=np.zeros(data.shape, dtype=np.float32),
        err=np.zeros(data.shape, dtype=np.float32))
    int_model.update(input_model)  # ... and add all keys from input

    int_model.data = data
    int_model.dq = dq
    int_model.var_poisson = var_poisson
    int_model.var_rnoise = var_rnoise
    int_model.err = err
    int_model.int_times = int_times

    return int_model


def create_optional_results_model(input_model, opt_info):
    """
    Creates an ImageModel from the computed arrays from ramp_fit.

    Parameter
    ---------
    input_model: ~jwst.datamodels.RampModel

    opt_info: tuple
        The ramp fitting arrays needed for the RampFitOutputModel.

    Return
    ---------
    opt_model: RampFitOutputModel
        The optional RampFitOutputModel to be returned from the ramp fit step.
    """
    (slope, sigslope, var_poisson, var_rnoise,
        yint, sigyint, pedestal, weights, crmag) = opt_info
    opt_model = datamodels.RampFitOutputModel(
        slope=slope,
        sigslope=sigslope,
        var_poisson=var_poisson,
        var_rnoise=var_rnoise,
        yint=yint,
        sigyint=sigyint,
        pedestal=pedestal,
        weights=weights,
        crmag=crmag)

    opt_model.meta.filename = input_model.meta.filename
    opt_model.update(input_model)  # ... and add all keys from input

    return opt_model


def compute_RN_variances(groupdq, readnoise_2d, gain_2d, group_time):
    """
    Compute the variances due to the readnoise for all integrations.

    Parameters
    ----------
    groupdq : ndarray
        The group data quality array for the exposure, 4-D flag.
        For groups that have been flagged as both CHARGELOSS and
        DO_NOT_USE, both flags have been reset.

    readnoise_2d : ndarray
        readnoise values for all pixels in the image, 2-D float

    gain_2d : ndarray
        gain values for all pixels in the image, 2-D float

    group_time : float
        Time increment between groups, in seconds.

    Returns
    -------
    var_r2 : ndarray
        Image of integration-specific values for the slope variance due to
        readnoise only, 2-D float

    var_r3 : ndarray
        Cube of integration-specific values for the slope variance due to
        readnoise only, 3-D float

    var_r4 : ndarray
        Hypercube of segment- and integration-specific values for the slope
        variance due to read noise only, 4-D float
    """
    nint, ngroups, nrows, ncols = groupdq.shape

    imshape = (nrows, ncols)
    cubeshape = (ngroups,) + imshape

    segs_4 = np.zeros((nint,) + (ngroups,) + imshape, dtype=np.uint16)
    var_r4 = np.zeros((nint,) + (ngroups,) + imshape, dtype=np.float32) + LARGE_VARIANCE
    var_r3 = np.zeros((nint,) + imshape, dtype=np.float32) + LARGE_VARIANCE
    s_inv_var_r3 = np.zeros((nint,) + imshape, dtype=np.float32)

    max_seg = 0  # initialize maximum number of segments in a ramp

    # Loop over data integrations
    for num_int in range(nint):
        # Loop over data sections
        for rlo in range(0, cubeshape[1], nrows):
            rhi = rlo + nrows

            if rhi > cubeshape[1]:
                rhi = cubeshape[1]

            gdq_sect = groupdq[num_int, :, rlo:rhi, :]
            rn_sect = readnoise_2d[rlo:rhi, :]
            gain_sect = gain_2d[rlo:rhi, :]

            # For each data section, calculate values of segment lengths and
            #   quantities to calculate variances.
            den_r3, num_r3, segs_beg_3, max_seg_i = calc_segs(rn_sect, gdq_sect, group_time)
            max_seg = max(max_seg, max_seg_i)
            segs_4[num_int, :, rlo:rhi, :] = segs_beg_3

            # Find the segment variance due to read noise and convert back to DN
            var_r4[num_int, :, rlo:rhi, :] = num_r3 * den_r3 / gain_sect**2

            del den_r3, num_r3, segs_beg_3
            del gdq_sect
            del rn_sect
            del gain_sect

        # Zero out entries for non-existing segments in this integration
        var_r4[num_int, :, :, :] *= (segs_4[num_int, :, :, :] > 0)

        # Correct for non-positive values to ensure negligible conntribution
        var_r4[var_r4 <= 0.] = LARGE_VARIANCE

        # The sums of inverses of the variances are needed for later
        #   variance calculations.
        s_inv_var_r3[num_int, :, :] = (1. / var_r4[num_int, :, :, :]).sum(axis=0)
        var_r3[num_int, :, :] = 1. / s_inv_var_r3[num_int, :, :]

    var_r4 *= (segs_4[:, :, :, :] > 0)

    # Truncate var_r4 to include only existing segments
    var_r4 = var_r4[:, :max_seg, :, :]

    var_r3[var_r3 > LARGE_VARIANCE_THRESHOLD] = 0.  # Zero out large variances due to reset
    var_r2 = 1 / (s_inv_var_r3.sum(axis=0))
    var_r2[var_r2 > LARGE_VARIANCE_THRESHOLD] = 0.
    var_r2[np.isnan(var_r2)] = 0.

    return var_r2, var_r3, var_r4


def calc_segs(rn_sect, gdq_sect, group_time):
    """
    Calculate several quantities needed for the readnoise variance, in the
    data section.

    Parameters
    ----------
    rn_sect : ndarray
        readnoise values for all pixels in the data section, 2-D float

    gdq_sect : ndarray
        gain values for all pixels in the data section, 2-D float

    group_time : float
        Time increment between groups, in seconds.

    Returns
    -------
    den_r3 : ndarray
        for a given integration, the reciprocal of the denominator of the
        segment-specific variance of the segment's slope due to read noise, 3-D float

    num_r3 : ndarray
        numerator of the segment-specific variance of the segment's slope
        due to read noise, 3-D float

    segs_beg_3 : ndarray
        lengths of segments for all pixels in the given data section and
        integration, 3-D

    max_seg : int
        maximum number of segments in a ramp
    """
    (ngroups, asize2, asize1) = gdq_sect.shape
    npix = asize1 * asize2
    imshape = (asize2, asize1)
    gdq_2d = gdq_sect[:, :, :].reshape((ngroups, npix))
    segs = np.zeros((ngroups, npix), dtype=np.int32)
    sr_index = np.zeros(npix, dtype=np.uint16)

    i_read = 0
    while i_read < ngroups:
        gdq_1d = gdq_2d[i_read, :]
        wh_good = np.where(gdq_1d == dqflags.group['GOOD'])

        # For good groups, increment those pixels' segments' lengths
        if len(wh_good[0]) > 0:
            segs[sr_index[wh_good], wh_good] += 1
        del wh_good

        # Locate any CRs ...
        wh_cr = np.where(gdq_1d.astype(np.int32) & dqflags.group['JUMP_DET'] > 0)
        del gdq_1d

        # ... (but not on final read): increment the segment number
        if len(wh_cr[0]) > 0 and (i_read < ngroups - 1):
            sr_index[wh_cr[0]] += 1
            segs[sr_index[wh_cr], wh_cr] += 1
        del wh_cr

        i_read += 1

    segs = segs.astype(np.uint16)
    segs_beg_3 = segs.reshape(ngroups, imshape[0], imshape[1])
    segs_beg_3 = utils.remove_bad_singles(segs_beg_3)

    # For a segment, the variance due to readnoise noise
    # = 12 * readnoise**2 /(nreads_seg**3. - nreads_seg)/(tgroup **2.)
    num_r3 = 12. * (rn_sect / group_time)**2.  # always >0

    # Reshape for every group, every pixel in section
    num_r3 = np.dstack([num_r3] * ngroups)
    num_r3 = np.transpose(num_r3, (2, 0, 1))

    # Denominator den_r3 = 1./(segs_beg_3 **3.-segs_beg_3). The minimum number
    #   of allowed groups is 2, which will apply if there is actually only 1
    #   group; in this case den_r3 = 1/6. This covers the case in which there is
    #   only one good group at the beginning of the integration, so it will be
    #   be compared to the plane of (near) zeros resulting from the reset. For
    #   longer segments, this value is overwritten below.
    den_r3 = num_r3.copy() * 0. + 1. / 6

    wh_seg_pos = np.where(segs_beg_3 > 1)

    # Suppress, then, re-enable harmless arithmetic warnings, as NaN will be
    #   checked for and handled later
    with warnings.catch_warnings():
        warnings.filterwarnings("ignore", ".*invalid value.*", RuntimeWarning)
        warnings.filterwarnings("ignore", ".*divide by zero.*", RuntimeWarning)
        # overwrite where segs>1
        den_r3[wh_seg_pos] = 1. / (segs_beg_3[wh_seg_pos] ** 3. - segs_beg_3[wh_seg_pos])

    # calculate max_seg for this integ and data section
    max_seg = (np.count_nonzero(segs_beg_3, axis=0)).max()

    return den_r3, num_r3, segs_beg_3, max_seg


class RampFitStep(Step):

    """
    This step fits a straight line to the value of counts vs. time to
    determine the mean count rate for each pixel.
    """

    class_alias = "ramp_fit"

    spec = """
        algorithm = option('OLS', 'OLS_C', default='OLS_C') # 'OLS' and 'OLS_C' use the same underlying algorithm, but OLS_C is implemented in C
        int_name = string(default='')
        save_opt = boolean(default=False) # Save optional output
        opt_name = string(default='')
        suppress_one_group = boolean(default=True)  # Suppress saturated ramps with good 0th group
        maximum_cores = string(default='1') # cores for multiprocessing. Can be an integer, 'half', 'quarter', or 'all'
    """

    # Prior to 04/26/17, the following were also in the spec above:
    #      algorithm = option('OLS', 'GLS', default='OLS') # 'OLS' or 'GLS'
    #      weighting = option('unweighted', 'optimal', default='unweighted') \
    #      # 'unweighted' or 'optimal'
    # As of 04/26/17, the only allowed algorithm is 'ols', and the
    #      only allowed weighting is 'optimal'.

    # algorithm = 'ols'      # Only algorithm allowed for Build 7.1
    # algorithm = 'gls'       # 032520

    weighting = 'optimal'  # Only weighting allowed for Build 7.1

    reference_file_types = ['readnoise', 'gain']

<<<<<<< HEAD
    def process(self, input_model):

        # Open the input data model
        input_model = use_datamodel(input_model, model_class=datamodels.RampModel)

        result, input_model = copy_datamodel(input_model, self.parent)

        max_cores = self.maximum_cores
        readnoise_filename = self.get_reference_file(result, 'readnoise')
        gain_filename = self.get_reference_file(result, 'gain')

        log.info('Using READNOISE reference file: %s', readnoise_filename)
        log.info('Using GAIN reference file: %s', gain_filename)

        with datamodels.ReadnoiseModel(readnoise_filename) as readnoise_model, \
                datamodels.GainModel(gain_filename) as gain_model:

            # Try to retrieve the gain factor from the gain reference file.
            # If found, store it in the science model meta data, so that it's
            # available later in the gain_scale step, which avoids having to
            # load the gain ref file again in that step.
            if gain_model.meta.exposure.gain_factor is not None:
                result.meta.exposure.gain_factor = gain_model.meta.exposure.gain_factor

            # Get gain arrays, subarrays if desired.
            frames_per_group = result.meta.exposure.nframes
            readnoise_2d, gain_2d = get_reference_file_subarrays(
                result, readnoise_model, gain_model, frames_per_group)

        log.info('Using algorithm = %s' % self.algorithm)
        log.info('Using weighting = %s' % self.weighting)

        buffsize = ramp_fit.BUFSIZE
        if self.algorithm == "GLS":
            buffsize //= 10

        int_times = result.int_times

        input_model_W = result
        # Create a gdq to modify if there are charge_migrated groups
        gdq = input_model_W.groupdq.copy()

        # Run ramp_fit(), ignoring all DO_NOT_USE groups, and return the
        # ramp fitting arrays for the ImageModel, the CubeModel, and the
        # RampFitOutputModel.
        image_info, integ_info, opt_info, gls_opt_model = ramp_fit.ramp_fit(
            result, buffsize, self.save_opt, readnoise_2d, gain_2d,
            self.algorithm, self.weighting, max_cores, dqflags.pixel,
            suppress_one_group=self.suppress_one_group)

        # Locate groups where that are flagged with CHARGELOSS
        wh_chargeloss = np.where(np.bitwise_and(gdq.astype(np.uint32), dqflags.group['CHARGELOSS']))

        if len(wh_chargeloss[0]) > 0:
            # Unflag groups flagged as both CHARGELOSS and DO_NOT_USE
            gdq[wh_chargeloss] -= (dqflags.group['DO_NOT_USE'] + dqflags.group['CHARGELOSS'])

            # Flag SATURATED groups as DO_NOT_USE for later segment determination
            where_sat = np.where(np.bitwise_and(gdq, dqflags.group['SATURATED']))
            gdq[where_sat] = np.bitwise_or(gdq[where_sat], dqflags.group['DO_NOT_USE'])

            # Get group_time for readnoise variance calculation
            group_time = result.meta.exposure.group_time

            # Using the modified GROUPDQ array, create new readnoise variance arrays
            image_var_RN, integ_var_RN, opt_var_RN = \
                compute_RN_variances(gdq, readnoise_2d, gain_2d, group_time)

            # Create new ramp fitting array tuples, by inserting the new
            # readnoise variances into copies of the original ramp fitting
            # tuples.
            image_info_new, integ_info_new = None, None
            ch_int, ch_grp, ch_row, ch_col = wh_chargeloss
            if image_info is not None and image_var_RN is not None:
                rnoise = image_info[3]
                rnoise[ch_row, ch_col] = image_var_RN[ch_row, ch_col]
                image_info_new = (image_info[0], image_info[1], image_info[2], rnoise, image_info[4])

            if integ_info is not None and integ_var_RN is not None:
                rnoise = integ_info[3]
                rnoise[ch_int, ch_row, ch_col] = integ_var_RN[ch_int, ch_row, ch_col]
                integ_info_new = (integ_info[0], integ_info[1], integ_info[2], rnoise, integ_info[4])

            image_info = image_info_new
            integ_info = integ_info_new

            opt_info_new = None
            if opt_info is not None and opt_var_RN is not None:
                opt_info_new = (opt_info[0], opt_info[1], opt_info[2], opt_var_RN,
                                opt_info[4], opt_info[5], opt_info[6], opt_info[7], opt_info[8])

            opt_info = opt_info_new
=======
    def process(self, input):

        with datamodels.RampModel(input) as input_model:
            max_cores = self.maximum_cores
            readnoise_filename = self.get_reference_file(input_model, 'readnoise')
            gain_filename = self.get_reference_file(input_model, 'gain')

            log.info('Using READNOISE reference file: %s', readnoise_filename)
            log.info('Using GAIN reference file: %s', gain_filename)

            with datamodels.ReadnoiseModel(readnoise_filename) as readnoise_model, \
                    datamodels.GainModel(gain_filename) as gain_model:

                # Try to retrieve the gain factor from the gain reference file.
                # If found, store it in the science model meta data, so that it's
                # available later in the gain_scale step, which avoids having to
                # load the gain ref file again in that step.
                if gain_model.meta.exposure.gain_factor is not None:
                    input_model.meta.exposure.gain_factor = gain_model.meta.exposure.gain_factor

                # Get gain arrays, subarrays if desired.
                frames_per_group = input_model.meta.exposure.nframes
                readnoise_2d, gain_2d = get_reference_file_subarrays(
                    input_model, readnoise_model, gain_model, frames_per_group)

            log.info('Using algorithm = %s' % self.algorithm)
            log.info('Using weighting = %s' % self.weighting)

            buffsize = ramp_fit.BUFSIZE
            if self.algorithm == "GLS":
                buffsize //= 10

            int_times = input_model.int_times

            # Before the ramp_fit() call, copy the input model ("_W" for weighting)
            # for later reconstruction of the fitting array tuples.
            input_model_W = copy.copy(input_model)
            # Run ramp_fit(), ignoring all DO_NOT_USE groups, and return the
            # ramp fitting arrays for the ImageModel, the CubeModel, and the
            # RampFitOutputModel.
            image_info, integ_info, opt_info, gls_opt_model = ramp_fit.ramp_fit(
                input_model, buffsize, self.save_opt, readnoise_2d, gain_2d,
                self.algorithm, self.weighting, max_cores, dqflags.pixel,
                suppress_one_group=self.suppress_one_group)

            # Create a gdq to modify if there are charge_migrated groups
            if self.algorithm == "OLS":
                gdq = input_model_W.groupdq.copy()

                # Locate groups where that are flagged with CHARGELOSS
                wh_chargeloss = np.where(np.bitwise_and(gdq.astype(np.uint32), dqflags.group['CHARGELOSS']))

                if len(wh_chargeloss[0]) > 0:
                    # Unflag groups flagged as both CHARGELOSS and DO_NOT_USE
                    gdq[wh_chargeloss] -= (dqflags.group['DO_NOT_USE'] + dqflags.group['CHARGELOSS'])

                    # Flag SATURATED groups as DO_NOT_USE for later segment determination
                    where_sat = np.where(np.bitwise_and(gdq, dqflags.group['SATURATED']))
                    gdq[where_sat] = np.bitwise_or(gdq[where_sat], dqflags.group['DO_NOT_USE'])

                    # Get group_time for readnoise variance calculation
                    group_time = input_model.meta.exposure.group_time

                    # Using the modified GROUPDQ array, create new readnoise variance arrays
                    image_var_RN, integ_var_RN, opt_var_RN = \
                        compute_RN_variances(gdq, readnoise_2d, gain_2d, group_time)

                    # Create new ramp fitting array tuples, by inserting the new
                    # readnoise variances into copies of the original ramp fitting
                    # tuples.
                    image_info_new, integ_info_new = None, None
                    ch_int, ch_grp, ch_row, ch_col = wh_chargeloss
                    if image_info is not None and image_var_RN is not None:
                        rnoise = image_info[3]
                        rnoise[ch_row, ch_col] = image_var_RN[ch_row, ch_col]
                        image_info_new = (image_info[0], image_info[1], image_info[2], rnoise, image_info[4])

                    if integ_info is not None and integ_var_RN is not None:
                        rnoise = integ_info[3]
                        rnoise[ch_int, ch_row, ch_col] = integ_var_RN[ch_int, ch_row, ch_col]
                        integ_info_new = (integ_info[0], integ_info[1], integ_info[2], rnoise, integ_info[4])

                    image_info = image_info_new
                    integ_info = integ_info_new

                    opt_info_new = None
                    if opt_info is not None and opt_var_RN is not None:
                        opt_info_new = (opt_info[0], opt_info[1], opt_info[2], opt_var_RN,
                                        opt_info[4], opt_info[5], opt_info[6], opt_info[7], opt_info[8])

                    opt_info = opt_info_new
>>>>>>> 760e0855

        # Save the OLS optional fit product, if it exists.
        if opt_info is not None:
            opt_model = create_optional_results_model(result, opt_info)
            self.save_model(opt_model, 'fitopt', output_file=self.opt_name)
        '''
        # GLS removed from code, since it's not implemented right now.
        # Save the GLS optional fit product, if it exists
        if gls_opt_model is not None:
            self.save_model(
                gls_opt_model, 'fitoptgls', output_file=self.opt_name
            )
        '''

        out_model, int_model = None, None
        # Create models from possibly updated info
        if image_info is not None and integ_info is not None:
            out_model = create_image_model(result, image_info)
            out_model.meta.bunit_data = 'DN/s'
            out_model.meta.bunit_err = 'DN/s'
            out_model.meta.cal_step.ramp_fit = 'COMPLETE'
            if ((result.meta.exposure.type in ['NRS_IFU', 'MIR_MRS']) or
                    (result.meta.exposure.type in ['NRS_AUTOWAVE', 'NRS_LAMP'] and
                     result.meta.instrument.lamp_mode == 'IFU')):

                out_model = datamodels.IFUImageModel(out_model)

            int_model = create_integration_model(result, integ_info, int_times)
            int_model.meta.bunit_data = 'DN/s'
            int_model.meta.bunit_err = 'DN/s'
            int_model.meta.cal_step.ramp_fit = 'COMPLETE'

        gc.collect()
        return out_model, int_model<|MERGE_RESOLUTION|>--- conflicted
+++ resolved
@@ -407,106 +407,15 @@
 
     reference_file_types = ['readnoise', 'gain']
 
-<<<<<<< HEAD
     def process(self, input_model):
 
-        # Open the input data model
-        input_model = use_datamodel(input_model, model_class=datamodels.RampModel)
-
-        result, input_model = copy_datamodel(input_model, self.parent)
-
-        max_cores = self.maximum_cores
-        readnoise_filename = self.get_reference_file(result, 'readnoise')
-        gain_filename = self.get_reference_file(result, 'gain')
-
-        log.info('Using READNOISE reference file: %s', readnoise_filename)
-        log.info('Using GAIN reference file: %s', gain_filename)
-
-        with datamodels.ReadnoiseModel(readnoise_filename) as readnoise_model, \
-                datamodels.GainModel(gain_filename) as gain_model:
-
-            # Try to retrieve the gain factor from the gain reference file.
-            # If found, store it in the science model meta data, so that it's
-            # available later in the gain_scale step, which avoids having to
-            # load the gain ref file again in that step.
-            if gain_model.meta.exposure.gain_factor is not None:
-                result.meta.exposure.gain_factor = gain_model.meta.exposure.gain_factor
-
-            # Get gain arrays, subarrays if desired.
-            frames_per_group = result.meta.exposure.nframes
-            readnoise_2d, gain_2d = get_reference_file_subarrays(
-                result, readnoise_model, gain_model, frames_per_group)
-
-        log.info('Using algorithm = %s' % self.algorithm)
-        log.info('Using weighting = %s' % self.weighting)
-
-        buffsize = ramp_fit.BUFSIZE
-        if self.algorithm == "GLS":
-            buffsize //= 10
-
-        int_times = result.int_times
-
-        input_model_W = result
-        # Create a gdq to modify if there are charge_migrated groups
-        gdq = input_model_W.groupdq.copy()
-
-        # Run ramp_fit(), ignoring all DO_NOT_USE groups, and return the
-        # ramp fitting arrays for the ImageModel, the CubeModel, and the
-        # RampFitOutputModel.
-        image_info, integ_info, opt_info, gls_opt_model = ramp_fit.ramp_fit(
-            result, buffsize, self.save_opt, readnoise_2d, gain_2d,
-            self.algorithm, self.weighting, max_cores, dqflags.pixel,
-            suppress_one_group=self.suppress_one_group)
-
-        # Locate groups where that are flagged with CHARGELOSS
-        wh_chargeloss = np.where(np.bitwise_and(gdq.astype(np.uint32), dqflags.group['CHARGELOSS']))
-
-        if len(wh_chargeloss[0]) > 0:
-            # Unflag groups flagged as both CHARGELOSS and DO_NOT_USE
-            gdq[wh_chargeloss] -= (dqflags.group['DO_NOT_USE'] + dqflags.group['CHARGELOSS'])
-
-            # Flag SATURATED groups as DO_NOT_USE for later segment determination
-            where_sat = np.where(np.bitwise_and(gdq, dqflags.group['SATURATED']))
-            gdq[where_sat] = np.bitwise_or(gdq[where_sat], dqflags.group['DO_NOT_USE'])
-
-            # Get group_time for readnoise variance calculation
-            group_time = result.meta.exposure.group_time
-
-            # Using the modified GROUPDQ array, create new readnoise variance arrays
-            image_var_RN, integ_var_RN, opt_var_RN = \
-                compute_RN_variances(gdq, readnoise_2d, gain_2d, group_time)
-
-            # Create new ramp fitting array tuples, by inserting the new
-            # readnoise variances into copies of the original ramp fitting
-            # tuples.
-            image_info_new, integ_info_new = None, None
-            ch_int, ch_grp, ch_row, ch_col = wh_chargeloss
-            if image_info is not None and image_var_RN is not None:
-                rnoise = image_info[3]
-                rnoise[ch_row, ch_col] = image_var_RN[ch_row, ch_col]
-                image_info_new = (image_info[0], image_info[1], image_info[2], rnoise, image_info[4])
-
-            if integ_info is not None and integ_var_RN is not None:
-                rnoise = integ_info[3]
-                rnoise[ch_int, ch_row, ch_col] = integ_var_RN[ch_int, ch_row, ch_col]
-                integ_info_new = (integ_info[0], integ_info[1], integ_info[2], rnoise, integ_info[4])
-
-            image_info = image_info_new
-            integ_info = integ_info_new
-
-            opt_info_new = None
-            if opt_info is not None and opt_var_RN is not None:
-                opt_info_new = (opt_info[0], opt_info[1], opt_info[2], opt_var_RN,
-                                opt_info[4], opt_info[5], opt_info[6], opt_info[7], opt_info[8])
-
-            opt_info = opt_info_new
-=======
-    def process(self, input):
-
-        with datamodels.RampModel(input) as input_model:
+        with datamodels.RampModel(input_model) as input_model:
+        
+            result, input_model = copy_datamodel(input_model, self.parent)
+
             max_cores = self.maximum_cores
-            readnoise_filename = self.get_reference_file(input_model, 'readnoise')
-            gain_filename = self.get_reference_file(input_model, 'gain')
+            readnoise_filename = self.get_reference_file(result, 'readnoise')
+            gain_filename = self.get_reference_file(result, 'gain')
 
             log.info('Using READNOISE reference file: %s', readnoise_filename)
             log.info('Using GAIN reference file: %s', gain_filename)
@@ -519,12 +428,12 @@
                 # available later in the gain_scale step, which avoids having to
                 # load the gain ref file again in that step.
                 if gain_model.meta.exposure.gain_factor is not None:
-                    input_model.meta.exposure.gain_factor = gain_model.meta.exposure.gain_factor
+                    result.meta.exposure.gain_factor = gain_model.meta.exposure.gain_factor
 
                 # Get gain arrays, subarrays if desired.
-                frames_per_group = input_model.meta.exposure.nframes
+                frames_per_group = result.meta.exposure.nframes
                 readnoise_2d, gain_2d = get_reference_file_subarrays(
-                    input_model, readnoise_model, gain_model, frames_per_group)
+                    result, readnoise_model, gain_model, frames_per_group)
 
             log.info('Using algorithm = %s' % self.algorithm)
             log.info('Using weighting = %s' % self.weighting)
@@ -533,16 +442,16 @@
             if self.algorithm == "GLS":
                 buffsize //= 10
 
-            int_times = input_model.int_times
+            int_times = result.int_times
 
             # Before the ramp_fit() call, copy the input model ("_W" for weighting)
             # for later reconstruction of the fitting array tuples.
-            input_model_W = copy.copy(input_model)
+            input_model_W = copy.copy(result)
             # Run ramp_fit(), ignoring all DO_NOT_USE groups, and return the
             # ramp fitting arrays for the ImageModel, the CubeModel, and the
             # RampFitOutputModel.
             image_info, integ_info, opt_info, gls_opt_model = ramp_fit.ramp_fit(
-                input_model, buffsize, self.save_opt, readnoise_2d, gain_2d,
+                result, buffsize, self.save_opt, readnoise_2d, gain_2d,
                 self.algorithm, self.weighting, max_cores, dqflags.pixel,
                 suppress_one_group=self.suppress_one_group)
 
@@ -562,7 +471,7 @@
                     gdq[where_sat] = np.bitwise_or(gdq[where_sat], dqflags.group['DO_NOT_USE'])
 
                     # Get group_time for readnoise variance calculation
-                    group_time = input_model.meta.exposure.group_time
+                    group_time = result.meta.exposure.group_time
 
                     # Using the modified GROUPDQ array, create new readnoise variance arrays
                     image_var_RN, integ_var_RN, opt_var_RN = \
@@ -592,7 +501,6 @@
                                         opt_info[4], opt_info[5], opt_info[6], opt_info[7], opt_info[8])
 
                     opt_info = opt_info_new
->>>>>>> 760e0855
 
         # Save the OLS optional fit product, if it exists.
         if opt_info is not None:
