#! /usr/bin/env python

import numpy as np

from stcal.ramp_fitting import ramp_fit
from stcal.ramp_fitting import utils

from stcal.ramp_fitting.utils import LARGE_VARIANCE
from stcal.ramp_fitting.utils import LARGE_VARIANCE_THRESHOLD

from stdatamodels.jwst import datamodels
from stdatamodels.jwst.datamodels import dqflags

from ..stpipe import Step

from ..lib import reffile_utils

import logging
import copy
import warnings
import multiprocessing

log = logging.getLogger(__name__)
log.setLevel(logging.DEBUG)

multiprocessing.set_start_method('forkserver', force=True)


__all__ = ["RampFitStep"]


def get_reference_file_subarrays(model, readnoise_model, gain_model, nframes):
    """
    Get readnoise array for calculation of variance of noiseless ramps, and
    the gain array in case optimal weighting is to be done. The returned
    readnoise has been multiplied by the gain.

    Parameters
    ----------
    model : data model
        input data model, assumed to be of type RampModel

    readnoise_model : instance of data Model
        readnoise for all pixels

    gain_model : instance of gain Model
        gain for all pixels

    nframes : int
        number of frames averaged per group; from the NFRAMES keyword. Does
        not contain the groupgap.

    Returns
    -------
    readnoise_2d : float, 2D array
        readnoise subarray

    gain_2d : float, 2D array
        gain subarray
    """
    if reffile_utils.ref_matches_sci(model, gain_model):
        gain_2d = gain_model.data
    else:
        log.info('Extracting gain subarray to match science data')
        gain_2d = reffile_utils.get_subarray_data(model, gain_model)

    if reffile_utils.ref_matches_sci(model, readnoise_model):
        readnoise_2d = readnoise_model.data.copy()
    else:
        log.info('Extracting readnoise subarray to match science data')
        readnoise_2d = reffile_utils.get_subarray_data(model, readnoise_model)

    return readnoise_2d, gain_2d


def create_image_model(input_model, image_info):
    """
    Creates an ImageModel from the computed arrays from ramp_fit.

    Parameter
    ---------
    input_model: RampModel
        Input RampModel for which the output ImageModel is created.

    image_info: tuple
        The ramp fitting arrays needed for the ImageModel.

    Return
    ---------
    out_model: ImageModel
        The output ImageModel to be returned from the ramp fit step.
    """
    data, dq, var_poisson, var_rnoise, err = image_info

    # Create output datamodel
    out_model = datamodels.ImageModel(data.shape)

    # ... and add all keys from input
    out_model.update(input_model)

    # Populate with output arrays
    out_model.data = data
    out_model.dq = dq
    out_model.var_poisson = var_poisson
    out_model.var_rnoise = var_rnoise
    out_model.err = err

    return out_model


def create_integration_model(input_model, integ_info, int_times):
    """
    Creates an ImageModel from the computed arrays from ramp_fit.

    Parameter
    ---------
    input_model : RampModel
        Input RampModel for which the output CubeModel is created.

    integ_info: tuple
        The ramp fitting arrays needed for the CubeModel for each integration.

    int_times : astropy.io.fits.fitsrec.FITS_rec or None
        Integration times.

    Return
    ---------
    int_model : CubeModel
        The output CubeModel to be returned from the ramp fit step.
    """
    data, dq, var_poisson, var_rnoise, err = integ_info
    int_model = datamodels.CubeModel(
        data=np.zeros(data.shape, dtype=np.float32),
        dq=np.zeros(data.shape, dtype=np.uint32),
        var_poisson=np.zeros(data.shape, dtype=np.float32),
        var_rnoise=np.zeros(data.shape, dtype=np.float32),
        err=np.zeros(data.shape, dtype=np.float32))
    int_model.update(input_model)  # ... and add all keys from input

    int_model.data = data
    int_model.dq = dq
    int_model.var_poisson = var_poisson
    int_model.var_rnoise = var_rnoise
    int_model.err = err
    int_model.int_times = int_times

    return int_model


def create_optional_results_model(input_model, opt_info):
    """
    Creates an ImageModel from the computed arrays from ramp_fit.

    Parameter
    ---------
    input_model: ~jwst.datamodels.RampModel

    opt_info: tuple
        The ramp fitting arrays needed for the RampFitOutputModel.

    Return
    ---------
    opt_model: RampFitOutputModel
        The optional RampFitOutputModel to be returned from the ramp fit step.
    """
    (slope, sigslope, var_poisson, var_rnoise,
        yint, sigyint, pedestal, weights, crmag) = opt_info
    opt_model = datamodels.RampFitOutputModel(
        slope=slope,
        sigslope=sigslope,
        var_poisson=var_poisson,
        var_rnoise=var_rnoise,
        yint=yint,
        sigyint=sigyint,
        pedestal=pedestal,
        weights=weights,
        crmag=crmag)

    opt_model.meta.filename = input_model.meta.filename
    opt_model.update(input_model)  # ... and add all keys from input

    return opt_model


def compute_RN_variances(groupdq, readnoise_2d, gain_2d, group_time):
    """
    Compute the variances due to the readnoise for all integrations.

    Parameters
    ----------
    groupdq : ndarray
        The group data quality array for the exposure, 4-D flag.
        For groups that have been flagged as both CHARGELOSS and
        DO_NOT_USE, both flags have been reset.

    readnoise_2d : ndarray
        readnoise values for all pixels in the image, 2-D float

    gain_2d : ndarray
        gain values for all pixels in the image, 2-D float

    group_time : float
        Time increment between groups, in seconds.

    Returns
    -------
    var_r2 : ndarray
        Image of integration-specific values for the slope variance due to
        readnoise only, 2-D float

    var_r3 : ndarray
        Cube of integration-specific values for the slope variance due to
        readnoise only, 3-D float

    var_r4 : ndarray
        Hypercube of segment- and integration-specific values for the slope
        variance due to read noise only, 4-D float
    """
    nint, ngroups, nrows, ncols = groupdq.shape

    imshape = (nrows, ncols)
    cubeshape = (ngroups,) + imshape

    segs_4 = np.zeros((nint,) + (ngroups,) + imshape, dtype=np.uint8)
    var_r4 = np.zeros((nint,) + (ngroups,) + imshape, dtype=np.float32) + LARGE_VARIANCE
    var_r3 = np.zeros((nint,) + imshape, dtype=np.float32) + LARGE_VARIANCE
    s_inv_var_r3 = np.zeros((nint,) + imshape, dtype=np.float32)

    max_seg = 0  # initialize maximum number of segments in a ramp

    # Loop over data integrations
    for num_int in range(nint):
        # Loop over data sections
        for rlo in range(0, cubeshape[1], nrows):
            rhi = rlo + nrows

            if rhi > cubeshape[1]:
                rhi = cubeshape[1]

            gdq_sect = groupdq[num_int, :, rlo:rhi, :]
            rn_sect = readnoise_2d[rlo:rhi, :]
            gain_sect = gain_2d[rlo:rhi, :]

            # For each data section, calculate values of segment lengths and
            #   quantities to calculate variances.
            den_r3, num_r3, segs_beg_3, max_seg_i = calc_segs(rn_sect, gdq_sect, group_time)
            max_seg = max(max_seg, max_seg_i)
            segs_4[num_int, :, rlo:rhi, :] = segs_beg_3

            # Find the segment variance due to read noise and convert back to DN
            var_r4[num_int, :, rlo:rhi, :] = num_r3 * den_r3 / gain_sect**2

            del den_r3, num_r3, segs_beg_3
            del gdq_sect
            del rn_sect
            del gain_sect

        # Zero out entries for non-existing segments in this integration
        var_r4[num_int, :, :, :] *= (segs_4[num_int, :, :, :] > 0)

        # Correct for non-positive values to ensure negligible conntribution
        var_r4[var_r4 <= 0.] = LARGE_VARIANCE

        # The sums of inverses of the variances are needed for later
        #   variance calculations.
        s_inv_var_r3[num_int, :, :] = (1. / var_r4[num_int, :, :, :]).sum(axis=0)
        var_r3[num_int, :, :] = 1. / s_inv_var_r3[num_int, :, :]

    var_r4 *= (segs_4[:, :, :, :] > 0)

    # Truncate var_r4 to include only existing segments
    var_r4 = var_r4[:, :max_seg, :, :]

    var_r3[var_r3 > LARGE_VARIANCE_THRESHOLD] = 0.  # Zero out large variances due to reset
    var_r2 = 1 / (s_inv_var_r3.sum(axis=0))
    var_r2[var_r2 > LARGE_VARIANCE_THRESHOLD] = 0.
    var_r2[np.isnan(var_r2)] = 0.

    return var_r2, var_r3, var_r4


def calc_segs(rn_sect, gdq_sect, group_time):
    """
    Calculate several quantities needed for the readnoise variance, in the
    data section.

    Parameters
    ----------
    rn_sect : ndarray
        readnoise values for all pixels in the data section, 2-D float

    gdq_sect : ndarray
        gain values for all pixels in the data section, 2-D float

    group_time : float
        Time increment between groups, in seconds.

    Returns
    -------
    den_r3 : ndarray
        for a given integration, the reciprocal of the denominator of the
        segment-specific variance of the segment's slope due to read noise, 3-D float

    num_r3 : ndarray
        numerator of the segment-specific variance of the segment's slope
        due to read noise, 3-D float

    segs_beg_3 : ndarray
        lengths of segments for all pixels in the given data section and
        integration, 3-D

    max_seg : int
        maximum number of segments in a ramp
    """
    (ngroups, asize2, asize1) = gdq_sect.shape
    npix = asize1 * asize2
    imshape = (asize2, asize1)
    gdq_2d = gdq_sect[:, :, :].reshape((ngroups, npix))
    segs = np.zeros((ngroups, npix), dtype=np.int32)
    sr_index = np.zeros(npix, dtype=np.uint8)

    i_read = 0
    while i_read < ngroups:
        gdq_1d = gdq_2d[i_read, :]
        wh_good = np.where(gdq_1d == dqflags.group['GOOD'])

        # For good groups, increment those pixels' segments' lengths
        if len(wh_good[0]) > 0:
            segs[sr_index[wh_good], wh_good] += 1
        del wh_good

        # Locate any CRs ...
        wh_cr = np.where(gdq_1d.astype(np.int32) & dqflags.group['JUMP_DET'] > 0)
        del gdq_1d

        # ... (but not on final read): increment the segment number
        if len(wh_cr[0]) > 0 and (i_read < ngroups - 1):
            sr_index[wh_cr[0]] += 1
            segs[sr_index[wh_cr], wh_cr] += 1
        del wh_cr

        i_read += 1

    segs = segs.astype(np.uint8)
    segs_beg_3 = segs.reshape(ngroups, imshape[0], imshape[1])
    segs_beg_3 = utils.remove_bad_singles(segs_beg_3)

    # For a segment, the variance due to readnoise noise
    # = 12 * readnoise**2 /(nreads_seg**3. - nreads_seg)/(tgroup **2.)
    num_r3 = 12. * (rn_sect / group_time)**2.  # always >0

    # Reshape for every group, every pixel in section
    num_r3 = np.dstack([num_r3] * ngroups)
    num_r3 = np.transpose(num_r3, (2, 0, 1))

    # Denominator den_r3 = 1./(segs_beg_3 **3.-segs_beg_3). The minimum number
    #   of allowed groups is 2, which will apply if there is actually only 1
    #   group; in this case den_r3 = 1/6. This covers the case in which there is
    #   only one good group at the beginning of the integration, so it will be
    #   be compared to the plane of (near) zeros resulting from the reset. For
    #   longer segments, this value is overwritten below.
    den_r3 = num_r3.copy() * 0. + 1. / 6

    wh_seg_pos = np.where(segs_beg_3 > 1)

    # Suppress, then, re-enable harmless arithmetic warnings, as NaN will be
    #   checked for and handled later
    warnings.filterwarnings("ignore", ".*invalid value.*", RuntimeWarning)
    warnings.filterwarnings("ignore", ".*divide by zero.*", RuntimeWarning)
    # overwrite where segs>1
    den_r3[wh_seg_pos] = 1. / (segs_beg_3[wh_seg_pos] ** 3. - segs_beg_3[wh_seg_pos])
    warnings.resetwarnings()

    # calculate max_seg for this integ and data section
    max_seg = (np.count_nonzero(segs_beg_3, axis=0)).max()

    return den_r3, num_r3, segs_beg_3, max_seg


class RampFitStep(Step):

    """
    This step fits a straight line to the value of counts vs. time to
    determine the mean count rate for each pixel.
    """

    class_alias = "ramp_fit"

    spec = """
        int_name = string(default='')
        save_opt = boolean(default=False) # Save optional output
        opt_name = string(default='')
        suppress_one_group = boolean(default=True)  # Suppress saturated ramps with good 0th group
<<<<<<< HEAD
        maximum_cores = option('none', 'quarter', 'half', 'all', default='none') # max number of processes to create
        avg_dark_current = float(default=0) # The average dark current for this detector in units of e-/sec.
=======
        maximum_cores = string(default='1') # cores for multiprocessing. Can be an integer, 'half', 'quarter', or 'all'
>>>>>>> 4fb9f14f
    """

    # Prior to 04/26/17, the following were also in the spec above:
    #      algorithm = option('OLS', 'GLS', default='OLS') # 'OLS' or 'GLS'
    #      weighting = option('unweighted', 'optimal', default='unweighted') \
    #      # 'unweighted' or 'optimal'
    # As of 04/26/17, the only allowed algorithm is 'ols', and the
    #      only allowed weighting is 'optimal'.

    algorithm = 'ols'      # Only algorithm allowed for Build 7.1
#    algorithm = 'gls'       # 032520

    weighting = 'optimal'  # Only weighting allowed for Build 7.1

    reference_file_types = ['readnoise', 'gain']

    def process(self, input):

        with datamodels.RampModel(input) as input_model:
            max_cores = self.maximum_cores
            readnoise_filename = self.get_reference_file(input_model, 'readnoise')
            gain_filename = self.get_reference_file(input_model, 'gain')
            avg_dark_current = self.avg_dark_current

            log.info('Using READNOISE reference file: %s', readnoise_filename)
            log.info('Using GAIN reference file: %s', gain_filename)

            with datamodels.ReadnoiseModel(readnoise_filename) as readnoise_model, \
                    datamodels.GainModel(gain_filename) as gain_model:

                # Try to retrieve the gain factor from the gain reference file.
                # If found, store it in the science model meta data, so that it's
                # available later in the gain_scale step, which avoids having to
                # load the gain ref file again in that step.
                if gain_model.meta.exposure.gain_factor is not None:
                    input_model.meta.exposure.gain_factor = gain_model.meta.exposure.gain_factor

                # Get gain arrays, subarrays if desired.
                frames_per_group = input_model.meta.exposure.nframes
                readnoise_2d, gain_2d = get_reference_file_subarrays(
                    input_model, readnoise_model, gain_model, frames_per_group)

            log.info('Using algorithm = %s' % self.algorithm)
            log.info('Using weighting = %s' % self.weighting)

            buffsize = ramp_fit.BUFSIZE
            if self.algorithm == "GLS":
                buffsize //= 10

            int_times = input_model.int_times

            # Before the ramp_fit() call, copy the input model ("_W" for weighting)
            # for later reconstruction of the fitting array tuples.
            input_model_W = copy.copy(input_model)
            print("in ramp fit step avg dark current", avg_dark_current)
            # Run ramp_fit(), ignoring all DO_NOT_USE groups, and return the
            # ramp fitting arrays for the ImageModel, the CubeModel, and the
            # RampFitOutputModel.
            image_info, integ_info, opt_info, gls_opt_model = ramp_fit.ramp_fit(
                input_model, buffsize, self.save_opt, readnoise_2d, gain_2d,
                self.algorithm, self.weighting, max_cores, dqflags.pixel,
                avg_dark_current=avg_dark_current,
                suppress_one_group=self.suppress_one_group)

            # Create a gdq to modify if there are charge_migrated groups
            gdq = input_model_W.groupdq.copy()

            # Locate groups where that are flagged with CHARGELOSS
            wh_chargeloss = np.where(np.bitwise_and(gdq.astype(np.uint32), dqflags.group['CHARGELOSS']))

            if len(wh_chargeloss[0]) > 0:
                # Unflag groups flagged as both CHARGELOSS and DO_NOT_USE
                gdq[wh_chargeloss] -= (dqflags.group['DO_NOT_USE'] + dqflags.group['CHARGELOSS'])

                # Flag SATURATED groups as DO_NOT_USE for later segment determination
                where_sat = np.where(np.bitwise_and(gdq, dqflags.group['SATURATED']))
                gdq[where_sat] = np.bitwise_or(gdq[where_sat], dqflags.group['DO_NOT_USE'])

                # Get group_time for readnoise variance calculation
                group_time = input_model.meta.exposure.group_time

                # Using the modified GROUPDQ array, create new readnoise variance arrays
                image_var_RN, integ_var_RN, opt_var_RN = \
                    compute_RN_variances(gdq, readnoise_2d, gain_2d, group_time)

                # Create new ramp fitting array tuples, by inserting the new
                # readnoise variances into copies of the original ramp fitting
                # tuples.
                image_info_new, integ_info_new = None, None
                if image_info is not None and image_var_RN is not None:
                    image_info_new = (image_info[0], image_info[1], image_info[2], image_var_RN, image_info[4])

                if integ_info is not None and integ_var_RN is not None:
                    integ_info_new = (integ_info[0], integ_info[1], integ_info[2], integ_var_RN, integ_info[4])

                image_info = image_info_new
                integ_info = integ_info_new

                opt_info_new = None
                if opt_info is not None and opt_var_RN is not None:
                    opt_info_new = (opt_info[0], opt_info[1], opt_info[2], opt_var_RN,
                                    opt_info[4], opt_info[5], opt_info[6], opt_info[7], opt_info[8])

                opt_info = opt_info_new

        # Save the OLS optional fit product, if it exists.
        if opt_info is not None:
            opt_model = create_optional_results_model(input_model, opt_info)
            self.save_model(opt_model, 'fitopt', output_file=self.opt_name)
        '''
        # GLS removed from code, since it's not implemented right now.
        # Save the GLS optional fit product, if it exists
        if gls_opt_model is not None:
            self.save_model(
                gls_opt_model, 'fitoptgls', output_file=self.opt_name
            )
        '''

        out_model, int_model = None, None
        # Create models from possibly updated info
        if image_info is not None and integ_info is not None:
            out_model = create_image_model(input_model, image_info)
            out_model.meta.bunit_data = 'DN/s'
            out_model.meta.bunit_err = 'DN/s'
            out_model.meta.cal_step.ramp_fit = 'COMPLETE'
            if ((input_model.meta.exposure.type in ['NRS_IFU', 'MIR_MRS']) or
                    (input_model.meta.exposure.type in ['NRS_AUTOWAVE', 'NRS_LAMP'] and
                     input_model.meta.instrument.lamp_mode == 'IFU')):

                out_model = datamodels.IFUImageModel(out_model)

            int_model = create_integration_model(input_model, integ_info, int_times)
            int_model.meta.bunit_data = 'DN/s'
            int_model.meta.bunit_err = 'DN/s'
            int_model.meta.cal_step.ramp_fit = 'COMPLETE'

        return out_model, int_model<|MERGE_RESOLUTION|>--- conflicted
+++ resolved
@@ -390,13 +390,9 @@
         int_name = string(default='')
         save_opt = boolean(default=False) # Save optional output
         opt_name = string(default='')
-        suppress_one_group = boolean(default=True)  # Suppress saturated ramps with good 0th group
-<<<<<<< HEAD
-        maximum_cores = option('none', 'quarter', 'half', 'all', default='none') # max number of processes to create
+        suppress_one_group = boolean(default=True)  # Suppress saturated ramps with good 0th group      
+        maximum_cores = string(default='1') # cores for multiprocessing. Can be an integer, 'half', 'quarter', or 'all'
         avg_dark_current = float(default=0) # The average dark current for this detector in units of e-/sec.
-=======
-        maximum_cores = string(default='1') # cores for multiprocessing. Can be an integer, 'half', 'quarter', or 'all'
->>>>>>> 4fb9f14f
     """
 
     # Prior to 04/26/17, the following were also in the spec above:
