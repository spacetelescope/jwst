import numpy as np
import pytest
from numpy.testing import assert_allclose

from jwst.wfss_contam.disperse import disperse


@pytest.mark.parametrize("phot_per_lam", [True, False])
def test_disperse_oversample_same_result(grism_wcs, segmentation_map, phot_per_lam):
    """Coverage for bug where wavelength oversampling led to double-counted fluxes."""
    x0 = np.array([200.5])
    y0 = np.array([200.5])
    order = 1
    flxs = np.array([1.0])
    source_id = np.array([50])
    naxis = (300, 500)
    sens_waves = np.linspace(1.708, 2.28, 100)
    wmin, wmax = np.min(sens_waves), np.max(sens_waves)
    sens_resp = np.ones(100)
    seg_wcs = segmentation_map.meta.wcs

    output_images = []
    for os in [2, 3]:
        src = disperse(
            x0,
            y0,
            flxs,
            source_id,
            order,
            wmin,
            wmax,
            sens_waves,
            sens_resp,
            seg_wcs,
            grism_wcs,
            naxis,
            oversample_factor=os,
<<<<<<< HEAD
=======
            xoffset=xoffset,
            yoffset=yoffset,
            phot_per_lam=phot_per_lam,
>>>>>>> 8fe1de9e
        )
        output_images.append(src[source_id[0]]["image"])

    # different oversampling gives different effects at the ends
    # unsure if this is a bug or not, but the middle should definitely be the same
    assert_allclose(output_images[0][2:-2, :], output_images[1][2:-2], rtol=1e-5)<|MERGE_RESOLUTION|>--- conflicted
+++ resolved
@@ -35,12 +35,7 @@
             grism_wcs,
             naxis,
             oversample_factor=os,
-<<<<<<< HEAD
-=======
-            xoffset=xoffset,
-            yoffset=yoffset,
             phot_per_lam=phot_per_lam,
->>>>>>> 8fe1de9e
         )
         output_images.append(src[source_id[0]]["image"])
 
