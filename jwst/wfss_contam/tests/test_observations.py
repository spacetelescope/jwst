import copy
import logging

import numpy as np
import pytest
import stdatamodels.jwst.datamodels as dm
from astropy.stats import sigma_clipped_stats
from numpy.testing import assert_allclose

from jwst.tests.helpers import LogWatcher
from jwst.wfss_contam.observations import Observation, _select_ids, background_subtract


@pytest.fixture
def observation(direct_image_with_gradient, segmentation_map, grism_wcs):
    """
    set up observation object with mock data.
    direct_image_with_gradient still needs to be run to produce the file,
    even though it is not called directly
    """
<<<<<<< HEAD
    filter_name = "F200W"
=======
    seg = segmentation_map.data
    all_ids = np.array(list(set(np.ravel(seg))))
    source_ids = all_ids[50:60]
>>>>>>> 8fe1de9e
    return Observation(
        direct_image_with_gradient.data,
        segmentation_map,
        grism_wcs,
<<<<<<< HEAD
        filter_name,
=======
        source_id=source_ids,
        phot_per_lam=False,
>>>>>>> 8fe1de9e
    )


@pytest.mark.parametrize(
    "source_id, expected", [(None, [1, 2, 3]), (2, [2]), (np.array([1, 3]), [1, 3])]
)
def test_select_ids(source_id, expected):
    all_ids = [1, 2, 3]
    assert _select_ids(source_id, all_ids) == expected
    assert isinstance(_select_ids(source_id, all_ids), list)


def test_select_ids_expected_raises():
    with pytest.raises(ValueError):
        _select_ids("all", [1, 2, 3])


def test_background_subtract(direct_image_with_gradient):
    data = direct_image_with_gradient.data
    subtracted_data = background_subtract(data)
    mean, _median, stddev = sigma_clipped_stats(subtracted_data, sigma=3.0)
    assert_allclose(mean, 0.0, atol=0.2 * stddev)


def test_chunk_sources(observation, segmentation_map, monkeypatch):
    obs = copy.deepcopy(observation)
    order = 1
    sens_waves = np.linspace(1.708, 2.28, 100)
    wmin, wmax = np.min(sens_waves), np.max(sens_waves)
    sens_response = np.ones(100)

    seg = segmentation_map.data
    all_ids = np.array(list(set(np.ravel(seg))))
    source_ids = all_ids[50:60]

    # find largest source out of source_ids, then make max_pixels smaller than that
    source_ids_per_pixel = obs.source_ids_per_pixel[np.isin(obs.source_ids_per_pixel, source_ids)]
    ids, n_pix_per_sources = np.unique(source_ids_per_pixel, return_counts=True)
    max_pixels = np.max(n_pix_per_sources) - 1  # to trigger the warning
    bad_id = ids[n_pix_per_sources > max_pixels][0]

    # ensure warning is emitted for source that is too large
    watcher = LogWatcher(
        f"Source {bad_id} has {np.max(n_pix_per_sources)} pixels, which exceeds the maximum"
    )
    monkeypatch.setattr(logging.getLogger("jwst.wfss_contam.observations"), "warning", watcher)
    disperse_args = obs.chunk_sources(
        order,
        wmin,
        wmax,
        sens_waves,
        sens_response,
        selected_ids=source_ids,
        max_pixels=max_pixels,
    )
    watcher.assert_seen()

    # two of the sources were too large and skipped
    assert len(disperse_args) == 8


def test_disperse_order(observation, segmentation_map):
    obs = copy.deepcopy(observation)
    order = 1
    sens_waves = np.linspace(1.708, 2.28, 100)
    wmin, wmax = np.min(sens_waves), np.max(sens_waves)
    sens_resp = np.ones_like(sens_waves)

    # manually change x,y offset because took transform from a real direct image, with different
    # pixel 0,0 than the mock data. This puts i=1, order 1 onto the real grism image
    obs.xoffset = 2200
    obs.yoffset = 1200

    seg = segmentation_map.data
    all_ids = np.array(list(set(np.ravel(seg))))
    source_ids = all_ids[50:60]

    # shorten pixel list to make this test take less time
    obs.disperse_order(order, wmin, wmax, sens_waves, sens_resp, selected_ids=source_ids)

    # test simulated image. should be majority but not all zeros
    assert obs.simulated_image.shape == obs.dims
    assert not np.allclose(obs.simulated_image, 0.0)
    assert np.median(obs.simulated_image) == 0.0

    # test simulated slits and their associated metadata
    assert type(obs.simulated_slits) == dm.MultiSlitModel
    # two of the slits fall off the detector and do not end up here
    assert len(obs.simulated_slits.slits) == 8
    slit = obs.simulated_slits.slits[0]
    # check metadata
    assert slit.name == "source_50"
    assert slit.data.shape == (slit.ysize, slit.xsize)

    # check for regression by hard-coding one value of slit.data
    assert np.isclose(slit.data[10, 10], 5.203127)<|MERGE_RESOLUTION|>--- conflicted
+++ resolved
@@ -18,23 +18,12 @@
     direct_image_with_gradient still needs to be run to produce the file,
     even though it is not called directly
     """
-<<<<<<< HEAD
-    filter_name = "F200W"
-=======
     seg = segmentation_map.data
-    all_ids = np.array(list(set(np.ravel(seg))))
-    source_ids = all_ids[50:60]
->>>>>>> 8fe1de9e
     return Observation(
         direct_image_with_gradient.data,
         segmentation_map,
         grism_wcs,
-<<<<<<< HEAD
-        filter_name,
-=======
-        source_id=source_ids,
         phot_per_lam=False,
->>>>>>> 8fe1de9e
     )
 
 
