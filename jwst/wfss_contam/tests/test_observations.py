--- conflicted
+++ resolved
@@ -1,15 +1,14 @@
-<<<<<<< HEAD
+import copy
+import logging
+
+import numpy as np
 import pytest
-import logging
-import copy
-import numpy as np
+import stdatamodels.jwst.datamodels as dm
+from astropy.stats import sigma_clipped_stats
 from numpy.testing import assert_allclose
-from astropy.stats import sigma_clipped_stats
 
-import stdatamodels.jwst.datamodels as dm
 from jwst.tests.helpers import LogWatcher
-
-from jwst.wfss_contam.observations import background_subtract, _select_ids, Observation
+from jwst.wfss_contam.observations import Observation, _select_ids, background_subtract
 
 
 @pytest.fixture
@@ -44,85 +43,6 @@
 def test_select_ids_expected_raises():
     with pytest.raises(ValueError):
         _select_ids("all", [1, 2, 3])
-=======
-import warnings
-
-import asdf
-import numpy as np
-import pytest
-from astropy.convolution import convolve
-from astropy.stats import sigma_clipped_stats
-from astropy.utils.data import get_pkg_data_filename
-from numpy.testing import assert_allclose
-from photutils.datasets import make_100gaussians_image
-from photutils.segmentation import SourceFinder, make_2dgaussian_kernel
-
-from jwst.datamodels import ImageModel, SegmentationMapModel  # type: ignore[attr-defined]
-from jwst.wfss_contam.disperse import dispersed_pixel
-from jwst.wfss_contam.observations import background_subtract
-
-DIR_IMAGE = "direct_image.fits"
-
-
-@pytest.fixture(scope="module")
-def direct_image():
-    data = make_100gaussians_image()
-    kernel = make_2dgaussian_kernel(3, size=5)
-    data = convolve(data, kernel)
-    return data
-
-
-@pytest.fixture(scope="module")
-def direct_image_with_gradient(tmp_cwd_module, direct_image):
-    ny, nx = direct_image.shape
-    y, x = np.mgrid[:ny, :nx]
-    gradient = x * y / 5000.0
-    data = direct_image + gradient
-
-    # obs expects input list of direct image filenames
-    model = ImageModel(data=data)
-    model.save(DIR_IMAGE)
-
-    return model
-
-
-@pytest.fixture(scope="module")
-def segmentation_map(direct_image):
-    mean, median, stddev = sigma_clipped_stats(direct_image, sigma=3.0)
-    threshold = median + 3 * stddev
-    finder = SourceFinder(npixels=10)
-    segm = finder(direct_image, threshold)
-
-    # turn this into a jwst datamodel
-    model = SegmentationMapModel(data=segm.data)
-    with warnings.catch_warnings():
-        # asdf.exceptions.AsdfPackageVersionWarning in oldestdeps job
-        warnings.filterwarnings(
-            "ignore",
-            message="File .* was created with extension URI .* which is not currently installed",
-        )
-        with asdf.open(
-            get_pkg_data_filename("data/segmentation_wcs.asdf", package="jwst.wfss_contam.tests")
-        ) as asdf_file:
-            wcsobj = asdf_file.tree["wcs"]
-            model.meta.wcs = wcsobj
-
-    return model
-
-
-@pytest.fixture(scope="module")
-def grism_wcs():
-    with warnings.catch_warnings():
-        # asdf.exceptions.AsdfPackageVersionWarning in oldestdeps job
-        warnings.filterwarnings(
-            "ignore",
-            message="File .* was created with extension URI .* which is not currently installed",
-        )
-        with asdf.open(
-            get_pkg_data_filename("data/grism_wcs.asdf", package="jwst.wfss_contam.tests")
-        ) as asdf_file:
-            return asdf_file.tree["wcs"]
->>>>>>> 734b0b6d
 
 
 def test_background_subtract(direct_image_with_gradient):
