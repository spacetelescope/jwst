import logging
import multiprocessing as mp
import warnings

import numpy as np
from scipy import sparse

from jwst.lib.winclip import get_clipped_pixels
from jwst.wfss_contam.sens1d import create_1d_sens

<<<<<<< HEAD
log = logging.getLogger(__name__)
=======
__all__ = ["dispersed_pixel"]

>>>>>>> 4bbd9cbf


def _determine_native_wl_spacing(
    x0_sky,
    y0_sky,
    sky_to_imgxy,
    imgxy_to_grismxy,
    order,
    wmin,
    wmax,
    oversample_factor=2,
    xoffset=0,
    yoffset=0,
):
    """
    Determine the wavelength spacing necessary to adequately sample the dispersed frame.

    Parameters
    ----------
    x0_sky : float or np.ndarray
        RA of the input pixel position in segmentation map
    y0_sky : float or np.ndarray
        Dec of the input pixel position in segmentation map
    sky_to_imgxy : astropy model
        Transform from sky to image coordinates
    imgxy_to_grismxy : astropy model
        Transform from image to grism coordinates
    order : int
        Spectral order number
    wmin : float
        Minimum wavelength for dispersed spectra
    wmax : float
        Maximum wavelength for dispersed spectra
    oversample_factor : int, optional
        Factor by which to oversample the wavelength grid
    xoffset : int, optional
        X offset to apply to the dispersed pixel positions
    yoffset : int, optional
        Y offset to apply to the dispersed pixel positions

    Returns
    -------
    lambdas : np.ndarray
        Wavelengths at which to compute dispersed pixel values

    Notes
    -----
    It was found that the native wavelength spacing varies by a few percent or less
    across the detector for both NIRCam and NIRISS. This function has the capability to
    take in many x0, y0 at once and take the median to get the wavelengths,
    but typically it's okay to just put in any x0, y0 pair.
    """
    # Get x/y positions in the grism image corresponding to wmin and wmax:
    # Convert to x/y in the direct image frame
    x0_xy, y0_xy, _, _ = sky_to_imgxy(x0_sky, y0_sky, 1, order)
    # then convert to x/y in the grism image frame.
    xwmin, ywmin = imgxy_to_grismxy(x0_xy + xoffset, y0_xy + yoffset, wmin, order)
    xwmax, ywmax = imgxy_to_grismxy(x0_xy + xoffset, y0_xy + yoffset, wmax, order)
    dxw = xwmax - xwmin
    dyw = ywmax - ywmin

    # Create list of wavelengths on which to compute dispersed pixels
    dw = np.abs((wmax - wmin) / (dyw - dxw))
    dlam = np.median(dw / oversample_factor)
    lambdas = np.arange(wmin, wmax + dlam, dlam)
    return lambdas


def _disperse_onto_grism(
    x0_sky, y0_sky, sky_to_imgxy, imgxy_to_grismxy, lambdas, order, xoffset=0, yoffset=0
):
    """
    Compute x/y positions in the grism image for the set of desired wavelengths.

    Parameters
    ----------
    x0_sky : np.ndarray
        RA of the input pixel position in segmentation map
    y0_sky : np.ndarray
        Dec of the input pixel position in segmentation map
    sky_to_imgxy : astropy model
        Transform from sky to image coordinates
    imgxy_to_grismxy : astropy model
        Transform from image to grism coordinates
    lambdas : np.ndarray
        Wavelengths at which to compute dispersed pixel values
    order : int
        Spectral order number
    xoffset : int, optional
        X offset to apply to the dispersed pixel positions
    yoffset : int, optional
        Y offset to apply to the dispersed pixel positions

    Returns
    -------
    x0s : np.ndarray
        X coordinates of dispersed pixels in the grism image
    y0s : np.ndarray
        Y coordinates of dispersed pixels in the grism image
    lambdas : np.ndarray
        Wavelengths corresponding to each dispersed pixel
    """
    # x/y in image frame of grism image is the same for all wavelengths
    x0_sky = np.repeat(x0_sky[np.newaxis, :], len(lambdas), axis=0)
    y0_sky = np.repeat(y0_sky[np.newaxis, :], len(lambdas), axis=0)

    x0_xy, y0_xy, _, _ = sky_to_imgxy(x0_sky, y0_sky, lambdas, order)
    del x0_sky, y0_sky

    # Convert to x/y in grism frame.
    lambdas = np.repeat(lambdas[:, np.newaxis], x0_xy.shape[1], axis=1)
    x0s, y0s = imgxy_to_grismxy(x0_xy + xoffset, y0_xy + yoffset, lambdas, order)
    # x0s, y0s now have shape (n_lam, n_pixels)
    return x0s, y0s, lambdas


def _collect_outputs_by_source(xs, ys, counts, source_ids_per_pixel):
    """
    Collect the dispersed pixel values into separate images for each source.

    Parameters
    ----------
    xs : np.ndarray
        X coordinates of dispersed pixels
    ys : np.ndarray
        Y coordinates of dispersed pixels
    counts : np.ndarray
        Count rates of dispersed pixels
    source_ids_per_pixel : int array
        Source IDs of the dispersed pixels

    Returns
    -------
    outputs_by_source : dict
        Dictionary containing dispersed images and bounds for each source ID
    """
    # Collect the outputs source-by-source
    outputs_by_source = {}
    source_ids = np.unique(source_ids_per_pixel)
    for this_sid in source_ids:
        this_sid_idx = source_ids_per_pixel == this_sid
        this_xs = xs[this_sid_idx]
        this_ys = ys[this_sid_idx]
        this_flxs = counts[this_sid_idx]
        if len(this_xs) == 0:
            continue

        img, bounds = _build_dispersed_image_of_source(this_xs, this_ys, this_flxs)
        outputs_by_source[this_sid] = {
            "bounds": bounds,
            "image": img,
        }
    return outputs_by_source


def _build_dispersed_image_of_source(x, y, flux):
    """
    Convert a flattened list of pixels to a 2-D grism image of that source.

    Parameters
    ----------
    x : np.ndarray
        X coordinates of pixels in the grism image
    y : np.ndarray
        Y coordinates of pixels in the grism image
    flux : np.ndarray
        Fluxes of pixels in the grism image

    Returns
    -------
    _type_
        _description_
    """
    minx = int(min(x))
    maxx = int(max(x))
    miny = int(min(y))
    maxy = int(max(y))
    a = sparse.coo_matrix(
        (flux, (y - miny, x - minx)), shape=(maxy - miny + 1, maxx - minx + 1)
    ).toarray()
    bounds = [minx, maxx, miny, maxy]
    return a, bounds


def disperse(
    xs,
    ys,
    fluxes,
    source_ids_per_pixel,
    order,
    wmin,
    wmax,
    sens_waves,
    sens_resp,
    seg_wcs,
    grism_wcs,
    naxis,
    oversample_factor=2,
    xoffset=0,
    yoffset=0,
):
    """
    Compute the dispersed image pixel values from the direct image.

    Parameters
    ----------
    xs : np.ndarray
        Flat array of X coordinates of pixels in the direct image
    ys : np.ndarray
        Flat array of Y coordinates of pixels in the direct image
    fluxes : np.ndarray
        Fluxes of the pixels in the direct image corresponding to xs, ys
    source_ids_per_pixel : int array
        Source IDs of the input pixels in the segmentation map
    order : int
        Spectral order number
    wmin : float
        Minimum wavelength for dispersed spectra
    wmax : float
        Maximum wavelength for dispersed spectra
    sens_waves : float array
        Wavelength array from photom reference file
    sens_resp : float array
        Response (flux calibration) array from photom reference file
    seg_wcs : WCS object
        WCS object for the segmentation map
    grism_wcs : WCS object
        WCS object for the grism image
    naxis : tuple
        Dimensions of the grism image (naxis[0], naxis[1])
    oversample_factor : int, optional
        Factor by which to oversample the wavelength grid
    xoffset : float, optional
        X offset to apply to the dispersed pixel positions
    yoffset : float, optional
        Y offset to apply to the dispersed pixel positions

    Returns
    -------
    outputs_by_source : dict
        Dictionary containing dispersed images and bounds for each source ID
        in the specified spectral order.
    """
    n_input_sources = np.unique(source_ids_per_pixel).size
    log.debug(
        f"{mp.current_process()} dispersing {n_input_sources} "
        f"sources in order {order} with total number of pixels: {len(xs)}"
    )
    width = 1.0
    height = 1.0
    x0 = xs + 0.5 * width
    y0 = ys + 0.5 * height

    # Set up the transforms we need from the input WCS objects
    sky_to_imgxy = grism_wcs.get_transform("world", "detector")
    imgxy_to_grismxy = grism_wcs.get_transform("detector", "grism_detector")

    # Find RA/Dec of the input pixel position in segmentation map
    x0_sky, y0_sky = seg_wcs(x0, y0)

    # native spacing does not change much over the detector, so just put in one x0, y0
    lambdas = _determine_native_wl_spacing(
        x0_sky[0],
        y0_sky[0],
        sky_to_imgxy,
        imgxy_to_grismxy,
        order,
        wmin,
        wmax,
        oversample_factor=oversample_factor,
        xoffset=xoffset,
        yoffset=yoffset,
    )
    nlam = len(lambdas)

    x0s, y0s, lambdas = _disperse_onto_grism(
        x0_sky,
        y0_sky,
        sky_to_imgxy,
        imgxy_to_grismxy,
        lambdas,
        order,
        xoffset=xoffset,
        yoffset=yoffset,
    )

    # If none of the dispersed pixel indexes are within the image frame,
    # return a null result without wasting time doing other computations
    if x0s.min() >= naxis[0] or x0s.max() < 0 or y0s.min() >= naxis[1] or y0s.max() < 0:
        return

    source_ids_per_pixel = np.repeat(source_ids_per_pixel[np.newaxis, :], nlam, axis=0)
    fluxes = np.repeat(fluxes[np.newaxis, :], nlam, axis=0)

    # Compute arrays of dispersed pixel locations and areas
    padding = 1
    xs, ys, areas, index = get_clipped_pixels(x0s, y0s, padding, naxis[0], naxis[1], width, height)
    lambdas = np.take(lambdas, index)
    fluxes = np.take(fluxes, index)
    source_ids_per_pixel = np.take(source_ids_per_pixel, index)

    # compute 1D sensitivity array corresponding to list of wavelengths
    sens, no_cal = create_1d_sens(lambdas, sens_waves, sens_resp)

    # Compute countrates for dispersed pixels. Note that dispersed pixel
    # values are naturally in units of physical fluxes, so we divide out
    # the sensitivity (flux calibration) values to convert to units of
    # countrate (DN/s).
    with warnings.catch_warnings():
        warnings.filterwarnings("ignore", category=RuntimeWarning, message="divide by zero")
        counts = fluxes * areas / (sens * oversample_factor)
    counts[no_cal] = 0.0  # set to zero where no flux cal info available

    outputs_by_source = _collect_outputs_by_source(xs, ys, counts, source_ids_per_pixel)
    n_out = len(outputs_by_source)
    log.debug(
        f"{mp.current_process()} finished order {order} with {n_out} "
        f"sources that overlap with the output frame "
        f"(out of {n_input_sources} input sources)"
    )
    return outputs_by_source<|MERGE_RESOLUTION|>--- conflicted
+++ resolved
@@ -8,12 +8,10 @@
 from jwst.lib.winclip import get_clipped_pixels
 from jwst.wfss_contam.sens1d import create_1d_sens
 
-<<<<<<< HEAD
 log = logging.getLogger(__name__)
-=======
-__all__ = ["dispersed_pixel"]
-
->>>>>>> 4bbd9cbf
+
+
+__all__ = ["disperse"]
 
 
 def _determine_native_wl_spacing(
