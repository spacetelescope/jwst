import time
import numpy as np
import multiprocessing as mp

from scipy import sparse

from stdatamodels.jwst import datamodels
from astropy.wcs import WCS
from typing import Sequence

from .disperse import dispersed_pixel

import logging

from photutils.background import Background2D, MedianBackground
from astropy.stats import SigmaClip

log = logging.getLogger(__name__)
log.setLevel(logging.DEBUG)

def disperse_multiprocess(pars, max_cpu):

    ctx = mp.get_context("forkserver")
    with ctx.Pool(max_cpu) as mypool:
        all_res = mypool.starmap(dispersed_pixel, pars)

    return all_res


def background_subtract(data: np.ndarray, 
                        box_size: tuple = None, 
                        filter_size: tuple = (3,3), 
                        sigma: float = 3.0, 
                        exclude_percentile: float = 30.0,
                        ) -> np.ndarray:
    """
    Simple astropy background subtraction

    Parameters
    ----------
    data : np.ndarray
        2D array of pixel values
    box_size : tuple
        Size of box in pixels to use for background estimation. 
        If not set, defaults to 1/5 of the image size.
    filter_size : tuple
        Size of filter to use for background estimation
    sigma : float
        Sigma threshold for background clipping
    exclude_percentile : float
        Percentage of masked pixels above which box is excluded from background estimation

    Returns
    -------
    data : np.ndarray
        2D array of pixel values with background subtracted

    Notes
    -----
    Improper background subtraction in input _i2d image leads to extra flux
    in the simulated dispersed image, and was one cause of flux scaling issues
    in a previous version.
    """
    if box_size is None:
        box_size = (int(data.shape[0]/5), int(data.shape[1]/5))
    sigma_clip = SigmaClip(sigma=sigma)
    bkg_estimator = MedianBackground()
    bkg = Background2D(data, box_size, filter_size=filter_size,
                   sigma_clip=sigma_clip, bkg_estimator=bkg_estimator, 
                   exclude_percentile=exclude_percentile)

    return data - bkg.background


def _select_ids(ID: int, all_IDs: list[int]) -> list[int]:
    '''
    Select the source IDs to be processed based on the input ID parameter.

    Parameters
    ----------
    ID : int or list-like
        ID(s) of source to process. If None, all sources processed.
    all_IDs : np.ndarray
        Array of all source IDs in the segmentation map

    Returns
    -------
    selected_IDs : list
        List of selected source IDs
    '''
    if ID is None:
        log.info(f"Loading all {len(all_IDs)} sources from segmentation map")
        return all_IDs
        
    elif isinstance(ID, int):
        log.info(f"Loading single source {ID} from segmentation map")
        return [ID]
    
    elif isinstance(ID, list) or isinstance(ID, np.ndarray):
        log.info(f"Loading {len(ID)} of {len(all_IDs)} selected sources from segmentation map")
        return list(ID)
    else:
        raise ValueError("ID must be an integer or a list of integers")


def background_subtract(
    data, box_size=None, filter_size=(3, 3), sigma=3.0, exclude_percentile=30.0
):
    """
    Apply a simple astropy background subtraction.

    Parameters
    ----------
    data : np.ndarray
        2D array of pixel values
    box_size : tuple
        Size of box in pixels to use for background estimation.
        If not set, defaults to 1/5 of the image size.
    filter_size : tuple
        Size of filter to use for background estimation
    sigma : float
        Sigma threshold for background clipping
    exclude_percentile : float
        Percentage of masked pixels above which box is excluded from background estimation

    Returns
    -------
    data : np.ndarray
        2D array of pixel values with background subtracted

    Notes
    -----
    Improper background subtraction in input _i2d image leads to extra flux
    in the simulated dispersed image, and was one cause of flux scaling issues
    in a previous version.
    """
    if box_size is None:
        box_size = (int(data.shape[0] / 5), int(data.shape[1] / 5))
    sigma_clip = SigmaClip(sigma=sigma)
    bkg_estimator = MedianBackground()
    bkg = Background2D(
        data,
        box_size,
        filter_size=filter_size,
        sigma_clip=sigma_clip,
        bkg_estimator=bkg_estimator,
        exclude_percentile=exclude_percentile,
    )

    return data - bkg.background

<<<<<<< HEAD
    def __init__(self,
                 direct_images: list[str], 
                 segmap_model: datamodels.SegmentationMapModel, 
                 grism_wcs: WCS, 
                 filter: str,
                 ID: int = None,
                 sed_file: str = None, 
                 extrapolate_sed: bool = False,
                 boundaries: Sequence = [], 
                 offsets: Sequence = [0, 0], 
                 renormalize: bool = True, 
                 max_cpu: int = 1,
                 ) -> None:
=======
>>>>>>> 382532df

class Observation:
    """Define an observation leading to a single grism image."""

    def __init__(
        self,
        direct_images,
        segmap_model,
        grism_wcs,
        filter_name,
        source_id=0,
        sed_file=None,
        extrapolate_sed=False,
        boundaries=None,
        offsets=None,
        renormalize=True,
        max_cpu=1,
    ):
        """
        Initialize all data and metadata for a given observation.

        Creates lists of
        direct image pixel values for selected objects.

        Parameters
        ----------
        direct_images : List of strings
            List of file name(s) containing direct imaging data
        segmap_model : `jwst.datamodels.ImageModel`
            Segmentation map model
        grism_wcs : gwcs object
            WCS object from grism image
        filter_name : str
            Filter name
<<<<<<< HEAD
        ID : int or list-like, optional
            ID(s) of source to process. If zero, all sources processed.
        sed_file : str
=======
        source_id : int, optional, default 0
            ID of source to process. If 0, all sources processed.
        sed_file : str, optional, default None
>>>>>>> 382532df
            Name of Spectral Energy Distribution (SED) file containing datasets matching
            the ID in the segmentation file and each consisting of a [[lambda],[flux]] array.
        extrapolate_sed : bool, optional, default False
            Flag indicating whether to extrapolate wavelength range of SED
        boundaries : list, optional, default []
            Start/Stop coordinates of the FOV within the larger seed image.
        offsets : list, optional, default [0,0]
            Offset values for x and y axes
        renormalize : bool, optional, default True
            Flag indicating whether to renormalize SED's
        max_cpu : int, optional, default 1
            Max number of cpu's to use when multiprocessing
        """
        if boundaries is None:
            boundaries = []
        if offsets is None:
            offsets = [0, 0]
        # Load all the info for this grism mode
        self.seg_wcs = segmap_model.meta.wcs
        self.grism_wcs = grism_wcs
<<<<<<< HEAD
        self.ID = ID
        self.dir_image_names = direct_images
        self.seg = segmap_model.data
        all_ids = np.array(list(set(np.ravel(self.seg))))
        self.IDs = _select_ids(ID, all_ids)
        self.filter = filter
        self.sed_file = sed_file   # should always be NONE for baseline pipeline (use flat SED)
=======
        self.source_id = source_id
        self.source_ids = []
        self.dir_image_names = direct_images
        self.seg = segmap_model.data
        self.filter = filter_name
        self.sed_file = sed_file  # should always be NONE for baseline pipeline (use flat SED)
>>>>>>> 382532df
        self.cache = False
        self.renormalize = renormalize
        self.max_cpu = max_cpu
        self.xoffset = offsets[0]
        self.yoffset = offsets[1]

        # Set the limits of the dispersed image to be simulated
        if len(boundaries) == 0:
            log.debug("No boundaries passed.")
            self.xstart = 0
            self.xend = self.xstart + self.seg.shape[0] - 1
            self.ystart = 0
            self.yend = self.ystart + self.seg.shape[1] - 1
        else:
            self.xstart, self.xend, self.ystart, self.yend = boundaries
        self.dims = (self.yend - self.ystart + 1, self.xend - self.xstart + 1)
        log.debug(f"Using simulated image size of {self.dims[1]} {self.dims[0]}")

        # Allow for SED extrapolation
        self.extrapolate_sed = extrapolate_sed
        if self.extrapolate_sed:
            log.warning("SED Extrapolation turned on.")

        # Create pixel lists for sources labeled in segmentation map
        self.create_pixel_list()

<<<<<<< HEAD
        # Initialize the list of slits
        self.simul_slits = datamodels.MultiSlitModel()
        self.simul_slits_order = []
        self.simul_slits_sid = []

    def create_pixel_list(self):
        '''
        Create a list of pixels to be dispersed, grouped per object ID.
        When ID is None, all sources in the segmentation map are processed.
        '''

        self.xs = []
        self.ys = []
        for ID in self.IDs:
            ys, xs = np.nonzero(self.seg == ID)
            if len(xs) > 0 and len(ys) > 0:
                self.xs.append(xs)
                self.ys.append(ys)
=======
    def create_pixel_list(self):
        """Create a list of pixels to be dispersed, grouped per object ID."""
        if self.source_id == 0:
            # When source_id=0, all sources in the segmentation map are processed.
            # This creates a huge list of all x,y pixel indices that have non-zero values
            # in the seg map, sorted by those indices belonging to a particular source ID.
            self.xs = []
            self.ys = []
            all_ids = np.array(list(set(np.ravel(self.seg))))
            all_ids = all_ids[all_ids > 0]
            self.source_ids = all_ids
            log.info(f"Loading {len(all_ids)} sources from segmentation map")
            for source_id in all_ids:
                ys, xs = np.nonzero(self.seg == source_id)
                if len(xs) > 0 and len(ys) > 0:
                    self.xs.append(xs)
                    self.ys.append(ys)

        else:
            # Process only the given source ID
            log.info(f"Loading source {self.source_id} from segmentation map")
            ys, xs = np.nonzero(self.seg == self.source_id)
            if len(xs) > 0 and len(ys) > 0:
                self.xs = [xs]
                self.ys = [ys]
                self.source_ids = [self.source_id]
>>>>>>> 382532df

        # Populate lists of direct image flux values for the sources.
        self.fluxes = {}
        for dir_image_name in self.dir_image_names:
            log.info(f"Using direct image {dir_image_name}")
            with datamodels.open(dir_image_name) as model:
                dimage = model.data
                dimage = background_subtract(dimage)

                if self.sed_file is None:
                    # Default pipeline will use sed_file=None, so we need to compute
                    # photometry values that used to come from HST-style header keywords.
                    # Set pivlam, in units of microns, based on filter name.
                    pivlam = float(self.filter[1:4]) / 100.0

                    # Use pixel fluxes from the direct image.
                    self.fluxes[pivlam] = []
                    for i in range(len(self.source_ids)):
                        # This loads lists of pixel flux values for each source
                        # from the direct image
                        self.fluxes[pivlam].append(dimage[self.ys[i], self.xs[i]])

                else:
                    # Use an SED file. Need to normalize the object stamps.
                    for source_id in self.source_ids:
                        vg = self.seg == source_id
                        dnew = dimage
                        if self.renormalize:
                            sum_seg = np.sum(dimage[vg])  # But normalize by the whole flux
                            if sum_seg != 0:
                                dimage[vg] /= sum_seg
                        else:
                            log.debug("not renormalizing sources to unity")

                    self.fluxes["sed"] = []
                    for i in range(len(self.source_ids)):
                        self.fluxes["sed"].append(dnew[self.ys[i], self.xs[i]])

    def disperse_all(self,
                     order: int,
                     wmin: float,
                     wmax: float,
                     sens_waves: np.ndarray,
                     sens_resp:np.ndarray, 
                     cache=False):
        """
        Compute dispersed pixel values for all sources identified in the segmentation map.

        Parameters
        ----------
        order : int
            Spectral order number to process
        wmin : float
            Minimum wavelength for dispersed spectra
        wmax : float
            Maximum wavelength for dispersed spectra
        sens_waves : float array
            Wavelength array from photom reference file
        sens_resp : float array
            Response (flux calibration) array from photom reference file
        """
        if cache:
            log.debug("Object caching ON")
            self.cache = True
            self.cached_object = {}

        # Initialize the simulated dispersed image
        self.simulated_image = np.zeros(self.dims, float)

<<<<<<< HEAD
        # Loop over all source ID's from segmentation map
        pool_args = []
        for i in range(len(self.IDs)):

=======
        # Loop over all source IDs from segmentation map
        for i in range(len(self.source_ids)):
>>>>>>> 382532df
            if self.cache:
                self.cached_object[i] = {}
                self.cached_object[i]["x"] = []
                self.cached_object[i]["y"] = []
                self.cached_object[i]["f"] = []
                self.cached_object[i]["w"] = []
                self.cached_object[i]["minx"] = []
                self.cached_object[i]["maxx"] = []
                self.cached_object[i]["miny"] = []
                self.cached_object[i]["maxy"] = []

            disperse_chunk_args = [i, order, wmin, wmax, sens_waves, sens_resp,]
            pool_args.append(disperse_chunk_args)

        t0 = time.time()
        if self.max_cpu > 1:
            # put this log message here to avoid printing it for every chunk
            log.info(f"Using multiprocessing with {self.max_cpu} cores to compute dispersion")

        disperse_chunk_output = []
        for i in range(len(self.IDs)):
            disperse_chunk_output.append(self.disperse_chunk(*pool_args[i]))
        t1 = time.time()
        log.info(f"Wall clock time for disperse_chunk order {order}: {(t1-t0):.1f} sec")
        
        # Collect results into simulated image and slit models
        for i, this_output in enumerate(disperse_chunk_output):
            [this_image, this_bounds, this_sid, this_order] = this_output
            slit = self.construct_slitmodel_for_chunk(this_image, this_bounds, this_sid, this_order)
            self.simulated_image += this_image
            if slit is not None:
                self.simul_slits.slits.append(slit)
                self.simul_slits_order.append(this_order)
                self.simul_slits_sid.append(this_sid)


    def disperse_chunk(self,
                       c: int, 
                       order: int,
                       wmin: float,
                       wmax: float,
                       sens_waves: np.ndarray,
                       sens_resp: np.ndarray,
                       ) -> tuple[np.ndarray, list, int, int]:
        """
<<<<<<< HEAD
        Method that computes dispersion for a single source.
        To be called after create_pixel_list().
=======
        Compute dispersion for a single source; to be called after create_pixel_list().

>>>>>>> 382532df
        Parameters
        ----------
        c : int
            Chunk (source) number to process
        order : int
            Spectral order number to process
        wmin : float
            Minimum wavelength for dispersed spectra
        wmax : float
            Maximum wavelength for dispersed spectra
        sens_waves : float array
            Wavelength array from photom reference file
        sens_resp : float array
            Response (flux calibration) array from photom reference file
<<<<<<< HEAD

        Returns
        -------
        this_object : np.ndarray
            2D array of dispersed pixel values for the source
        thisobj_bounds : list
            [minx, maxx, miny, maxy] bounds of the object
        sid : int
            Source ID
        order : int
            Spectral order number
        """
=======
>>>>>>> 382532df

        Returns
        -------
        np.ndarray
            2D dispersed image for this source
        """
        sid = int(self.source_ids[c])
        self.order = order
        self.wmin = wmin
        self.wmax = wmax
        self.sens_waves = sens_waves
        self.sens_resp = sens_resp
        log.info(f"Dispersing source {sid}, order {self.order}")
        pars = []  # initialize params for this object

        # Loop over all pixels in list for object "c"
        log.debug(f"source contains {len(self.xs[c])} pixels")
        for i in range(len(self.xs[c])):
<<<<<<< HEAD
            # Here "i" is just an index into the pixel list for the object
            # being processed, as opposed to the ID number of the object itself
=======
            # Here "i" just indexes the pixel list for the object being processed

>>>>>>> 382532df
            # xc, yc are the coordinates of the central pixel of the group
            # of pixels surrounding the direct image pixel index
            width = 1.0
            height = 1.0
            xc = self.xs[c][i] + 0.5 * width
            yc = self.ys[c][i] + 0.5 * height
            # "lams" is the array of wavelengths previously stored in flux list
            # and correspond to the central wavelengths of the filters used in
            # the input direct image(s). For the simple case of 1 combined direct image,
            # this contains a single value (e.g. 4.44 for F444W).
            # "fluxes" is the array of pixel values from the direct image(s).
            # For the simple case of 1 combined direct image, this contains a
            # a single value (just like "lams").
<<<<<<< HEAD
            fluxes, lams = map(np.array, zip(*[
                (self.fluxes[lm][c][i], lm) for lm in sorted(self.fluxes.keys())
                if self.fluxes[lm][c][i] != 0
            ]))
            pars_i = [xc, yc, width, height, lams, fluxes, self.order,
                      self.wmin, self.wmax, self.sens_waves, self.sens_resp,
                      self.seg_wcs, self.grism_wcs, i, self.dims[::-1], 2,
                      self.extrapolate_sed, self.xoffset, self.yoffset]
=======
            fluxes, lams = map(
                np.array,
                zip(
                    *[
                        (self.fluxes[lm][c][i], lm)
                        for lm in sorted(self.fluxes.keys())
                        if self.fluxes[lm][c][i] != 0
                    ],
                    strict=True,
                ),
            )

            pars_i = (
                xc,
                yc,
                width,
                height,
                lams,
                fluxes,
                self.order,
                self.wmin,
                self.wmax,
                self.sens_waves,
                self.sens_resp,
                self.seg_wcs,
                self.grism_wcs,
                i,  # TODO: this is not the source_id as the docstring to dispersed_pixel says
                self.dims[::-1],
                2,
                self.extrapolate_sed,
                self.xoffset,
                self.yoffset,
            )

>>>>>>> 382532df
            pars.append(pars_i)
            #if i == 0:
            #    print([type(arg) for arg in pars_i]) #all these need to be pickle-able

        # pass parameters into dispersed_pixel, either using multiprocessing or not
        time1 = time.time()
        if self.max_cpu > 1:
            all_res = disperse_multiprocess(pars, self.max_cpu)
        else:
            all_res = []
            for i in range(len(pars)):
                all_res.append(dispersed_pixel(*pars[i]))

        # Initialize blank image for this source
        this_object = np.zeros(self.dims, float)
        nres = 0
        bounds = []
        for pp in all_res:
            if pp is None:
                continue

            nres += 1
            x, y, _, w, f, *_ = pp

            # skip results that don't have pixels in the field
            if len(x) < 1:
                continue

            minx = int(min(x))
            maxx = int(max(x))
            miny = int(min(y))
            maxy = int(max(y))
<<<<<<< HEAD
            a = sparse.coo_matrix((f, (y - miny, x - minx)),
                                  shape=(maxy - miny + 1, maxx - minx + 1)).toarray()
            
            # Accumulate results into simulated images
            this_object[miny:maxy + 1, minx:maxx + 1] += a
            bounds.append([minx, maxx, miny, maxy])
=======
            a = sparse.coo_matrix(
                (f, (y - miny, x - minx)), shape=(maxy - miny + 1, maxx - minx + 1)
            ).toarray()

            # Accumulate results into simulated images
            self.simulated_image[miny : maxy + 1, minx : maxx + 1] += a
            this_object[miny : maxy + 1, minx : maxx + 1] += a
>>>>>>> 382532df

            if self.cache:
                self.cached_object[c]["x"].append(x)
                self.cached_object[c]["y"].append(y)
                self.cached_object[c]["f"].append(f)
                self.cached_object[c]["w"].append(w)
                self.cached_object[c]["minx"].append(minx)
                self.cached_object[c]["maxx"].append(maxx)
                self.cached_object[c]["miny"].append(miny)
                self.cached_object[c]["maxy"].append(maxy)

        time2 = time.time()
<<<<<<< HEAD
        log.debug(f"Elapsed time {time2-time1} sec")
        # figure out global bounds of object
        if len(bounds) > 0:
            bounds = np.array(bounds)
            thisobj_minx = int(np.min(bounds[:, 0]))
            thisobj_maxx = int(np.max(bounds[:, 1]))
            thisobj_miny = int(np.min(bounds[:, 2]))
            thisobj_maxy = int(np.max(bounds[:, 3]))
            thisobj_bounds = [thisobj_minx, thisobj_maxx, thisobj_miny, thisobj_maxy]
            return (this_object, thisobj_bounds, sid, order)
        return (this_object, None, sid, order)
    
    
    @staticmethod
    def construct_slitmodel_for_chunk(chunk_data: np.ndarray, 
                                      bounds: list,
                                      sid: int,
                                      order: int,
                                      ) -> datamodels.SlitModel:
        '''
        Parameters
        ----------
        chunk_data : np.ndarray
            Dispersed model of segmentation map source
        bounds : list
            The bounds of the object
        sid : int
            The source ID
        order : int
            The spectral order number
=======
        log.debug(f"Elapsed time {time2 - time1} sec")
>>>>>>> 382532df

        Returns
        -------
        slit : `jwst.datamodels.SlitModel`
            Slit model containing the dispersed pixel values
        '''
        if bounds is None:
            return None
        
        [thisobj_minx, thisobj_maxx, thisobj_miny, thisobj_maxy] = bounds
        slit = datamodels.SlitModel()
        slit.source_id = sid
        slit.name = f"source_{sid}"
        slit.xstart = thisobj_minx
        slit.xsize = thisobj_maxx - thisobj_minx + 1
        slit.ystart = thisobj_miny
        slit.ysize = thisobj_maxy - thisobj_miny + 1
        slit.meta.wcsinfo.spectral_order = order
        slit.data = chunk_data[thisobj_miny:thisobj_maxy + 1, thisobj_minx:thisobj_maxx + 1]

<<<<<<< HEAD
        return slit
=======
    def disperse_all_from_cache(self, trans=None):
        """
        Compute dispersed pixel values for all sources identified in the segmentation map.

        Load data from cache where available. Currently not used.

        Parameters
        ----------
        trans : function
            Transmission function to apply to the flux values

        Returns
        -------
        np.ndarray
            2D dispersed image for this source

        Notes
        -----
        The return value of `this_object` appears to be a bug.
        However, this is currently not used, and if the INS team wants to re-enable
        caching, all functions here need updating anyway, so not fixing at this time.
        """
        if not self.cache:
            return
>>>>>>> 382532df


<<<<<<< HEAD
=======
        for i in range(len(self.source_ids)):
            this_object = self.disperse_chunk_from_cache(i, trans=trans)
>>>>>>> 382532df

# class ObservationFromCache:
#     '''
#     this isn't how it should work. If we're going to use a cache, we should
#     be checking if a pixel is in the cache before dispersing it. Then load it if it's there,
#     otherwise calculate it. The functions below need to be refactored.
#     '''

<<<<<<< HEAD
#     def __init__(self, cache, dims):
#         self.cache = cache
#         self.dims = dims
#         self.simulated_image = np.zeros(self.dims, float)
#         self.cached_object = {}

#     def disperse_all_from_cache(self, trans=None):
#         if not self.cache:
#             return
=======
    def disperse_chunk_from_cache(self, c, trans=None):
        """
        Compute dispersion for a single source; to be called after create_pixel_list().

        Load data from cache where available. Currently not used.

        Parameters
        ----------
        c : int
            Chunk (source) number to process
        trans : function
            Transmission function to apply to the flux values

        Returns
        -------
        np.ndarray
            2D dispersed image for this source
        """
        if not self.cache:
            return
>>>>>>> 382532df

#         self.simulated_image = np.zeros(self.dims, float)

#         for i in range(len(self.IDs)):
#             this_object = self.disperse_chunk_from_cache(i, trans=trans)

#         return this_object

<<<<<<< HEAD
#     def disperse_chunk_from_cache(self, c, trans=None):
#         """Method that handles the dispersion. To be called after create_pixel_list()"""
=======
        for i in range(len(self.cached_object[c]["x"])):
            x = self.cached_object[c]["x"][i]
            y = self.cached_object[c]["y"][i]
            f = self.cached_object[c]["f"][i] * 1.0
            w = self.cached_object[c]["w"][i]
>>>>>>> 382532df

#         if not self.cache:
#             return

<<<<<<< HEAD
#         time1 = time.time()

#         # Initialize blank image for this object
#         this_object = np.zeros(self.dims, float)

#         if trans is not None:
#             log.debug("Applying a transmission function...")

#         for i in range(len(self.cached_object[c]['x'])):
#             x = self.cached_object[c]['x'][i]
#             y = self.cached_object[c]['y'][i]
#             f = self.cached_object[c]['f'][i] * 1.
#             w = self.cached_object[c]['w'][i]

#             if trans is not None:
#                 f *= trans(w)

#             minx = self.cached_object[c]['minx'][i]
#             maxx = self.cached_object[c]['maxx'][i]
#             miny = self.cached_object[c]['miny'][i]
#             maxy = self.cached_object[c]['maxy'][i]

#             a = sparse.coo_matrix((f, (y - miny, x - minx)),
#                                   shape=(maxy - miny + 1, maxx - minx + 1)).toarray()

#             # Accumulate the results into the simulated images
#             self.simulated_image[miny:maxy + 1, minx:maxx + 1] += a
#             this_object[miny:maxy + 1, minx:maxx + 1] += a

#         time2 = time.time()
#         log.debug(f"Elapsed time {time2-time1} sec")
=======
            minx = self.cached_object[c]["minx"][i]
            maxx = self.cached_object[c]["maxx"][i]
            miny = self.cached_object[c]["miny"][i]
            maxy = self.cached_object[c]["maxy"][i]

            a = sparse.coo_matrix(
                (f, (y - miny, x - minx)), shape=(maxy - miny + 1, maxx - minx + 1)
            ).toarray()

            # Accumulate the results into the simulated images
            self.simulated_image[miny : maxy + 1, minx : maxx + 1] += a
            this_object[miny : maxy + 1, minx : maxx + 1] += a

        time2 = time.time()
        log.debug(f"Elapsed time {time2 - time1} sec")
>>>>>>> 382532df

#         return this_object<|MERGE_RESOLUTION|>--- conflicted
+++ resolved
@@ -5,8 +5,6 @@
 from scipy import sparse
 
 from stdatamodels.jwst import datamodels
-from astropy.wcs import WCS
-from typing import Sequence
 
 from .disperse import dispersed_pixel
 
@@ -18,8 +16,8 @@
 log = logging.getLogger(__name__)
 log.setLevel(logging.DEBUG)
 
-def disperse_multiprocess(pars, max_cpu):
-
+
+def _disperse_multiprocess(pars, max_cpu):
     ctx = mp.get_context("forkserver")
     with ctx.Pool(max_cpu) as mypool:
         all_res = mypool.starmap(dispersed_pixel, pars)
@@ -27,84 +25,12 @@
     return all_res
 
 
-def background_subtract(data: np.ndarray, 
-                        box_size: tuple = None, 
-                        filter_size: tuple = (3,3), 
-                        sigma: float = 3.0, 
-                        exclude_percentile: float = 30.0,
-                        ) -> np.ndarray:
-    """
-    Simple astropy background subtraction
-
-    Parameters
-    ----------
-    data : np.ndarray
-        2D array of pixel values
-    box_size : tuple
-        Size of box in pixels to use for background estimation. 
-        If not set, defaults to 1/5 of the image size.
-    filter_size : tuple
-        Size of filter to use for background estimation
-    sigma : float
-        Sigma threshold for background clipping
-    exclude_percentile : float
-        Percentage of masked pixels above which box is excluded from background estimation
-
-    Returns
-    -------
-    data : np.ndarray
-        2D array of pixel values with background subtracted
-
-    Notes
-    -----
-    Improper background subtraction in input _i2d image leads to extra flux
-    in the simulated dispersed image, and was one cause of flux scaling issues
-    in a previous version.
-    """
-    if box_size is None:
-        box_size = (int(data.shape[0]/5), int(data.shape[1]/5))
-    sigma_clip = SigmaClip(sigma=sigma)
-    bkg_estimator = MedianBackground()
-    bkg = Background2D(data, box_size, filter_size=filter_size,
-                   sigma_clip=sigma_clip, bkg_estimator=bkg_estimator, 
-                   exclude_percentile=exclude_percentile)
-
-    return data - bkg.background
-
-
-def _select_ids(ID: int, all_IDs: list[int]) -> list[int]:
-    '''
-    Select the source IDs to be processed based on the input ID parameter.
-
-    Parameters
-    ----------
-    ID : int or list-like
-        ID(s) of source to process. If None, all sources processed.
-    all_IDs : np.ndarray
-        Array of all source IDs in the segmentation map
-
-    Returns
-    -------
-    selected_IDs : list
-        List of selected source IDs
-    '''
-    if ID is None:
-        log.info(f"Loading all {len(all_IDs)} sources from segmentation map")
-        return all_IDs
-        
-    elif isinstance(ID, int):
-        log.info(f"Loading single source {ID} from segmentation map")
-        return [ID]
-    
-    elif isinstance(ID, list) or isinstance(ID, np.ndarray):
-        log.info(f"Loading {len(ID)} of {len(all_IDs)} selected sources from segmentation map")
-        return list(ID)
-    else:
-        raise ValueError("ID must be an integer or a list of integers")
-
-
 def background_subtract(
-    data, box_size=None, filter_size=(3, 3), sigma=3.0, exclude_percentile=30.0
+    data,
+    box_size,
+    filter_size,
+    sigma,
+    exclude_percentile,
 ):
     """
     Apply a simple astropy background subtraction.
@@ -149,22 +75,39 @@
 
     return data - bkg.background
 
-<<<<<<< HEAD
-    def __init__(self,
-                 direct_images: list[str], 
-                 segmap_model: datamodels.SegmentationMapModel, 
-                 grism_wcs: WCS, 
-                 filter: str,
-                 ID: int = None,
-                 sed_file: str = None, 
-                 extrapolate_sed: bool = False,
-                 boundaries: Sequence = [], 
-                 offsets: Sequence = [0, 0], 
-                 renormalize: bool = True, 
-                 max_cpu: int = 1,
-                 ) -> None:
-=======
->>>>>>> 382532df
+
+def _select_ids(source_id, all_ids):
+    """
+    Select the source IDs to be processed based on the input ID parameter.
+
+    Parameters
+    ----------
+    source_id : int or list-like
+        ID(s) of source to process. If None, all sources processed.
+    all_ids : np.ndarray
+        Array of all source IDs in the segmentation map
+
+    Returns
+    -------
+    selected_IDs : list
+        List of selected source IDs
+    """
+    if source_id is None:
+        log.info(f"Loading all {len(all_ids)} sources from segmentation map")
+        return all_ids
+
+    elif isinstance(source_id, int):
+        log.info(f"Loading single source {source_id} from segmentation map")
+        return [source_id]
+
+    elif isinstance(source_id, list) or isinstance(source_id, np.ndarray):
+        log.info(
+            f"Loading {len(source_id)} of {len(all_ids)} selected sources from segmentation map"
+        )
+        return list(source_id)
+    else:
+        raise ValueError("ID must be an integer or a list of integers")
+
 
 class Observation:
     """Define an observation leading to a single grism image."""
@@ -175,13 +118,13 @@
         segmap_model,
         grism_wcs,
         filter_name,
-        source_id=0,
-        sed_file=None,
-        extrapolate_sed=False,
-        boundaries=None,
-        offsets=None,
-        renormalize=True,
-        max_cpu=1,
+        source_id,
+        sed_file,
+        extrapolate_sed,
+        boundaries,
+        offsets,
+        renormalize,
+        max_cpu,
     ):
         """
         Initialize all data and metadata for a given observation.
@@ -199,15 +142,9 @@
             WCS object from grism image
         filter_name : str
             Filter name
-<<<<<<< HEAD
-        ID : int or list-like, optional
-            ID(s) of source to process. If zero, all sources processed.
-        sed_file : str
-=======
         source_id : int, optional, default 0
             ID of source to process. If 0, all sources processed.
         sed_file : str, optional, default None
->>>>>>> 382532df
             Name of Spectral Energy Distribution (SED) file containing datasets matching
             the ID in the segmentation file and each consisting of a [[lambda],[flux]] array.
         extrapolate_sed : bool, optional, default False
@@ -228,22 +165,13 @@
         # Load all the info for this grism mode
         self.seg_wcs = segmap_model.meta.wcs
         self.grism_wcs = grism_wcs
-<<<<<<< HEAD
-        self.ID = ID
+        self.source_id = source_id
         self.dir_image_names = direct_images
         self.seg = segmap_model.data
         all_ids = np.array(list(set(np.ravel(self.seg))))
-        self.IDs = _select_ids(ID, all_ids)
-        self.filter = filter
-        self.sed_file = sed_file   # should always be NONE for baseline pipeline (use flat SED)
-=======
-        self.source_id = source_id
-        self.source_ids = []
-        self.dir_image_names = direct_images
-        self.seg = segmap_model.data
+        self.source_ids = _select_ids(source_id, all_ids)
         self.filter = filter_name
         self.sed_file = sed_file  # should always be NONE for baseline pipeline (use flat SED)
->>>>>>> 382532df
         self.cache = False
         self.renormalize = renormalize
         self.max_cpu = max_cpu
@@ -270,53 +198,24 @@
         # Create pixel lists for sources labeled in segmentation map
         self.create_pixel_list()
 
-<<<<<<< HEAD
         # Initialize the list of slits
         self.simul_slits = datamodels.MultiSlitModel()
         self.simul_slits_order = []
         self.simul_slits_sid = []
 
     def create_pixel_list(self):
-        '''
+        """
         Create a list of pixels to be dispersed, grouped per object ID.
+
         When ID is None, all sources in the segmentation map are processed.
-        '''
-
+        """
         self.xs = []
         self.ys = []
-        for ID in self.IDs:
-            ys, xs = np.nonzero(self.seg == ID)
+        for source_id in self.source_ids:
+            ys, xs = np.nonzero(self.seg == source_id)
             if len(xs) > 0 and len(ys) > 0:
                 self.xs.append(xs)
                 self.ys.append(ys)
-=======
-    def create_pixel_list(self):
-        """Create a list of pixels to be dispersed, grouped per object ID."""
-        if self.source_id == 0:
-            # When source_id=0, all sources in the segmentation map are processed.
-            # This creates a huge list of all x,y pixel indices that have non-zero values
-            # in the seg map, sorted by those indices belonging to a particular source ID.
-            self.xs = []
-            self.ys = []
-            all_ids = np.array(list(set(np.ravel(self.seg))))
-            all_ids = all_ids[all_ids > 0]
-            self.source_ids = all_ids
-            log.info(f"Loading {len(all_ids)} sources from segmentation map")
-            for source_id in all_ids:
-                ys, xs = np.nonzero(self.seg == source_id)
-                if len(xs) > 0 and len(ys) > 0:
-                    self.xs.append(xs)
-                    self.ys.append(ys)
-
-        else:
-            # Process only the given source ID
-            log.info(f"Loading source {self.source_id} from segmentation map")
-            ys, xs = np.nonzero(self.seg == self.source_id)
-            if len(xs) > 0 and len(ys) > 0:
-                self.xs = [xs]
-                self.ys = [ys]
-                self.source_ids = [self.source_id]
->>>>>>> 382532df
 
         # Populate lists of direct image flux values for the sources.
         self.fluxes = {}
@@ -355,13 +254,15 @@
                     for i in range(len(self.source_ids)):
                         self.fluxes["sed"].append(dnew[self.ys[i], self.xs[i]])
 
-    def disperse_all(self,
-                     order: int,
-                     wmin: float,
-                     wmax: float,
-                     sens_waves: np.ndarray,
-                     sens_resp:np.ndarray, 
-                     cache=False):
+    def disperse_all(
+        self,
+        order,
+        wmin,
+        wmax,
+        sens_waves,
+        sens_resp,
+        cache=False,
+    ):
         """
         Compute dispersed pixel values for all sources identified in the segmentation map.
 
@@ -386,15 +287,9 @@
         # Initialize the simulated dispersed image
         self.simulated_image = np.zeros(self.dims, float)
 
-<<<<<<< HEAD
         # Loop over all source ID's from segmentation map
         pool_args = []
-        for i in range(len(self.IDs)):
-
-=======
-        # Loop over all source IDs from segmentation map
         for i in range(len(self.source_ids)):
->>>>>>> 382532df
             if self.cache:
                 self.cached_object[i] = {}
                 self.cached_object[i]["x"] = []
@@ -406,7 +301,14 @@
                 self.cached_object[i]["miny"] = []
                 self.cached_object[i]["maxy"] = []
 
-            disperse_chunk_args = [i, order, wmin, wmax, sens_waves, sens_resp,]
+            disperse_chunk_args = [
+                i,
+                order,
+                wmin,
+                wmax,
+                sens_waves,
+                sens_resp,
+            ]
             pool_args.append(disperse_chunk_args)
 
         t0 = time.time()
@@ -418,10 +320,10 @@
         for i in range(len(self.IDs)):
             disperse_chunk_output.append(self.disperse_chunk(*pool_args[i]))
         t1 = time.time()
-        log.info(f"Wall clock time for disperse_chunk order {order}: {(t1-t0):.1f} sec")
-        
+        log.info(f"Wall clock time for disperse_chunk order {order}: {(t1 - t0):.1f} sec")
+
         # Collect results into simulated image and slit models
-        for i, this_output in enumerate(disperse_chunk_output):
+        for this_output in disperse_chunk_output:
             [this_image, this_bounds, this_sid, this_order] = this_output
             slit = self.construct_slitmodel_for_chunk(this_image, this_bounds, this_sid, this_order)
             self.simulated_image += this_image
@@ -430,23 +332,18 @@
                 self.simul_slits_order.append(this_order)
                 self.simul_slits_sid.append(this_sid)
 
-
-    def disperse_chunk(self,
-                       c: int, 
-                       order: int,
-                       wmin: float,
-                       wmax: float,
-                       sens_waves: np.ndarray,
-                       sens_resp: np.ndarray,
-                       ) -> tuple[np.ndarray, list, int, int]:
-        """
-<<<<<<< HEAD
-        Method that computes dispersion for a single source.
-        To be called after create_pixel_list().
-=======
+    def disperse_chunk(
+        self,
+        c,
+        order,
+        wmin,
+        wmax,
+        sens_waves,
+        sens_resp,
+    ):
+        """
         Compute dispersion for a single source; to be called after create_pixel_list().
 
->>>>>>> 382532df
         Parameters
         ----------
         c : int
@@ -461,7 +358,6 @@
             Wavelength array from photom reference file
         sens_resp : float array
             Response (flux calibration) array from photom reference file
-<<<<<<< HEAD
 
         Returns
         -------
@@ -474,14 +370,6 @@
         order : int
             Spectral order number
         """
-=======
->>>>>>> 382532df
-
-        Returns
-        -------
-        np.ndarray
-            2D dispersed image for this source
-        """
         sid = int(self.source_ids[c])
         self.order = order
         self.wmin = wmin
@@ -494,13 +382,8 @@
         # Loop over all pixels in list for object "c"
         log.debug(f"source contains {len(self.xs[c])} pixels")
         for i in range(len(self.xs[c])):
-<<<<<<< HEAD
             # Here "i" is just an index into the pixel list for the object
             # being processed, as opposed to the ID number of the object itself
-=======
-            # Here "i" just indexes the pixel list for the object being processed
-
->>>>>>> 382532df
             # xc, yc are the coordinates of the central pixel of the group
             # of pixels surrounding the direct image pixel index
             width = 1.0
@@ -514,16 +397,6 @@
             # "fluxes" is the array of pixel values from the direct image(s).
             # For the simple case of 1 combined direct image, this contains a
             # a single value (just like "lams").
-<<<<<<< HEAD
-            fluxes, lams = map(np.array, zip(*[
-                (self.fluxes[lm][c][i], lm) for lm in sorted(self.fluxes.keys())
-                if self.fluxes[lm][c][i] != 0
-            ]))
-            pars_i = [xc, yc, width, height, lams, fluxes, self.order,
-                      self.wmin, self.wmax, self.sens_waves, self.sens_resp,
-                      self.seg_wcs, self.grism_wcs, i, self.dims[::-1], 2,
-                      self.extrapolate_sed, self.xoffset, self.yoffset]
-=======
             fluxes, lams = map(
                 np.array,
                 zip(
@@ -535,8 +408,7 @@
                     strict=True,
                 ),
             )
-
-            pars_i = (
+            pars_i = [
                 xc,
                 yc,
                 width,
@@ -550,23 +422,21 @@
                 self.sens_resp,
                 self.seg_wcs,
                 self.grism_wcs,
-                i,  # TODO: this is not the source_id as the docstring to dispersed_pixel says
+                i,
                 self.dims[::-1],
                 2,
                 self.extrapolate_sed,
                 self.xoffset,
                 self.yoffset,
-            )
-
->>>>>>> 382532df
+            ]
             pars.append(pars_i)
-            #if i == 0:
+            # if i == 0:
             #    print([type(arg) for arg in pars_i]) #all these need to be pickle-able
 
         # pass parameters into dispersed_pixel, either using multiprocessing or not
         time1 = time.time()
         if self.max_cpu > 1:
-            all_res = disperse_multiprocess(pars, self.max_cpu)
+            all_res = _disperse_multiprocess(pars, self.max_cpu)
         else:
             all_res = []
             for i in range(len(pars)):
@@ -591,22 +461,13 @@
             maxx = int(max(x))
             miny = int(min(y))
             maxy = int(max(y))
-<<<<<<< HEAD
-            a = sparse.coo_matrix((f, (y - miny, x - minx)),
-                                  shape=(maxy - miny + 1, maxx - minx + 1)).toarray()
-            
-            # Accumulate results into simulated images
-            this_object[miny:maxy + 1, minx:maxx + 1] += a
-            bounds.append([minx, maxx, miny, maxy])
-=======
             a = sparse.coo_matrix(
                 (f, (y - miny, x - minx)), shape=(maxy - miny + 1, maxx - minx + 1)
             ).toarray()
 
             # Accumulate results into simulated images
-            self.simulated_image[miny : maxy + 1, minx : maxx + 1] += a
             this_object[miny : maxy + 1, minx : maxx + 1] += a
->>>>>>> 382532df
+            bounds.append([minx, maxx, miny, maxy])
 
             if self.cache:
                 self.cached_object[c]["x"].append(x)
@@ -619,8 +480,7 @@
                 self.cached_object[c]["maxy"].append(maxy)
 
         time2 = time.time()
-<<<<<<< HEAD
-        log.debug(f"Elapsed time {time2-time1} sec")
+        log.debug(f"Elapsed time {time2 - time1} sec")
         # figure out global bounds of object
         if len(bounds) > 0:
             bounds = np.array(bounds)
@@ -631,15 +491,17 @@
             thisobj_bounds = [thisobj_minx, thisobj_maxx, thisobj_miny, thisobj_maxy]
             return (this_object, thisobj_bounds, sid, order)
         return (this_object, None, sid, order)
-    
-    
+
     @staticmethod
-    def construct_slitmodel_for_chunk(chunk_data: np.ndarray, 
-                                      bounds: list,
-                                      sid: int,
-                                      order: int,
-                                      ) -> datamodels.SlitModel:
-        '''
+    def construct_slitmodel_for_chunk(
+        chunk_data,
+        bounds,
+        sid,
+        order,
+    ):
+        """
+        Turn output image from a chunk into a slit model.
+
         Parameters
         ----------
         chunk_data : np.ndarray
@@ -650,18 +512,15 @@
             The source ID
         order : int
             The spectral order number
-=======
-        log.debug(f"Elapsed time {time2 - time1} sec")
->>>>>>> 382532df
 
         Returns
         -------
         slit : `jwst.datamodels.SlitModel`
             Slit model containing the dispersed pixel values
-        '''
+        """
         if bounds is None:
             return None
-        
+
         [thisobj_minx, thisobj_maxx, thisobj_miny, thisobj_maxy] = bounds
         slit = datamodels.SlitModel()
         slit.source_id = sid
@@ -671,43 +530,10 @@
         slit.ystart = thisobj_miny
         slit.ysize = thisobj_maxy - thisobj_miny + 1
         slit.meta.wcsinfo.spectral_order = order
-        slit.data = chunk_data[thisobj_miny:thisobj_maxy + 1, thisobj_minx:thisobj_maxx + 1]
-
-<<<<<<< HEAD
+        slit.data = chunk_data[thisobj_miny : thisobj_maxy + 1, thisobj_minx : thisobj_maxx + 1]
+
         return slit
-=======
-    def disperse_all_from_cache(self, trans=None):
-        """
-        Compute dispersed pixel values for all sources identified in the segmentation map.
-
-        Load data from cache where available. Currently not used.
-
-        Parameters
-        ----------
-        trans : function
-            Transmission function to apply to the flux values
-
-        Returns
-        -------
-        np.ndarray
-            2D dispersed image for this source
-
-        Notes
-        -----
-        The return value of `this_object` appears to be a bug.
-        However, this is currently not used, and if the INS team wants to re-enable
-        caching, all functions here need updating anyway, so not fixing at this time.
-        """
-        if not self.cache:
-            return
->>>>>>> 382532df
-
-
-<<<<<<< HEAD
-=======
-        for i in range(len(self.source_ids)):
-            this_object = self.disperse_chunk_from_cache(i, trans=trans)
->>>>>>> 382532df
+
 
 # class ObservationFromCache:
 #     '''
@@ -716,7 +542,6 @@
 #     otherwise calculate it. The functions below need to be refactored.
 #     '''
 
-<<<<<<< HEAD
 #     def __init__(self, cache, dims):
 #         self.cache = cache
 #         self.dims = dims
@@ -726,28 +551,6 @@
 #     def disperse_all_from_cache(self, trans=None):
 #         if not self.cache:
 #             return
-=======
-    def disperse_chunk_from_cache(self, c, trans=None):
-        """
-        Compute dispersion for a single source; to be called after create_pixel_list().
-
-        Load data from cache where available. Currently not used.
-
-        Parameters
-        ----------
-        c : int
-            Chunk (source) number to process
-        trans : function
-            Transmission function to apply to the flux values
-
-        Returns
-        -------
-        np.ndarray
-            2D dispersed image for this source
-        """
-        if not self.cache:
-            return
->>>>>>> 382532df
 
 #         self.simulated_image = np.zeros(self.dims, float)
 
@@ -756,21 +559,12 @@
 
 #         return this_object
 
-<<<<<<< HEAD
 #     def disperse_chunk_from_cache(self, c, trans=None):
 #         """Method that handles the dispersion. To be called after create_pixel_list()"""
-=======
-        for i in range(len(self.cached_object[c]["x"])):
-            x = self.cached_object[c]["x"][i]
-            y = self.cached_object[c]["y"][i]
-            f = self.cached_object[c]["f"][i] * 1.0
-            w = self.cached_object[c]["w"][i]
->>>>>>> 382532df
 
 #         if not self.cache:
 #             return
 
-<<<<<<< HEAD
 #         time1 = time.time()
 
 #         # Initialize blank image for this object
@@ -802,22 +596,5 @@
 
 #         time2 = time.time()
 #         log.debug(f"Elapsed time {time2-time1} sec")
-=======
-            minx = self.cached_object[c]["minx"][i]
-            maxx = self.cached_object[c]["maxx"][i]
-            miny = self.cached_object[c]["miny"][i]
-            maxy = self.cached_object[c]["maxy"][i]
-
-            a = sparse.coo_matrix(
-                (f, (y - miny, x - minx)), shape=(maxy - miny + 1, maxx - minx + 1)
-            ).toarray()
-
-            # Accumulate the results into the simulated images
-            self.simulated_image[miny : maxy + 1, minx : maxx + 1] += a
-            this_object[miny : maxy + 1, minx : maxx + 1] += a
-
-        time2 = time.time()
-        log.debug(f"Elapsed time {time2 - time1} sec")
->>>>>>> 382532df
 
 #         return this_object