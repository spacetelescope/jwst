import logging
import multiprocessing as mp
import time

import numpy as np
from astropy.stats import SigmaClip
from photutils.background import Background2D, MedianBackground
from stdatamodels.jwst import datamodels

from jwst.wfss_contam.disperse import disperse

log = logging.getLogger(__name__)

__all__ = ["background_subtract", "Observation"]


def background_subtract(
    data,
    box_size=None,
    filter_size=(3, 3),
    sigma=3.0,
    exclude_percentile=30.0,
):
    """
    Apply a simple astropy background subtraction.

    Parameters
    ----------
    data : ndarray
        2D array of pixel values
    box_size : tuple
        Size of box in pixels to use for background estimation.
        If not set, defaults to 1/5 of the image size.
    filter_size : tuple
        Size of filter to use for background estimation
    sigma : float
        Sigma threshold for background clipping
    exclude_percentile : float
        Percentage of masked pixels above which box is excluded from background estimation

    Returns
    -------
    data : ndarray
        2D array of pixel values with background subtracted

    Notes
    -----
    Improper background subtraction in input _i2d image leads to extra flux
    in the simulated dispersed image, and was one cause of flux scaling issues
    in a previous version.
    """
    if box_size is None:
        box_size = (int(data.shape[0] / 5), int(data.shape[1] / 5))
    sigma_clip = SigmaClip(sigma=sigma)
    bkg_estimator = MedianBackground()
    bkg = Background2D(
        data,
        box_size,
        filter_size=filter_size,
        sigma_clip=sigma_clip,
        bkg_estimator=bkg_estimator,
        exclude_percentile=exclude_percentile,
    )
    return data - bkg.background


def _select_ids(source_id, all_ids):
    """
    Select the source IDs to be processed based on the input ID parameter.

    Parameters
    ----------
    source_id : int or list-like
        ID(s) of source to process. If None, all sources processed.
    all_ids : ndarray
        Array of all source IDs in the segmentation map

    Returns
    -------
    selected_IDs : list
        List of selected source IDs
    """
    if source_id is None:
        log.info(f"Loading all {len(all_ids)} sources from segmentation map")
        return all_ids

    elif isinstance(source_id, int):
        log.info(f"Loading single source {source_id} from segmentation map")
        return [source_id]

    elif isinstance(source_id, list) or isinstance(source_id, np.ndarray):
        log.info(
            f"Loading {len(source_id)} of {len(all_ids)} selected sources from segmentation map"
        )
        return list(source_id)
    else:
        raise ValueError("ID must be an integer or a list of integers")


class Observation:
    """
    Define an observation leading to a single grism image.

    The Observation class is responsible for calling the various WCS transforms that convert
    a direct image and a segmentation image into a simulation of the grism image, making
    assumptions about the spectral properties of the direct image sources.
    When the disperse_order method is called one or more times, two products are created:
    the simulated dispersed image (simulated_image attribute) and
    the simulated MultiSlitModel (simulated_slits attribute).
    """

    def __init__(
        self,
        direct_image,
        segmap_model,
        grism_wcs,
        source_id=None,
        boundaries=None,
        max_cpu=1,
        max_pixels_per_chunk=5e4,
        oversample_factor=2,
        phot_per_lam=True,
    ):
        """
        Initialize all data and metadata for a given observation.

        Parameters
        ----------
        direct_image : str
            File name containing direct imaging data
        segmap_model : `jwst.datamodels.ImageModel`
            Segmentation map model
        grism_wcs : gwcs object
            WCS object from grism image
        source_id : int, optional
            ID of source to process. If None, all sources processed.
        boundaries : list, optional
            Start/Stop coordinates of the FOV within the larger seed image.
<<<<<<< HEAD
        max_cpu : int, optional, default 1
            Max number of cpu's to use when multiprocessing
        max_pixels_per_chunk : int, optional, default 1e5
=======
        offsets : list, optional, default [0,0]
            Offset values for x and y axes
        max_cpu : int, optional
            Max number of cpus to use when multiprocessing
        max_pixels_per_chunk : int, optional
>>>>>>> 8fe1de9e
            Maximum number of pixels per chunk when dispersing sources
        oversample_factor : int, optional
            Factor by which to oversample the wavelength grid
        phot_per_lam : bool, optional
            Whether to compute photometry per wavelength bin (True) or per pixel (False).
            This depends on how the photom reference file has been delivered.
            True should be used for NIRCam, and False should be used for NIRISS.
        """
        if boundaries is None:
            boundaries = []
        # Load all the info for this grism mode
        self.seg_wcs = segmap_model.meta.wcs
        self.grism_wcs = grism_wcs
        self.seg = segmap_model.data
        all_ids = list(set(np.ravel(self.seg)))
        all_ids.remove(0)  # Remove the background ID
        self.source_ids = _select_ids(source_id, all_ids)
        self.max_cpu = max_cpu
        self.max_pixels_per_chunk = max_pixels_per_chunk
        self.oversample_factor = oversample_factor
<<<<<<< HEAD
=======
        self.xoffset = offsets[0]
        self.yoffset = offsets[1]
        self.phot_per_lam = phot_per_lam
>>>>>>> 8fe1de9e

        # ensure the direct image has background subtracted
        self.dimage = background_subtract(direct_image)

        # Set the limits of the dispersed image to be simulated
        if len(boundaries) == 0:
            log.debug("No boundaries passed.")
            self.xstart = 0
            self.xend = self.xstart + self.seg.shape[0] - 1
            self.ystart = 0
            self.yend = self.ystart + self.seg.shape[1] - 1
        else:
            self.xstart, self.xend, self.ystart, self.yend = boundaries
        self.dims = (self.yend - self.ystart + 1, self.xend - self.xstart + 1)
        log.debug(f"Using simulated image size of ({self.dims[1]}, {self.dims[0]}).")
        self.naxis = self.dims[::-1]

        # Create lists of pixels labeled in segmentation map
        self._create_pixel_list()

        # Initialize the output MultiSlitModel
        self.simulated_slits = datamodels.MultiSlitModel()

        # Initialize the simulated dispersed image
        self.simulated_image = np.zeros(self.dims, float)

    def _create_pixel_list(self):
        """Create flat lists of pixels to be dispersed, grouped per object ID."""
        self.xs = []
        self.ys = []
        self.source_ids_per_pixel = []
        self.fluxes = []
        for source_id in self.source_ids:
            ys, xs = np.nonzero(self.seg == source_id)
            self.xs.extend(xs)
            self.ys.extend(ys)
            self.source_ids_per_pixel.extend([source_id] * len(xs))
            self.fluxes.extend(self.dimage[ys, xs])
        self.xs = np.array(self.xs)
        self.ys = np.array(self.ys)
        self.fluxes = np.array(self.fluxes)
        self.source_ids_per_pixel = np.array(self.source_ids_per_pixel)

    def chunk_sources(self, order, wmin, wmax, sens_waves, sens_response, max_pixels=1e5):
        """
        Chunk the sources into groups of max_pixels.

        Parameters
        ----------
        max_pixels : int, optional
            Maximum number of pixels per chunk.

        Returns
        -------
        disperse_args : list[list]
            Outer list has length number of groups, and each inner list contains
            the arguments to disperse() for that group
            in the format that multiprocessing starmap expects.
        """
        chunks = []
        current_chunk = []
        current_size = 0

        for sid in self.source_ids:
            n_pixels = np.sum(self.seg == sid)
            if n_pixels > max_pixels:
                log.warning(
                    f"Source {sid} has {n_pixels} pixels, which exceeds the maximum number "
                    f"of pixels per chunk ({max_pixels}). Skipping this source. "
                    "Consider increasing max_pixels, and/or check to ensure the segmentation map "
                    "looks reasonable for that source."
                )
                continue
            if current_size + n_pixels > max_pixels:
                chunks.append(current_chunk)
                current_chunk = []
                current_size = 0
            current_chunk.append(sid)
            current_size += n_pixels

        if current_chunk:
            chunks.append(current_chunk)

        disperse_args = []
        for source_ids in chunks:
            isin = np.isin(self.source_ids_per_pixel, source_ids)
            source_ids_per_pixel = self.source_ids_per_pixel[isin]
            xs = self.xs[isin]
            ys = self.ys[isin]
            fluxes = self.fluxes[isin]
            disperse_args.append(
                [
                    xs,
                    ys,
                    fluxes,
                    source_ids_per_pixel,
                    order,
                    wmin,
                    wmax,
                    sens_waves,
                    sens_response,
                    self.seg_wcs,
                    self.grism_wcs,
                    self.naxis,
                    self.oversample_factor,
<<<<<<< HEAD
=======
                    self.xoffset,
                    self.yoffset,
                    self.phot_per_lam,
>>>>>>> 8fe1de9e
                ]
            )

        return disperse_args

    def disperse_order(self, order, wmin, wmax, sens_waves, sens_response):
        """
        Disperse the sources for a given spectral order, with multiprocessing.

        The simulated_slits and simulated_image attributes are updated in place.

        Parameters
        ----------
        order : int
            Spectral order to process
        wmin : float
            Minimum wavelength for dispersed spectra
        wmax : float
            Maximum wavelength for dispersed spectra
        sens_waves : ndarray
            Wavelength array from photom reference file
        sens_response : ndarray
            Response (flux calibration) array from photom reference file
        """
        # generate lists of input parameters for the disperse function
        # for each chunk of sources
        disperse_args = self.chunk_sources(
            order, wmin, wmax, sens_waves, sens_response, max_pixels=self.max_pixels_per_chunk
        )
        t0 = time.time()
        if self.max_cpu > 1:
            # Use multiprocessing to disperse the sources
            log.info(
                f"Using {self.max_cpu} CPU cores for multiprocessing "
                f"{len(self.source_ids)} sources in {len(disperse_args)} chunks."
            )
            ctx = mp.get_context("spawn")
            with ctx.Pool(self.max_cpu) as mypool:
                all_res = mypool.starmap(disperse, disperse_args)
        else:
            all_res = [disperse(*args) for args in disperse_args]
        t1 = time.time()
        log.info(f"Wall clock time for disperse_chunk order {order}: {(t1 - t0):.1f} sec")

        # Combine the results from all chunks
        for results in all_res:
            if results is None:
                # None of the sources in this chunk for this order had pixels on the detector
                continue
            for sid in results:
                bounds = results[sid]["bounds"]
                img = results[sid]["image"]
                slit = _construct_slitmodel(img, bounds, sid, order)
                self.simulated_image[bounds[2] : bounds[3] + 1, bounds[0] : bounds[1] + 1] += img
                self.simulated_slits.slits.append(slit)


def _construct_slitmodel(
    img,
    bounds,
    sid,
    order,
):
    """
    Turn an output image from a single source/order into a SlitModel.

    Parameters
    ----------
    img : ndarray
        Dispersed model image of segmentation map source
    bounds : list
        The bounds of the object in relation to the full-frame image.
    sid : int
        The source ID
    order : int
        The spectral order

    Returns
    -------
    slit : `jwst.datamodels.SlitModel`
        Slit model containing the dispersed pixel values
    """
    [thisobj_minx, thisobj_maxx, thisobj_miny, thisobj_maxy] = bounds
    slit = datamodels.SlitModel()
    slit.source_id = sid
    slit.name = f"source_{sid}"
    slit.xstart = thisobj_minx
    slit.xsize = thisobj_maxx - thisobj_minx + 1
    slit.ystart = thisobj_miny
    slit.ysize = thisobj_maxy - thisobj_miny + 1
    slit.meta.wcsinfo.spectral_order = order
    slit.data = img

    return slit<|MERGE_RESOLUTION|>--- conflicted
+++ resolved
@@ -136,17 +136,9 @@
             ID of source to process. If None, all sources processed.
         boundaries : list, optional
             Start/Stop coordinates of the FOV within the larger seed image.
-<<<<<<< HEAD
-        max_cpu : int, optional, default 1
+        max_cpu : int, optional
             Max number of cpu's to use when multiprocessing
-        max_pixels_per_chunk : int, optional, default 1e5
-=======
-        offsets : list, optional, default [0,0]
-            Offset values for x and y axes
-        max_cpu : int, optional
-            Max number of cpus to use when multiprocessing
         max_pixels_per_chunk : int, optional
->>>>>>> 8fe1de9e
             Maximum number of pixels per chunk when dispersing sources
         oversample_factor : int, optional
             Factor by which to oversample the wavelength grid
@@ -167,12 +159,7 @@
         self.max_cpu = max_cpu
         self.max_pixels_per_chunk = max_pixels_per_chunk
         self.oversample_factor = oversample_factor
-<<<<<<< HEAD
-=======
-        self.xoffset = offsets[0]
-        self.yoffset = offsets[1]
         self.phot_per_lam = phot_per_lam
->>>>>>> 8fe1de9e
 
         # ensure the direct image has background subtracted
         self.dimage = background_subtract(direct_image)
@@ -278,12 +265,7 @@
                     self.grism_wcs,
                     self.naxis,
                     self.oversample_factor,
-<<<<<<< HEAD
-=======
-                    self.xoffset,
-                    self.yoffset,
                     self.phot_per_lam,
->>>>>>> 8fe1de9e
                 ]
             )
 
