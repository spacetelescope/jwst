"""Top-level module for WFSS contamination correction."""

import logging
import multiprocessing

import numpy as np
<<<<<<< HEAD
from astropy.table import Table
from stcal.multiprocessing import compute_num_cores
=======
>>>>>>> 228b2f68
from stdatamodels.jwst import datamodels
from stdatamodels.jwst.transforms.models import (
    NIRCAMBackwardGrismDispersion,
    NIRISSBackwardGrismDispersion,
)

from jwst.lib.catalog_utils import read_source_catalog
from jwst.wfss_contam.observations import Observation
from jwst.wfss_contam.sens1d import get_photom_data

log = logging.getLogger(__name__)

__all__ = ["contam_corr"]


class UnmatchedSlitIDError(Exception):
    """Exception raised when a slit ID is not found in the list of simulated slits."""

    pass


def _find_matching_simul_slit(slit, simul_slit_sids, simul_slit_orders):
    """
    Find the index of the matching simulated slit in the list of simulated slits.

    Parameters
    ----------
    slit : `~jwst.datamodels.SlitModel`
        Source slit model
    simul_slit_sids : list
        List of source IDs for simulated slits
    simul_slit_orders : list
        List of spectral orders for simulated slits

    Returns
    -------
    good_idx : int
        Index of the matching simulated slit in the list of simulated slits
    """
    sid = slit.source_id
    order = slit.meta.wcsinfo.spectral_order
    good = (np.array(simul_slit_sids) == sid) * (np.array(simul_slit_orders) == order)
    if not any(good):
        raise UnmatchedSlitIDError(
            f"Source ID {sid} order {order} requested by input slit model "
            "but not found in simulated slits. "
            "Setting contamination correction to zero for that slit."
        )
    return np.where(good)[0][0]


def _cut_frame_to_match_slit(contam, slit):
    """
    Cut out the contamination image to match the extent of the source slit.

    Parameters
    ----------
    contam : 2D array
        Contamination image for the full grism exposure
    slit : `~jwst.datamodels.SlitModel`
        Source slit model

    Returns
    -------
    cutout : 2D array
        Contamination image cutout that matches the extent of the source slit
    """
    x1 = slit.xstart
    y1 = slit.ystart
    xf = x1 + slit.xsize
    yf = y1 + slit.ysize

    # zero-pad the contamination image if the slit extends beyond the contamination image
    # fixes an off-by-one bug when sources extend to the edge of the contamination image
    if xf > contam.shape[1]:
        contam = np.pad(contam, ((0, 0), (0, xf - contam.shape[1])), mode="constant")
    if yf > contam.shape[0]:
        contam = np.pad(contam, ((0, yf - contam.shape[0]), (0, 0)), mode="constant")

    return contam[y1 : y1 + slit.ysize, x1 : x1 + slit.xsize]


class SlitOverlapError(Exception):
    """Exception raised when there is no overlap between data and model for a slit."""

    pass


def match_backplane_prefer_first(slit0, slit1):
    """
    Reshape slit1 to the backplane of slit0.

    Parameters
    ----------
    slit0 : `~jwst.datamodels.SlitModel`
        Slit model for the first slit, which is used as reference.
    slit1 : `~jwst.datamodels.SlitModel`
        Slit model for the second slit, which is reshaped to match slit0.

    Returns
    -------
    slit0, slit1 : `~jwst.datamodels.SlitModel`
        Reshaped slit models slit0, slit1.
    """
    data0 = slit0.data
    data1 = slit1.data

    x1 = slit1.xstart - slit0.xstart
    y1 = slit1.ystart - slit0.ystart
    backplane1 = np.zeros_like(data0)

    i0 = max([y1, 0])
    i1 = min([y1 + data1.shape[0], data0.shape[0], data1.shape[0]])
    j0 = max([x1, 0])
    j1 = min([x1 + data1.shape[1], data0.shape[1], data1.shape[1]])
    if i0 >= i1 or j0 >= j1:
        raise SlitOverlapError(
            f"No overlap region between data and model for slit {slit0.source_id}, "
            f"order {slit0.meta.wcsinfo.spectral_order}. "
            "setting contamination correction to zero for that slit."
        )

    backplane1[i0:i1, j0:j1] = data1[i0:i1, j0:j1]

    slit1.data = backplane1
    slit1.xstart = slit0.xstart
    slit1.ystart = slit0.ystart
    slit1.xsize = slit0.xsize
    slit1.ysize = slit0.ysize

    return slit0, slit1


def match_backplane_encompass_both(slit0, slit1):
    """
    Put data from the two slits into a common backplane, encompassing both.

    Slits are zero-padded where their new extent does not overlap with the original data.

    Parameters
    ----------
    slit0, slit1 : `~jwst.datamodels.SlitModel`
        Slit model for the first and second slit.

    Returns
    -------
    slit0, slit1 : `~jwst.datamodels.SlitModel`
        Reshaped slit models slit0, slit1.
    """
    data0 = slit0.data
    data1 = slit1.data

    shape = (max(data0.shape[0], data1.shape[0]), max(data0.shape[1], data1.shape[1]))
    xmin = min(slit0.xstart, slit1.xstart)
    ymin = min(slit0.ystart, slit1.ystart)
    shape = (
        max(
            slit0.xsize + slit0.xstart - xmin,
            slit1.xsize + slit1.xstart - xmin,
        ),
        max(
            slit0.ysize + slit0.ystart - ymin,
            slit1.ysize + slit1.ystart - ymin,
        ),
    )
    x0 = slit0.xstart - xmin
    y0 = slit0.ystart - ymin
    x1 = slit1.xstart - xmin
    y1 = slit1.ystart - ymin

    backplane0 = np.zeros(shape).T
    backplane0[y0 : y0 + data0.shape[0], x0 : x0 + data0.shape[1]] = data0
    backplane1 = np.zeros(shape).T
    backplane1[y1 : y1 + data1.shape[0], x1 : x1 + data1.shape[1]] = data1

    slit0.data = backplane0
    slit1.data = backplane1
    for slit in [slit0, slit1]:
        slit.xstart = xmin
        slit.ystart = ymin
        slit.xsize = shape[0]
        slit.ysize = shape[1]

    return slit0, slit1


def _validate_orders_against_reference(orders, spec_orders):
    """
    Compare user-requested spectral orders with the orders defined in the reference file.

    Parameters
    ----------
    orders : list[int]
        List of user-requested spectral orders.
    spec_orders : list[int]
        List of spectral orders defined in the reference file.

    Returns
    -------
    np.ndarray[int]
        List of spectral orders constrained to the user-specified ones
        that are also defined in the reference file.
    """
    spec_orders = np.array(spec_orders, dtype=int)
    if orders is None:
        return spec_orders
    orders = np.array(orders, dtype=int)
    good_orders = np.isin(orders, spec_orders, assume_unique=True)
    if (len(good_orders) == 0) or (not np.any(good_orders)):
        log.error(
            f"None of the requested spectral orders {orders} are defined "
            "in the wavelength range reference file. "
            f"Expected orders are: {spec_orders}. "
        )
        return []
    if not np.all(good_orders):
        log.warning(
            f"Not all requested spectral orders {orders} are defined in the "
            f"wavelength range reference file. Defined orders are: {spec_orders}. "
            "Skipping undefined orders."
        )
    return orders[good_orders]


def _validate_orders_against_transform(wcs, spec_orders):
    """
    Ensure the requested spectral orders are defined in the WCS transforms.

    Parameters
    ----------
    wcs : gwcs.wcs.WCS
        The input MultiSlitModel's WCS object.
    spec_orders : list[int]
        The list of requested spectral orders.

    Returns
    -------
    list
        List of spectral orders that are defined in the WCS transform.
    """
    sky_to_grism = wcs.backward_transform
    good_orders = spec_orders.copy()
    for model in sky_to_grism:
        if isinstance(model, (NIRCAMBackwardGrismDispersion, NIRISSBackwardGrismDispersion)):
            # Get the orders defined in the transform
            orders = np.sort(model.orders)
            is_good_order = [order in orders for order in spec_orders]
            if not any(is_good_order):
                log.error(
                    f"None of the requested spectral orders {spec_orders} are defined "
                    "in the WCS transform. "
                    f"Defined orders are: {orders}. "
                )
                return []
            if not all(is_good_order):
                log.warning(
                    f"Not all requested spectral orders {spec_orders} are "
                    f"defined in the WCS transform. Defined orders are: {orders}. "
                    "Skipping undefined orders."
                )
            good_orders = [order for order in spec_orders if order in orders]
            # There will be only one transform of this type in the wcs
            break
    return np.sort(good_orders)


def _find_min_relresp(sens_waves, sens_response):
    """
    Find the minimum relative response in the sensitivity response.

    Helper function is necessary instead of just nanmin because reference file
    sometimes has zero-valued wavelength/response pairs.

    Parameters
    ----------
    sens_waves : np.ndarray
        Wavelengths corresponding to the sensitivity response.
    sens_response : np.ndarray
        Sensitivity response values.

    Returns
    -------
    float
        Minimum relative response value.
    """
    good = (sens_waves > 0) & (sens_response > 0) & np.isfinite(sens_waves)
    return np.nanmin(sens_response[good])


def _apply_magnitude_limit(
    order, source_catalog, sens_wave, sens_response, magnitude_limit, min_relresp_order1
):
    """
    Rescale the magnitude limit based on the sensitivity response for a given spectral order.

    Parameters
    ----------
    order : int
        Spectral order for which the magnitude limit is applied.
    source_catalog : astropy.table.Table
        The source catalog containing source IDs and isophotal AB magnitudes.
    sens_wave : np.ndarray
        The wavelengths corresponding to the sensitivity response.
    sens_response : np.ndarray
        The sensitivity response for the order.
    magnitude_limit : float
        The isophotal AB magnitude limit for sources to be included in the contamination correction.
    min_relresp_order1 : float
        Minimum relative response for order 1, used to scale the magnitude limit.

    Returns
    -------
    list
        List of source IDs that meet the magnitude limit criteria.
    """
    if order in [0, 1]:
        # Magnitude limit is set according to order 1 sensitivity response
        # and order 0 is a special case because it's not dispersed
        order_mag_limit = magnitude_limit
    else:
        # Scale the magnitude limit according to the order sensitivity response
        order_sens_factor = min_relresp_order1 / _find_min_relresp(sens_wave, sens_response)
        order_mag_diff = -2.5 * np.log10(order_sens_factor)
        order_mag_limit = magnitude_limit - order_mag_diff

    # Select sources that are brighter than the magnitude limit
    good_sources = source_catalog[source_catalog["isophotal_abmag"] < order_mag_limit]
    if len(good_sources) == 0:
        return None
    log.info(
        f"Applying magnitude limit of {order_mag_limit:.1f} to order {order}. "
        f"Sources selected: {len(good_sources)}"
    )
    return good_sources["label"].tolist()


def contam_corr(
    input_model,
    waverange,
    photom,
    max_cores,
    orders=None,
    magnitude_limit=None,
    max_pixels_per_chunk=5e4,
    oversample_factor=2,
):
    """
    Correct contamination in WFSS spectral cutouts.

    Parameters
    ----------
    input_model : `~jwst.datamodels.MultiSlitModel`
        Input data model containing 2D spectral cutouts
    waverange : `~jwst.datamodels.WavelengthrangeModel`
        Wavelength range reference file model
    photom : `~jwst.datamodels.NrcWfssPhotomModel` or `~jwst.datamodels.NisWfssPhotomModel`
        Photom (flux cal) reference file model
    max_cores : str or int
        Number of cores to use for multiprocessing. If set to 'none'
        (the default), then no multiprocessing will be done. The other
        allowable string values are 'quarter', 'half', and 'all', which indicate
        the fraction of cores to use for multi-proc. The total number of
        cores includes the SMT cores (Hyper Threading for Intel).
        If an integer is provided, it will be the exact number of cores used.
    orders : list, optional
        List of spectral orders to process.
        If None, all orders defined in the wavelengthrange file will be processed.
    magnitude_limit : float, optional
        Isophotal AB magnitude limit for sources to be included in the contamination correction.
        The magnitude limit is applied per spectral order, where the orders are scaled relative
        to order 0 based on their photometric response as read from the photom reference file.
        This means that generally fewer sources will be dispersed in higher orders.
        If None, no magnitude limit is applied and all sources are included.
    max_pixels_per_chunk : int, optional
        Maximum number of pixels to disperse simultaneously.
    oversample_factor : int, optional
        Wavelength oversampling factor.

    Returns
    -------
    output_model : `~jwst.datamodels.MultiSlitModel`
        A copy of the input_model that has been corrected
    simul_model : `~jwst.datamodels.ImageModel`
        Full-frame simulated image of the grism exposure
    contam_model : `~jwst.datamodels.MultiSlitModel`
        Contamination estimate images for each source slit
    """
    max_available_cores = multiprocessing.cpu_count()
    # don't worry about case where nchunks < ncpus; just set nchunks large for now
    ncpus = compute_num_cores(max_cores, 1e10, max_available_cores)

    # Get the segmentation map and direct image for this grism exposure
    seg_model = datamodels.open(input_model.meta.segmentation_map)
    direct_file = input_model.meta.direct_image
    log.debug(f"Direct image ={direct_file}")
    with datamodels.open(direct_file) as direct_model:
        direct_image = direct_model.data
        direct_image_wcs = direct_model.meta.wcs

    # Get the grism WCS object from the first cutout in the input model.
    # This WCS is used to transform from direct image to grism frame for all sources
    # in the segmentation map.
    # The "detector" to "grism_detector" and "world" to "detector" transforms are identical
    # for all slits, so just use the first one. The "grism_detector" to "grism_slit"
    # transform is not used by the step.
    grism_wcs = input_model.slits[0].meta.wcs

    # Find out how many spectral orders are defined based on the
    # array of order values in the Wavelengthrange ref file,
    # then constrain the orders to the user-specified ones
    spec_orders = np.asarray(waverange.order)
    spec_orders = _validate_orders_against_reference(orders, spec_orders)
    spec_orders = _validate_orders_against_transform(grism_wcs, spec_orders)
    if len(spec_orders) == 0:
        log.error("No valid spectral orders found. Step will be SKIPPED.")
        return input_model, None, None, None
    log.info(f"Spectral orders requested = {[int(x) for x in spec_orders]}")

    # Get the FILTER and PUPIL wheel positions, for use later
    filter_kwd = input_model.meta.instrument.filter
    pupil_kwd = input_model.meta.instrument.pupil

    # NOTE: The NIRCam WFSS mode uses filters that are in the FILTER wheel
    # with gratings in the PUPIL wheel. NIRISS WFSS mode, however, is just
    # the opposite. It has gratings in the FILTER wheel and filters in the
    # PUPIL wheel. So when processing NIRISS grism exposures the name of
    # filter needs to come from the PUPIL keyword value.
    if input_model.meta.instrument.name == "NIRISS":
        filter_name = pupil_kwd
        phot_per_lam = False
    else:
        filter_name = filter_kwd
        phot_per_lam = True

    # Read the source catalog to perform magnitude-based source selection later
    # mag limit will be scaled according to order 1 sensitivity
    if magnitude_limit is not None:
        source_catalog = read_source_catalog(input_model.meta.source_catalog)
        order1_wave_response, order1_sens_response = get_photom_data(
            photom, filter_kwd, pupil_kwd, order=1
        )
        min_relresp_order1 = _find_min_relresp(order1_wave_response, order1_sens_response)

    # set up observation object to disperse
    obs = Observation(
        direct_image,
        seg_model.data,
        grism_wcs,
        direct_image_wcs,
        boundaries=[0, 2047, 0, 2047],
        max_cpu=ncpus,
        max_pixels_per_chunk=max_pixels_per_chunk,
        oversample_factor=oversample_factor,
        phot_per_lam=phot_per_lam,
    )

    no_sources = True
    for order in spec_orders:
        # Load lists of wavelength ranges and flux cal info
        wavelength_range = waverange.get_wfss_wavelength_range(filter_name, [order])
        wmin = wavelength_range[order][0]
        wmax = wavelength_range[order][1]
        log.debug(f"wmin={wmin}, wmax={wmax} for order {order}")
        sens_waves, sens_response = get_photom_data(photom, filter_kwd, pupil_kwd, order)

        # Constrain the source IDs to those that are below the magnitude limit
        selected_ids = None
        if magnitude_limit is not None:
            good_ids = _apply_magnitude_limit(
                order,
                source_catalog,
                sens_waves,
                sens_response,
                magnitude_limit,
                min_relresp_order1,
            )
            if good_ids is None:
                log.info(
                    f"No sources meet the magnitude limit of {magnitude_limit} for order {order}. "
                    "Skipping contamination correction for this order."
                )
                continue
            selected_ids = good_ids
        no_sources = False

        # Compute the dispersion for all sources in this order
        log.info(f"Creating full simulated grism image for order {order}")
        obs.disperse_order(order, wmin, wmax, sens_waves, sens_response, selected_ids)

    if no_sources:
        log.error(
            f"No sources found that met the magnitude limit {magnitude_limit}. Step will be SKIPPED"
        )
        return input_model, None, None, None

    # Initialize the full-frame simulated grism image
    simul_model = datamodels.ImageModel(data=obs.simulated_image)
    simul_model.update(input_model, only="PRIMARY")

    simul_slit_sids = [slit.source_id for slit in obs.simulated_slits.slits]
    simul_slit_orders = [slit.meta.wcsinfo.spectral_order for slit in obs.simulated_slits.slits]

    # Initialize output multislitmodel
    output_model = datamodels.MultiSlitModel()

    # Copy over matching slits
    good_slits = [
        datamodels.SlitModel(slit.instance).copy()
        for slit in input_model.slits
        if slit.source_id in obs.source_ids
    ]
    output_model.slits.extend(good_slits)

    # Loop over all slits/sources to subtract contaminating spectra
    log.info("Creating contamination image for each individual source")
    contam_model = datamodels.MultiSlitModel()
    contam_model.update(input_model, only="PRIMARY")
    simul_slits = datamodels.MultiSlitModel()
    simul_slits.update(input_model, only="PRIMARY")
    for slit in output_model.slits:
        try:
            good_idx = _find_matching_simul_slit(slit, simul_slit_sids, simul_slit_orders)
            this_simul = obs.simulated_slits.slits[good_idx]
            slit, this_simul = match_backplane_prefer_first(slit, this_simul)
            simul_all_cut = _cut_frame_to_match_slit(obs.simulated_image, slit)
            contam_cut = simul_all_cut - this_simul.data
            simul_slits.slits.append(this_simul)

        except (UnmatchedSlitIDError, SlitOverlapError) as e:
            log.warning(e)
            contam_cut = np.zeros_like(slit.data)

        contam_slit = datamodels.SlitModel()
        contam_slit.data = contam_cut
        contam_model.slits.append(contam_slit)

        # Subtract the contamination from the source slit
        slit.data -= contam_cut

    output_model.update(input_model, only="PRIMARY")
    output_model.meta.cal_step.wfss_contam = "COMPLETE"
    seg_model.close()

    return output_model, simul_model, contam_model, simul_slits<|MERGE_RESOLUTION|>--- conflicted
+++ resolved
@@ -4,11 +4,7 @@
 import multiprocessing
 
 import numpy as np
-<<<<<<< HEAD
-from astropy.table import Table
 from stcal.multiprocessing import compute_num_cores
-=======
->>>>>>> 228b2f68
 from stdatamodels.jwst import datamodels
 from stdatamodels.jwst.transforms.models import (
     NIRCAMBackwardGrismDispersion,
