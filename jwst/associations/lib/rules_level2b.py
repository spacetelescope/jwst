"""Association Definitions: DMS Level2b product associations
"""
from collections import deque
import logging
import re

from jwst.associations.exceptions import AssociationNotValidError
from jwst.associations.lib.rules_level2_base import AsnMixin_Lv2WFSS, Constraint_Imprint_Special
from jwst.associations.registry import RegistryMarker
from jwst.associations.lib.constraint import (Constraint, SimpleConstraint)
from jwst.associations.lib.dms_base import (
    Constraint_Coron,
    Constraint_TSO,
    Constraint_WFSC,
    format_list,
    item_getattr,
    nrccoron_valid_detector,
    nrsfss_valid_detector,
    nrsifu_valid_detector,
    nrslamp_valid_detector,
)
from jwst.associations.lib.member import Member
from jwst.associations.lib.process_list import ListCategory
from jwst.associations.lib.utilities import (getattr_from_list, getattr_from_list_nofail)
from jwst.associations.lib.rules_level2_base import *
from jwst.associations.lib.rules_level3_base import DMS_Level3_Base

__all__ = [
<<<<<<< HEAD
    'Asn_Lv2Coron',
=======
    'Asn_Lv2CoronAsRate',
>>>>>>> 7455e7f6
    'Asn_Lv2FGS',
    'Asn_Lv2Image',
    'Asn_Lv2ImageNonScience',
    'Asn_Lv2ImageSpecial',
    'Asn_Lv2ImageTSO',
    'Asn_Lv2MIRLRSFixedSlitNod',
    'Asn_Lv2NRSFSS',
    'Asn_Lv2NRSIFUNod',
    'Asn_Lv2NRSLAMPImage',
    'Asn_Lv2NRSLAMPSpectral',
    'Asn_Lv2NRSMSA',
    'Asn_Lv2Spec',
    'Asn_Lv2SpecImprint',
    'Asn_Lv2SpecSpecial',
    'Asn_Lv2SpecTSO',
    'Asn_Lv2WFSSNIS',
    'Asn_Lv2WFSSNRC',
    'Asn_Lv2WFSC',
]

# Configure logging
logger = logging.getLogger(__name__)
logger.addHandler(logging.NullHandler())


# --------------------------------
# Start of the User-level rules
# --------------------------------
@RegistryMarker.rule
<<<<<<< HEAD
class Asn_Lv2Coron(
        AsnMixin_Lv2Image,
        DMSLevel2bBase
):
    """Level2b Coronagraphic Science Image Association

    Characteristics:
        - Association type: ``image2``
        - Pipeline: ``calwebb_image2``
        - Coron-based science exposures
        - Single science exposure
        - non-TSO
        - Use rateints product as input
        - Exclude NIRCam SW detectors that don't have occulter
    """

=======
class Asn_Lv2CoronAsRate(AsnMixin_Lv2Image, DMSLevel2bBase):
    """Create normal rate products for some coronographic data

    Characteristics;
        - Association type: ``image2``
        - Pipeline: ``calwebb_image2``
        - NIRCam Coronagraphic
        - Treat as non-timeseries, producint "rate" products
    """
>>>>>>> 7455e7f6
    def __init__(self, *args, **kwargs):

        # Setup constraints
        self.constraints = Constraint([
            Constraint_Base(),
            Constraint_Mode(),
<<<<<<< HEAD
            Constraint_Coron(association=self),
=======
            DMSAttrConstraint(
                name='exp_type',
                sources=['exp_type'],
                value='nrc_coron',
            ),
            SimpleConstraint(
                value=True,
                sources=nrccoron_valid_detector,
            ),
>>>>>>> 7455e7f6
            Constraint(
                [
                    Constraint_Background(),
                    Constraint_Single_Science(self.has_science, self.get_exposure_type),
                ], reduce=Constraint.any
            ),
        ])

        # Now check and continue initialization.
<<<<<<< HEAD
        super(Asn_Lv2Coron, self).__init__(*args, **kwargs)
=======
        super().__init__(*args, **kwargs)

    def is_item_coron(self, item):
        """Override to always return false

        The override will force `make_member` to create a "rate"
        product instead of a "rateints" product.
        """
        return False
>>>>>>> 7455e7f6


@RegistryMarker.rule
class Asn_Lv2Image(
        AsnMixin_Lv2Image,
        DMSLevel2bBase
):
    """Level2b Non-TSO Science Image Association

    Characteristics:
        - Association type: ``image2``
        - Pipeline: ``calwebb_image2``
        - Image-based science exposures
        - Single science exposure
        - Non-TSO
        - Non-coronagraphic
    """

    def __init__(self, *args, **kwargs):

        # Setup constraints
        self.constraints = Constraint([
            Constraint_Base(),
            Constraint_Mode(),
            Constraint_Image_Science(),
            Constraint(
                [
                    Constraint_TSO(),
                ],
                reduce=Constraint.notany
            ),
            Constraint(
                [
                    Constraint_Background(),
                    Constraint_Single_Science(self.has_science, self.get_exposure_type),
                ], reduce=Constraint.any
            ),
        ])

        # Now check and continue initialization.
        super(Asn_Lv2Image, self).__init__(*args, **kwargs)

    def is_item_coron(self, item):
        """Override to ignore coronographic designation

        Coronagraphic data is to be processed both as coronagraphic
        (by default), but also as just plain imaging. Coronagraphic
        data is processed using the Asn_Lv2Coron rule. This rule
        will handle the creation of the image version. It has the
        effect of using "rate" files as input, instead of "rateints".
        """
        return False


@RegistryMarker.rule
class Asn_Lv2ImageNonScience(
        AsnMixin_Lv2Special,
        AsnMixin_Lv2Image,
        DMSLevel2bBase
):
    """Level2b Non-science Image Association

    Characteristics:
        - Association type: ``image2``
        - Pipeline: ``calwebb_image2``
        - Image-based non-science exposures, such as target acquisitions
        - Single science exposure
    """

    def __init__(self, *args, **kwargs):

        # Setup constraints
        self.constraints = Constraint([
            Constraint_Base(),
            Constraint_Image_Nonscience(),
            Constraint_Single_Science(self.has_science, self.get_exposure_type),
        ])

        # Now check and continue initialization.
        super(Asn_Lv2ImageNonScience, self).__init__(*args, **kwargs)


@RegistryMarker.rule
class Asn_Lv2ImageSpecial(
        AsnMixin_Lv2Special,
        AsnMixin_Lv2Image,
        DMSLevel2bBase
):
    """Level2b Auxiliary Science Image Association

    Characteristics:
        - Association type: ``image2``
        - Pipeline: ``calwebb_image2``
        - Image-based science exposures that are to be used as background or PSF exposures
        - Single science exposure
        - No other exposure can be part of the association
    """

    def __init__(self, *args, **kwargs):

        # Setup constraints
        self.constraints = Constraint([
            Constraint_Base(),
            Constraint_Mode(),
            Constraint_Image_Science(),
            Constraint_Single_Science(self.has_science, self.get_exposure_type),
            Constraint_Special(),
        ])

        # Now check and continue initialization.
        super(Asn_Lv2ImageSpecial, self).__init__(*args, **kwargs)


@RegistryMarker.rule
class Asn_Lv2ImageTSO(
        AsnMixin_Lv2Image,
        DMSLevel2bBase
):
    """Level2b Time Series Science Image Association

    Characteristics:
        - Association type: ``tso-image2``
        - Pipeline: ``calwebb_tso-image2``
        - Image-based Time Series exposures
        - Single science exposure
    """

    def __init__(self, *args, **kwargs):

        # Setup constraints
        self.constraints = Constraint([
            Constraint_Base(),
            Constraint_Mode(),
            Constraint_Image_Science(),
            Constraint_Single_Science(self.has_science, self.get_exposure_type),
            Constraint_TSO(),
        ])

        # Now check and continue initialization.
        super(Asn_Lv2ImageTSO, self).__init__(*args, **kwargs)

    def _init_hook(self, item):
        """Post-check and pre-add initialization"""

        super(Asn_Lv2ImageTSO, self)._init_hook(item)
        self.data['asn_type'] = 'tso-image2'


@RegistryMarker.rule
class Asn_Lv2FGS(
        AsnMixin_Lv2Image,
        DMSLevel2bBase
):
    """Level2b FGS Association

    Characteristics:
        - Association type: ``image2``
        - Pipeline: ``calwebb_image2``
        - Image-based FGS science exposures
        - Single science exposure
    """

    def __init__(self, *args, **kwargs):

        # Setup constraints
        self.constraints = Constraint([
            Constraint_Base(),
            Constraint_Single_Science(self.has_science, self.get_exposure_type),
            DMSAttrConstraint(
                name='exp_type',
                sources=['exp_type'],
                value=(
                    'fgs_image'
                    '|fgs_focus'
                ),
            ),
            Constraint(
                [Constraint_WFSC()],
                reduce=Constraint.notany
            )
        ])

        super(Asn_Lv2FGS, self).__init__(*args, **kwargs)


@RegistryMarker.rule
class Asn_Lv2Spec(
        AsnMixin_Lv2Spectral,
        DMSLevel2bBase
):
    """Level2b Science Spectral Association

    Characteristics:
        - Association type: ``spec2``
        - Pipeline: ``calwebb_spec2``
        - Spectral-based single target science exposures
        - Single science exposure
        - Non-TSO
        - Not part of a background dither observation
    """

    def __init__(self, *args, **kwargs):

        # Setup constraints
        self.constraints = Constraint([
            Constraint_Base(),
            Constraint_Mode(),
            Constraint_Spectral_Science(
                exclude_exp_types=['nis_wfss', 'nrc_wfss', 'nrs_fixedslit', 'nrs_msaspec']
            ),
            Constraint(
                [
                    Constraint_Background(),
                    Constraint_Imprint(),
                    Constraint_Single_Science(self.has_science, self.get_exposure_type),
                ],
                reduce=Constraint.any
            ),
            Constraint(
                [
                    Constraint_TSO(),
                    DMSAttrConstraint(
                        name='patttype',
                        sources=['patttype'],
                        value='2-point-nod|4-point-nod|along-slit-nod',
                    )
                ],
                reduce=Constraint.notany
            )
        ])

        # Now check and continue initialization.
        super(Asn_Lv2Spec, self).__init__(*args, **kwargs)


@RegistryMarker.rule
class Asn_Lv2SpecImprint(
        AsnMixin_Lv2Special,
        AsnMixin_Lv2Spectral,
        DMSLevel2bBase
):
    """Level2b Treat Imprint/Leakcal as science

    Characteristics:
        - Association type: ``spec2``
        - Pipeline: ``calwebb_spec2``
        - Only handles Imprint/Leakcal exposures
        - Single science exposure
    """

    def __init__(self, *args, **kwargs):

        # Setup constraints
        self.constraints = Constraint([
            Constraint_Base(),
            Constraint_Mode(),
            Constraint_Spectral_Science(),
            Constraint_Single_Science(self.has_science, self.get_exposure_type),
            DMSAttrConstraint(
                name='imprint',
                sources=['is_imprt']
            )
        ])

        # Now check and continue initialization.
        super(Asn_Lv2SpecImprint, self).__init__(*args, **kwargs)


@RegistryMarker.rule
class Asn_Lv2SpecSpecial(
        AsnMixin_Lv2Special,
        AsnMixin_Lv2Spectral,
        DMSLevel2bBase
):
    """Level2b Auxiliary Science Spectral Association

    Characteristics:
        - Association type: ``spec2``
        - Pipeline: ``calwebb_spec2``
        - Spectral-based single target science exposures that are background exposures
        - Single science exposure
    """

    def __init__(self, *args, **kwargs):

        # Setup constraints
        self.constraints = Constraint([
            Constraint_Base(),
            Constraint_Mode(),
            Constraint_Spectral_Science(),
            Constraint_Special(),
            Constraint(
                [
                    Constraint_Imprint_Special(self),
                    Constraint_Single_Science(self.has_science, self.get_exposure_type),
                ],
                reduce=Constraint.any
            ),
        ])

        # Now check and continue initialization.
        super(Asn_Lv2SpecSpecial, self).__init__(*args, **kwargs)


@RegistryMarker.rule
class Asn_Lv2SpecTSO(
        AsnMixin_Lv2Spectral,
        DMSLevel2bBase
):
    """Level2b Time Series Science Spectral Association

    Characteristics:
        - Association type: ``tso-spec2``
        - Pipeline: ``calwebb_tso-spec2``
        - Spectral-based single target time series exposures
        - Single science exposure
        - No other exposure can be part of the association
    """

    def __init__(self, *args, **kwargs):

        # Setup constraints
        self.constraints = Constraint([
            Constraint_Base(),
            Constraint_Mode(),
            Constraint_Spectral_Science(
                exclude_exp_types=['nrs_msaspec', 'nrs_fixedslit']
            ),
            Constraint_Single_Science(self.has_science, self.get_exposure_type),
            Constraint_TSO(),
            Constraint(
                [
                    Constraint([
                        DMSAttrConstraint(
                            name='exp_type',
                            sources=['exp_type'],
                            value='nrc_tsgrism',
                        ),
                        DMSAttrConstraint(
                            name='pupil',
                            sources=['pupil'],
                            value='clear',
                        )],
                    )
                ],
                reduce=Constraint.notany
            )
        ])

        # Now check and continue initialization.
        super(Asn_Lv2SpecTSO, self).__init__(*args, **kwargs)

    def _init_hook(self, item):
        """Post-check and pre-add initialization"""

        super(Asn_Lv2SpecTSO, self)._init_hook(item)
        self.data['asn_type'] = 'tso-spec2'


@RegistryMarker.rule
class Asn_Lv2MIRLRSFixedSlitNod(
        AsnMixin_Lv2Spectral,
        DMSLevel2bBase
):
    """Level2b MIRI LRS Fixed Slit background nods Association

    Characteristics:
        - Association type: ``spec2``
        - Pipeline: ``calwebb_spec2``
        - MIRI LRS Fixed slit
        - Single science exposure
        - Include slit nods as backgrounds
    """

    def __init__(self, *args, **kwargs):

        # Setup constraints
        self.constraints = Constraint([
            Constraint_Base(),
            Constraint_Mode(),
            DMSAttrConstraint(
                name='exp_type',
                sources=['exp_type'],
                value='mir_lrs-fixedslit'
            ),
            DMSAttrConstraint(
                name='patttype',
                sources=['patttype'],
                value='along-slit-nod',
            ),
            SimpleConstraint(
                value=True,
                test=lambda value, item: self.acid.type != 'background',
                force_unique=False
            ),
            Constraint(
                [
                    Constraint(
                        [
                            DMSAttrConstraint(
                                name='patt_num',
                                sources=['patt_num'],
                            ),
                            Constraint_Single_Science(
                                self.has_science, self.get_exposure_type,
                                reprocess_on_match=True,
                                work_over=ListCategory.EXISTING
                            )
                        ]
                    ),
                    Constraint(
                        [
                            DMSAttrConstraint(
                                name='is_current_patt_num',
                                sources=['patt_num'],
                                value=lambda: '((?!{}).)*'.format(self.constraints['patt_num'].value),
                            ),
                            SimpleConstraint(
                                name='force_match',
                                value=None,
                                sources=lambda item: False,
                                test=lambda constraint, obj: True,
                                force_unique=True,
                            )
                        ]
                    )
                ],
                reduce=Constraint.any
            )
        ])

        # Now check and continue initialization.
        super(Asn_Lv2MIRLRSFixedSlitNod, self).__init__(*args, **kwargs)

    def get_exposure_type(self, item, default='science'):
        """Modify exposure type depending on dither pointing index

        Behaves as the superclass method. However, if the constraint
        `is_current_patt_num` is True, mark the exposure type as
        `background`.
        """
        exp_type = super(Asn_Lv2MIRLRSFixedSlitNod, self).get_exposure_type(
            item, default
        )
        if exp_type == 'science' and self.constraints['is_current_patt_num'].matched:
            exp_type = 'background'

        return exp_type


@RegistryMarker.rule
class Asn_Lv2NRSLAMPImage(
        AsnMixin_Lv2Image,
        AsnMixin_Lv2Special,
        DMSLevel2bBase
):
    """Level2b NIRSpec image Lamp Calibrations Association

    Characteristics:
        - Association type: ``image2``
        - Pipeline: ``calwebb_image2``
        - Image-based calibration exposures
        - Single science exposure
    """

    def __init__(self, *args, **kwargs):
        # Setup constraints
        self.constraints = Constraint([
            Constraint_Base(),
            Constraint_Single_Science(self.has_science, self.get_exposure_type),
            DMSAttrConstraint(
                name='exp_type',
                sources=['exp_type'],
                value='nrs_lamp'
            ),
            DMSAttrConstraint(
                sources=['grating'],
                value='mirror'
            ),
            DMSAttrConstraint(
                sources=['opmode'],
                value='image',
                required=False
            ),
        ])

        super(Asn_Lv2NRSLAMPImage, self).__init__(*args, **kwargs)


@RegistryMarker.rule
class Asn_Lv2NRSLAMPSpectral(
        AsnMixin_Lv2Special,
        DMSLevel2bBase
):
    """Level2b NIRSpec spectral Lamp Calibrations Association

    Characteristics:
        - Association type: ``nrslamp-spec2``
        - Pipeline: ``calwebb_nrslamp-spec2``
        - Spectral-based calibration exposures
        - Single science exposure
    """

    def __init__(self, *args, **kwargs):

        self.constraints = Constraint([
            Constraint_Base(),
            Constraint_Single_Science(self.has_science, self.get_exposure_type),
            DMSAttrConstraint(
                name='exp_type',
                sources=['exp_type'],
                value='nrs_autoflat|nrs_autowave|nrs_lamp'
            ),
            DMSAttrConstraint(
                name='opt_elem',
                sources=['filter'],
                value='opaque'
            ),
            SimpleConstraint(
                value=True,
                test=lambda value, item: nrslamp_valid_detector(item),
                force_unique=False
            ),
            Constraint(
                [
                    Constraint(
                        [DMSAttrConstraint(
                            name='opmode',
                            sources=['opmode'],
                            value='msaspec',
                        )],
                        reduce=Constraint.notany
                    ),
                    Constraint(
                        [
                            DMSAttrConstraint(
                                sources=['opmode'],
                                value='msaspec'
                            ),
                            DMSAttrConstraint(
                                sources=['msametfl']
                            )
                        ]
                    ),
                ],
                reduce=Constraint.any
            ),
            DMSAttrConstraint(
                name='lamp',
                sources=['lamp'],
            ),
            Constraint(
                [
                    DMSAttrConstraint(
                        sources=['grating'],
                        value='mirror',
                        force_unique=False,
                    ),
                    DMSAttrConstraint(
                        sources=['opmode'],
                        value='grating-only',
                        force_unique=False,
                    ),
                    DMSAttrConstraint(
                        sources=['lamp'],
                        value='nolamp',
                        force_unique=False,
                    ),
                ],
                reduce=Constraint.notany
            ),
        ])

        super(Asn_Lv2NRSLAMPSpectral, self).__init__(*args, **kwargs)

    def _init_hook(self, item):
        """Post-check and pre-add initialization"""

        super(Asn_Lv2NRSLAMPSpectral, self)._init_hook(item)
        self.data['asn_type'] = 'nrslamp-spec2'


@RegistryMarker.rule
class Asn_Lv2WFSSNIS(
        AsnMixin_Lv2WFSS,
        AsnMixin_Lv2Spectral,
):
    """Level2b WFSS/GRISM Association

    Characteristics:
        - Association type: ``spec2``
        - Pipeline: ``calwebb_spec2``
        - Multi-object science exposures
        - Single science exposure
        - Require a source catalog from processing of the corresponding direct imagery.
    """

    def __init__(self, *args, **kwargs):

        self.constraints = Constraint([
            Constraint_Base(),
            Constraint_Target(),
            Constraint([
                DMSAttrConstraint(
                    name='exp_type',
                    sources=['exp_type'],
                    value='nis_wfss',
                ),
                DMSAttrConstraint(
                    name='image_exp_type',
                    sources=['exp_type'],
                    value='nis_image',
                    force_reprocess=ListCategory.NONSCIENCE,
                    only_on_match=True,
                ),
            ], reduce=Constraint.any),
            DMSAttrConstraint(
                name='instrument',
                sources=['instrume'],
            ),
            DMSAttrConstraint(
                name='pupil',
                sources=['pupil'],
            ),
            Constraint([
                SimpleConstraint(
                    value='science',
                    test=lambda value, item: self.get_exposure_type(item) != value,
                    force_unique=False,
                    ),
                Constraint_Single_Science(self.has_science, self.get_exposure_type),
            ], reduce=Constraint.any)
        ])

        super(Asn_Lv2WFSSNIS, self).__init__(*args, **kwargs)


@RegistryMarker.rule
class Asn_Lv2WFSSNRC(
        AsnMixin_Lv2WFSS,
        AsnMixin_Lv2Spectral,
):
    """Level2b WFSS/GRISM Association

    Characteristics:
        - Association type: ``spec2``
        - Pipeline: ``calwebb_spec2``
        - Multi-object science exposures
        - Single science exposure
        - Require a source catalog from processing of the corresponding direct imagery.
    """

    def __init__(self, *args, **kwargs):

        self.constraints = Constraint([
            Constraint_Base(),
            Constraint_Target(),
            Constraint([
                DMSAttrConstraint(
                    name='exp_type',
                    sources=['exp_type'],
                    value='nrc_wfss',
                ),
                DMSAttrConstraint(
                    name='image_exp_type',
                    sources=['exp_type'],
                    value='nrc_image',
                    force_reprocess=ListCategory.NONSCIENCE,
                    only_on_match=True,
                ),
            ], reduce=Constraint.any),
            DMSAttrConstraint(
                name='instrument',
                sources=['instrume'],
            ),
            DMSAttrConstraint(
                name='detector',
                sources=['detector'],
            ),
            Constraint([
                SimpleConstraint(
                    value='science',
                    test=lambda value, item: self.get_exposure_type(item) != value,
                    force_unique=False,
                    ),
                Constraint_Single_Science(self.has_science, self.get_exposure_type),
            ], reduce=Constraint.any)
        ])

        super(Asn_Lv2WFSSNRC, self).__init__(*args, **kwargs)


@RegistryMarker.rule
class Asn_Lv2NRSMSA(
        AsnMixin_Lv2Nod,
        AsnMixin_Lv2Spectral,
        DMSLevel2bBase
):
    """Level2b NIRSpec MSA Association

    Characteristics:
        - Association type: ``spec2``
        - Pipeline: ``calwebb_spec2``
        - Spectral-based NIRSpec MSA multi-object science exposures
        - Single science exposure
        - Handle slitlet nodding for background subtraction
    """

    def __init__(self, *args, **kwargs):

        # Setup constraints
        self.constraints = Constraint([
            Constraint_Base(),
            Constraint_Mode(),
            Constraint(
                [
                    DMSAttrConstraint(
                        name='exp_type',
                        sources=['exp_type'],
                        value='nrs_msaspec'
                    ),
                    DMSAttrConstraint(
                        sources=['msametfl']
                    ),
                    DMSAttrConstraint(
                        name='expspcin',
                        sources=['expspcin'],
                    )
                ]
            )
        ])

        # Now check and continue initialization.
        super(Asn_Lv2NRSMSA, self).__init__(*args, **kwargs)


@RegistryMarker.rule
class Asn_Lv2NRSFSS(
        AsnMixin_Lv2Nod,
        AsnMixin_Lv2Spectral,
        DMSLevel2bBase
):
    """Level2b NIRSpec Fixed-slit Association

    Notes
    -----
    Characteristics:
        - Association type: ``spec2``
        - Pipeline: ``calwebb_spec2``
        - Spectral-based NIRSpec fixed-slit single target science exposures
        - Single science exposure
        - Handle along-the-slit background nodding

    Association includes both the background and science exposures of the nodding.
    The identified science exposure is fixed by the nod, pattern, and exposure number
    to prevent other science exposures being included.
    """

    def __init__(self, *args, **kwargs):

        # Setup constraints
        self.constraints = Constraint([
            Constraint_Base(),
            Constraint_Mode(),
            DMSAttrConstraint(
                name='exp_type',
                sources=['exp_type'],
                value='nrs_fixedslit'
            ),
            SimpleConstraint(
                value=True,
                test=lambda value, item: nrsfss_valid_detector(item),
                force_unique=False
            ),
            Constraint(
                [
                    SimpleConstraint(
                        value='science',
                        test=lambda value, item: self.get_exposure_type(item) != value,
                        force_unique=False
                    ),
                    Constraint(
                        [
                            DMSAttrConstraint(
                                name='expspcin',
                                sources=['expspcin'],
                            ),
                            DMSAttrConstraint(
                                name='nods',
                                sources=['numdthpt'],
                            ),
                            DMSAttrConstraint(
                                name='subpxpts',
                                sources=['subpxpns', 'subpxpts'],
                            ),
                            SimpleConstraint(
                                value='science',
                                test=lambda value, item: self.get_exposure_type(item) == value,
                                force_unique=False
                            )
                        ]
                    ),
                ],
                reduce=Constraint.any
            )
        ])

        # Now check and continue initialization.
        super(Asn_Lv2NRSFSS, self).__init__(*args, **kwargs)


@RegistryMarker.rule
class Asn_Lv2NRSIFUNod(
        AsnMixin_Lv2Nod,
        AsnMixin_Lv2Spectral,
        DMSLevel2bBase
):
    """Level2b NIRSpec IFU Association

    Characteristics:
        - Association type: ``spec2``
        - Pipeline: ``calwebb_spec2``
        - Spectral-based NIRSpec IFU multi-object science exposures
        - Single science exposure
        - Handle 2 and 4 point background nodding
        - Include related imprint exposures
    """

    def __init__(self, *args, **kwargs):

        # Setup constraints
        self.constraints = Constraint([
            Constraint_Base(),
            Constraint_Mode(),
            DMSAttrConstraint(
                name='exp_type',
                sources=['exp_type'],
                value='nrs_ifu'
            ),
            SimpleConstraint(
                value=True,
                test=lambda value, item: nrsifu_valid_detector(item),
                force_unique=False
            ),
            DMSAttrConstraint(
                name='patttype',
                sources=['patttype'],
                value='2-point-nod|4-point-nod',
                force_unique=True
            ),
            DMSAttrConstraint(
                name='mosaic_tile',
                sources=['mostilno'],
            ),
        ])

        # Now check and continue initialization.
        super(Asn_Lv2NRSIFUNod, self).__init__(*args, **kwargs)


@RegistryMarker.rule
class Asn_Lv2WFSC(
        DMSLevel2bBase
):
    """Level2b Wavefront Sensing & Control Association

    Characteristics:
        - Association type: ``wfs-image2``
        - Pipeline: ``calwebb_wfs-image2``
        - WFS and WFS&C observations
        - Single science exposure
    """

    def __init__(self, *args, **kwargs):

        # Setup constraints
        self.constraints = Constraint([
            Constraint_Base(),
            Constraint_Image_Science(),
            Constraint_Single_Science(self.has_science, self.get_exposure_type),
            Constraint_WFSC(),
            Constraint(
                [
                    DMSAttrConstraint(
                        name='dms_note',
                        sources=['dms_note'],
                        value='wfsc_los_jitter',
                    ),
                    DMSAttrConstraint(
                        name='exp_type',
                        sources=['exp_type'],
                        value='nrc_image'
                    ),

                ],
                reduce=Constraint.notall
            )
        ])

        # Now check and continue initialization.
        super(Asn_Lv2WFSC, self).__init__(*args, **kwargs)

    def _init_hook(self, item):
        """Post-check and pre-add initialization"""

        super(Asn_Lv2WFSC, self)._init_hook(item)
        self.data['asn_type'] = 'wfs-image2'<|MERGE_RESOLUTION|>--- conflicted
+++ resolved
@@ -26,11 +26,7 @@
 from jwst.associations.lib.rules_level3_base import DMS_Level3_Base
 
 __all__ = [
-<<<<<<< HEAD
-    'Asn_Lv2Coron',
-=======
     'Asn_Lv2CoronAsRate',
->>>>>>> 7455e7f6
     'Asn_Lv2FGS',
     'Asn_Lv2Image',
     'Asn_Lv2ImageNonScience',
@@ -60,24 +56,6 @@
 # Start of the User-level rules
 # --------------------------------
 @RegistryMarker.rule
-<<<<<<< HEAD
-class Asn_Lv2Coron(
-        AsnMixin_Lv2Image,
-        DMSLevel2bBase
-):
-    """Level2b Coronagraphic Science Image Association
-
-    Characteristics:
-        - Association type: ``image2``
-        - Pipeline: ``calwebb_image2``
-        - Coron-based science exposures
-        - Single science exposure
-        - non-TSO
-        - Use rateints product as input
-        - Exclude NIRCam SW detectors that don't have occulter
-    """
-
-=======
 class Asn_Lv2CoronAsRate(AsnMixin_Lv2Image, DMSLevel2bBase):
     """Create normal rate products for some coronographic data
 
@@ -87,16 +65,12 @@
         - NIRCam Coronagraphic
         - Treat as non-timeseries, producint "rate" products
     """
->>>>>>> 7455e7f6
-    def __init__(self, *args, **kwargs):
-
-        # Setup constraints
-        self.constraints = Constraint([
-            Constraint_Base(),
-            Constraint_Mode(),
-<<<<<<< HEAD
-            Constraint_Coron(association=self),
-=======
+    def __init__(self, *args, **kwargs):
+
+        # Setup constraints
+        self.constraints = Constraint([
+            Constraint_Base(),
+            Constraint_Mode(),
             DMSAttrConstraint(
                 name='exp_type',
                 sources=['exp_type'],
@@ -106,7 +80,6 @@
                 value=True,
                 sources=nrccoron_valid_detector,
             ),
->>>>>>> 7455e7f6
             Constraint(
                 [
                     Constraint_Background(),
@@ -116,9 +89,6 @@
         ])
 
         # Now check and continue initialization.
-<<<<<<< HEAD
-        super(Asn_Lv2Coron, self).__init__(*args, **kwargs)
-=======
         super().__init__(*args, **kwargs)
 
     def is_item_coron(self, item):
@@ -128,7 +98,6 @@
         product instead of a "rateints" product.
         """
         return False
->>>>>>> 7455e7f6
 
 
 @RegistryMarker.rule
@@ -170,17 +139,6 @@
 
         # Now check and continue initialization.
         super(Asn_Lv2Image, self).__init__(*args, **kwargs)
-
-    def is_item_coron(self, item):
-        """Override to ignore coronographic designation
-
-        Coronagraphic data is to be processed both as coronagraphic
-        (by default), but also as just plain imaging. Coronagraphic
-        data is processed using the Asn_Lv2Coron rule. This rule
-        will handle the creation of the image version. It has the
-        effect of using "rate" files as input, instead of "rateints".
-        """
-        return False
 
 
 @RegistryMarker.rule
