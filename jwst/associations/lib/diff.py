--- conflicted
+++ resolved
@@ -84,8 +84,6 @@
         super(MultiDiffError, self).__init__(*args, **kwargs)
 
     @property
-<<<<<<< HEAD
-=======
     def asns(self):
         """Return the list of affected associations for all contained errors"""
         asns = list()
@@ -94,7 +92,6 @@
         return asns
 
     @property
->>>>>>> 7e055cb5
     def err_types(self):
         """Return list of error types"""
         err_types = [type(err) for err in self]
@@ -489,11 +486,7 @@
     err_types = diffs.err_types
     is_subset = (len(diffs) == 2) and (MemberLengthDifference in err_types) and (UnaccountedMembersError in err_types)
     if is_subset:
-<<<<<<< HEAD
-        diffs = MultiDiffError([SubsetError('Products are subsets')])
-=======
         diffs = MultiDiffError([SubsetError(f'Products are subsets: {left["name"]} {right["name"]}')])
->>>>>>> 7e055cb5
 
     if diffs:
         raise diffs
