--- conflicted
+++ resolved
@@ -3,11 +3,8 @@
     dirname,
     join
 )
-<<<<<<< HEAD
+
 __version__ = '0.9.4'
-=======
-__version__ = '0.9.3'
->>>>>>> 34b3580e
 
 
 # Utility
