"""test_associations: Test of general Association functionality."""
import os
import re
import subprocess

import pytest

from jwst.associations.tests.helpers import combine_pools, t_path

from jwst.associations import AssociationPool
from jwst.associations.main import Main


# Basic pool
POOL_PATH = 'pool_018_all_exptypes.csv'


@pytest.mark.parametrize(
    'case', [
<<<<<<< HEAD
        (None, 65),  # Don't re-run, just compare to the generator fixture results
=======
        (None, 61),  # Don't re-run, just compare to the generator fixture results
>>>>>>> 7455e7f6
        (['-i', 'o001'], 2),
        (['-i', 'o001', 'o002'], 3),
        (['-i', 'c1001'], 0),
        (['-i', 'o001', 'c1001'], 2),
        (['-i', 'c1001', 'c1002'], 0),
    ]
)
def test_asn_candidates(pool, all_candidates, case):
    """Test candidate selection option"""
    args, n_expected = case

    if args:
        generated = Main.cli(['--dry-run'] + args, pool=pool)
        n_actual = len(generated.associations)
    else:
        n_actual = len(all_candidates.associations)

    assert n_actual == n_expected


@pytest.mark.parametrize(
    'args, expected', [
        ([t_path(os.path.join('data', POOL_PATH))], 0),
        (['nosuchpool.csv'], 1),
    ]
)
def test_cmdline_status(args, expected, _jail):
    """Ensure command line status are as expected."""
    full_args = ['asn_generate'] + args
    status = subprocess.run(full_args)
    assert status.returncode == expected


@pytest.mark.parametrize(
    'version_id, expected', [
        ('', r'\d{3}t\d{6}'),
        ('mytestid', r'mytestid'),
    ]
)
def test_generate_version_id(version_id, expected, pool):
    """Check that an association has been given the appropriate version id"""
    regex = re.compile(expected)
    args = ['--dry-run', '-i', 'o001', '--version-id']
    if version_id:
        args.append(version_id)
    generated = Main.cli(args, pool=pool)
    for asn in generated.associations:
        assert regex.search(asn.asn_name)


@pytest.mark.parametrize(
    'args',
    [
        [
            '--dry-run',
            '--discover',
            '--all-candidates',
            '-i', 'o001',
        ],
        [
            '--dry-run',
            '--discover',
            '--all-candidates',
        ],
        [
            '--dry-run',
            '--discover',
            '-i', 'o001',
        ],
        [
            '--dry-run',
            '--all-candidates',
            '-i', 'o001',
        ]
    ]
)
def test_toomanyoptions(args):
    """Test argument parsing for failures"""
    pool = AssociationPool()

    with pytest.raises(SystemExit):
        Main.cli(args, pool=pool)


# ########
# Fixtures
# ########
@pytest.fixture(scope='module')
def pool():
    """Retrieve pool path"""
    pool_path = t_path(os.path.join('data', POOL_PATH))
    pool = combine_pools(pool_path)

    return pool


@pytest.fixture(scope='module')
def all_candidates(pool):
    """"Retrieve the all exposure pool"""
    all_candidates = Main.cli(['--dry-run', '--all-candidates'], pool=pool)
    return all_candidates<|MERGE_RESOLUTION|>--- conflicted
+++ resolved
@@ -17,16 +17,12 @@
 
 @pytest.mark.parametrize(
     'case', [
-<<<<<<< HEAD
-        (None, 65),  # Don't re-run, just compare to the generator fixture results
-=======
         (None, 61),  # Don't re-run, just compare to the generator fixture results
->>>>>>> 7455e7f6
         (['-i', 'o001'], 2),
         (['-i', 'o001', 'o002'], 3),
-        (['-i', 'c1001'], 0),
-        (['-i', 'o001', 'c1001'], 2),
-        (['-i', 'c1001', 'c1002'], 0),
+        (['-i', 'c1001'], 1),
+        (['-i', 'o001', 'c1001'], 3),
+        (['-i', 'c1001', 'c1002'], 2),
     ]
 )
 def test_asn_candidates(pool, all_candidates, case):
