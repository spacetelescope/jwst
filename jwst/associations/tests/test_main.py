"""test_associations: Test of general Association functionality."""
from __future__ import absolute_import

import os
import pytest
import re

<<<<<<< HEAD
"""adding a comment"""

from .helpers import full_pool_rules
=======
from .helpers import (
    full_pool_rules,
    runslow,
)
>>>>>>> 5d4ce698

from ..main import Main


@runslow
def test_script(full_pool_rules):
    pool, rules, pool_fname = full_pool_rules

    generated = Main([pool_fname, '--dry-run'])
    asns = generated.associations
    assert len(asns) == 177
    assert len(generated.orphaned) == 43
    found_rules = set(
        asn['asn_rule']
        for asn in asns
    )
    assert 'candidate_Asn_Image' in found_rules
    assert 'candidate_Asn_WFSCMB' in found_rules


@runslow
def test_asn_candidates(full_pool_rules):
    pool, rules, pool_fname = full_pool_rules

    generated = Main([pool_fname, '--dry-run', '-i', 'o001'])
    assert len(generated.associations) == 3
    generated = Main([pool_fname, '--dry-run', '-i', 'o001', 'o002'])
    assert len(generated.associations) == 5


def test_toomanyoptions(full_pool_rules):
    pool, rules, pool_fname = full_pool_rules

    with pytest.raises(SystemExit):
        generated = Main([
            pool_fname,
            '--dry-run',
            '--discover',
            '--all-candidates',
            '-i', 'o001',
        ])
    with pytest.raises(SystemExit):
        generated = Main([
            pool_fname,
            '--dry-run',
            '--discover',
            '--all-candidates',
        ])
    with pytest.raises(SystemExit):
        generated = Main([
            pool_fname,
            '--dry-run',
            '--discover',
            '-i', 'o001',
        ])
    with pytest.raises(SystemExit):
        generated = Main([
            pool_fname,
            '--dry-run',
            '--all-candidates',
            '-i', 'o001',
        ])


@pytest.mark.xfail(
    reason='Need to further investigate',
    run=False
)
def test_discovered(full_pool_rules):
    pool, rules, pool_fname = full_pool_rules

    full = Main([pool_fname, '--dry-run'])
    candidates = Main([pool_fname, '--dry-run', '--all-candidates'])
    discovered = Main([pool_fname, '--dry-run', '--discover'])
    assert len(full.associations) == len(candidates.associations) + len(discovered.associations)


@runslow
def test_version_id(full_pool_rules):
    pool, rules, pool_fname = full_pool_rules

    generated = Main([pool_fname, '--dry-run', '-i', 'o001', '--version-id'])
    regex = re.compile('\d{3}t\d{6}')
    for asn in generated.associations:
        assert regex.search(asn.asn_name)

    version_id = 'mytestid'
    generated = Main([pool_fname, '--dry-run', '-i', 'o001', '--version-id', version_id])
    for asn in generated.associations:
        assert version_id in asn.asn_name


@runslow
def test_pool_as_parameter(full_pool_rules):
    pool, rules, pool_fname = full_pool_rules

    full = Main([pool_fname, '--dry-run'])
    full_as_param = Main(['--dry-run'], pool=pool)
    assert len(full.associations) == len(full_as_param.associations)<|MERGE_RESOLUTION|>--- conflicted
+++ resolved
@@ -5,16 +5,12 @@
 import pytest
 import re
 
-<<<<<<< HEAD
 """adding a comment"""
 
-from .helpers import full_pool_rules
-=======
 from .helpers import (
     full_pool_rules,
     runslow,
 )
->>>>>>> 5d4ce698
 
 from ..main import Main
 
