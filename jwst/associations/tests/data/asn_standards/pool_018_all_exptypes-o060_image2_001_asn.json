--- conflicted
+++ resolved
@@ -2,11 +2,7 @@
     "asn_type": "image2",
     "asn_rule": "candidate_Asn_Lv2FGS",
     "version_id": null,
-<<<<<<< HEAD
-    "code_version": "0.9.19",
-=======
-    "code_version": "0.9.22",
->>>>>>> 95b83bd1
+    "code_version": "0.11.0",
     "degraded_status": "No known degraded exposures in association.",
     "program": "99009",
     "target": "1",
