"""Primary code for performing outlier detection on JWST observations."""

from functools import partial
import numpy as np

from stsci.image import median
from astropy.stats import sigma_clipped_stats
from scipy import ndimage

from .. import datamodels
from ..resample import resample, gwcs_blot
from ..resample.resample_utils import build_driz_weight
from ..stpipe.step import Step

import logging
log = logging.getLogger(__name__)
log.setLevel(logging.DEBUG)

CRBIT = np.uint32(datamodels.dqflags.pixel['JUMP_DET'])


class OutlierDetection:
    """Main class for performing outlier detection.

    This is the controlling routine for the outlier detection process.
    It loads and sets the various input data and parameters needed by
    the various functions and then controls the operation of this process
    through all the steps used for the detection.

    Notes
    -----
    This routine performs the following operations::

      1. Extracts parameter settings from input model and merges
         them with any user-provided values
      2. Resamples all input images into grouped observation mosaics.
      3. Creates a median image from all grouped observation mosaics.
      4. Blot median image to match each original input image.
      5. Perform statistical comparison between blotted image and original
         image to identify outliers.
      6. Updates input data model DQ arrays with mask of detected outliers.

    """

    default_suffix = 'i2d'

    def __init__(self, input_models, reffiles=None, **pars):
        """
        Initialize the class with input ModelContainers.

        Parameters
        ----------
        input_models : list of DataModels, str
            list of data models as ModelContainer or ASN file,
            one data model for each input image

        pars : dict, optional
            Optional user-specified parameters to modify how outlier_detection
            will operate.  Valid parameters include:
            - resample_suffix

        """
        self.inputs = input_models
        self.reffiles = reffiles

        self.outlierpars = {}
        if 'outlierpars' in reffiles:
            self._get_outlier_pars()
        self.outlierpars.update(pars)
        # Insure that self.input_models always refers to a ModelContainer
        # representation of the inputs

        # Define how file names are created
        self.make_output_path = pars.get(
            'make_output_path',
            partial(Step._make_output_path, None)
        )

    def _convert_inputs(self):
        """Convert input into datamodel required for processing.

        This method converts `self.inputs` into a version of
        `self.input_models` suitable for processing by the class.

        This base class works on imaging data, and relies on use of the
        ModelContainer class as the format needed for processing. However,
        the input may not always be a ModelContainer object, so this method
        will convert the input to a ModelContainer object for processing.
        Additionally, sub-classes may redefine this to set up the input as
        whatever format the sub-class needs for processing.

        """
        bits = self.outlierpars['good_bits']
        if isinstance(self.inputs, datamodels.ModelContainer):
            self.input_models = self.inputs
            self.converted = False
        else:
            self.input_models = datamodels.ModelContainer()
            num_inputs = self.inputs.data.shape[0]
            log.debug("Converting CubeModel to ModelContainer with {} images".
                      format(num_inputs))
            for i in range(self.inputs.data.shape[0]):
                image = datamodels.ImageModel(data=self.inputs.data[i],
                                              err=self.inputs.err[i],
                                              dq=self.inputs.dq[i])
                image.meta = self.inputs.meta
                image.wht = build_driz_weight(image,
                                              wht_type='exptime',
                                              good_bits=bits)
                self.input_models.append(image)
            self.converted = True

    def _get_outlier_pars(self):
        """Extract outlier detection parameters from reference file."""
        # start by interpreting input data models to define selection criteria
        input_dm = self.input_models[0]
        filtname = input_dm.meta.instrument.filter
        if hasattr(self.input_models, 'group_names'):
            num_groups = len(self.input_models.group_names)
        else:
            num_groups = 1

        ref_model = datamodels.OutlierParsModel(self.reffiles['outlierpars'])

        # look for row that applies to this set of input data models
        # NOTE:
        #  This logic could be replaced by a method added to the DrizParsModel
        #  object to select the correct row based on a set of selection
        #  parameters
        row = None
        outlierpars = ref_model.outlierpars_table

        # flag to support wild-card rows in outlierpars table
        filter_match = False
        for n, filt, num in zip(range(1, outlierpars.numimages.shape[0] + 1),
                                outlierpars.filter, outlierpars.numimages):
            # only remember this row if no exact match has already been made
            # for the filter. This allows the wild-card row to be anywhere in
            # the table; since it may be placed at beginning or end of table.

            if filt == "ANY" and not filter_match and num_groups >= num:
                row = n
            # always go for an exact match if present, though...
            if filtname == filt and num_groups >= num:
                row = n
                filter_match = True

        # With presence of wild-card rows, code should never trigger this logic
        if row is None:
            log.error("No row found in %s that matches input data.",
                      self.reffiles)
            raise ValueError

        # read in values from that row for each parameter
        for kw in list(self.outlierpars.keys()):
            self.outlierpars[kw] = \
                                ref_model['outlierpars_table.{0}'.format(kw)]

    def build_suffix(self, **pars):
        """Build suffix.

        Class-specific method for defining the resample_suffix attribute
        using a suffix specific to the sub-class.

        """
        # Parse any user-provided filename suffix for resampled products
<<<<<<< HEAD
        self.resample_suffix = '_outlier_{}'.format(
                                pars.get('resample_suffix',
                                         self.default_suffix))
=======
        self.resample_suffix = '_outlier_{}.fits'.format(
            pars.get('resample_suffix', self.default_suffix))
>>>>>>> 871e4e99
        if 'resample_suffix' in pars:
            del pars['resample_suffix']
        log.debug("Defined output product suffix as: {}".format(
            self.resample_suffix))

    def do_detection(self):
        """Flag outlier pixels in DQ of input images."""
        self._convert_inputs()
        self.build_suffix(**self.outlierpars)

        pars = self.outlierpars
        save_intermediate_results = pars['save_intermediate_results']
        if pars['resample_data']:
            # Start by creating resampled/mosaic images for
            # each group of exposures
            sdriz = resample.ResampleData(self.input_models, single=True,
                                          blendheaders=False, **pars)
            sdriz.do_drizzle()
            drizzled_models = sdriz.output_models
            for model in drizzled_models:
                if save_intermediate_results:
                    log.info("Writing out resampled exposures...")
                    self.save_model(
                        model,
                        output_file=model.meta.filename,
                        suffix=self.resample_suffix
                    )
        else:
            drizzled_models = self.input_models
            for i in range(len(self.input_models)):
                drizzled_models[i].wht = build_driz_weight(
                    self.input_models[i],
                    wht_type='exptime',
                    good_bits=pars['good_bits'])

        # Initialize intermediate products used in the outlier detection
        median_model = datamodels.ImageModel(
                                        init=drizzled_models[0].data.shape)
        median_model.update(drizzled_models[0])
        median_model.meta.wcs = drizzled_models[0].meta.wcs

        # Perform median combination on set of drizzled mosaics
        median_model.data = self.create_median(drizzled_models)

        if save_intermediate_results:
            log.info("Writing out MEDIAN image to: {}".format(
                                                median_model.meta.filename))
            self.save_model(
                median_model,
                output_file=self.input_models[0].meta.filename,
                suffix='median'
            )

        if pars['resample_data']:
            # Blot the median image back to recreate each input image specified
            # in the original input list/ASN/ModelContainer
            blot_models = self.blot_median(median_model)
            if save_intermediate_results:
                log.info("Writing out BLOT images...")
                self.save_model(blot_models, suffix='blot')
        else:
            # Median image will serve as blot image
            blot_models = datamodels.ModelContainer()
            for i in range(len(self.input_models)):
                blot_models.append(median_model)

        # Perform outlier detection using statistical comparisons between
        # each original input image and its blotted version of the median image
        self.detect_outliers(blot_models)

        # clean-up (just to be explicit about being finished with
        # these results)
        del median_model, blot_models

    def create_median(self, resampled_models):
        """Create a median image from the singly resampled images.

        NOTE: This version is simplified from astrodrizzle's version in the
            following ways:
            - type of combination: fixed to 'median'
            - 'minmed' not implemented as an option
            - does not use buffers to try to minimize memory usage
            - astropy.stats.sigma_clipped_stats replaces
                    stsci.imagestats.ImageStats
            - stsci.image.median replaces stsci.image.numcombine.numCombine
        """
        resampled_sci = [i.data for i in resampled_models]
        resampled_wht = [i.wht for i in resampled_models]

        nlow = self.outlierpars.get('nlow', 0)
        nhigh = self.outlierpars.get('nhigh', 0)
        maskpt = self.outlierpars.get('maskpt', 0.7)

        badmasks = []
        for w in resampled_wht:
            mean_weight, _, _ = sigma_clipped_stats(w,
                                                    sigma=3.0, mask_value=0.)
            weight_threshold = mean_weight * maskpt
            # Mask pixels were weight falls below
            #   MASKPT percent of the mean weight
            mask = np.less(w, weight_threshold)
            log.debug("Number of pixels with low weight: {}".format(
                np.sum(mask)))
            badmasks.append(mask)

        # Compute median of stack os images using BADMASKS to remove low weight
        # values
        median_image = median(resampled_sci, nlow=nlow, nhigh=nhigh,
                              badmasks=badmasks)

        return median_image

    def blot_median(self, median_model):
        """Blot resampled median image back to the detector images."""
        interp = self.outlierpars.get('interp', 'poly5')
        sinscl = self.outlierpars.get('sinscl', 1.0)

        # Initialize container for output blot images
        blot_models = datamodels.ModelContainer()

        log.info("Blotting median...")
        blot = gwcs_blot.GWCSBlot(median_model)

        for model in self.input_models:
            blotted_median = model.copy()
<<<<<<< HEAD
=======
            blot_root = '_'.join(model.meta.filename.replace(
                '.fits', '').split('_')[:-1])
            blotted_median.meta.filename = '{}_blot.fits'.format(blot_root)
>>>>>>> 871e4e99

            # clean out extra data not related to blot result
            blotted_median.err = None
            blotted_median.dq = None
            # apply blot to re-create model.data from median image
            blotted_median.data = blot.extract_image(model, interp=interp,
                                                     sinscl=sinscl)
            blot_models.append(blotted_median)

        return blot_models

    def detect_outliers(self, blot_models):
        """Flag DQ array for cosmic rays in input images.

        The science frame in each ImageModel in input_models is compared to
        the corresponding blotted median image in blot_models.  The result is
        an updated DQ array in each ImageModel in input_models.

        Parameters
        ----------
        input_models: JWST ModelContainer object
            data model container holding science ImageModels, modified in place

        blot_models : JWST ModelContainer object
            data model container holding ImageModels of the median output frame
            blotted back to the wcs and frame of the ImageModels in
            input_models

        Returns
        -------
        None
            The dq array in each input model is modified in place

        """

        for image, blot in zip(self.input_models, blot_models):
            flag_cr(image, blot, **self.outlierpars)

        if self.converted:
            # Make sure actual input gets updated with new results
            for i in range(len(self.input_models)):
                self.inputs.dq[i, :, :] = self.input_models[i].dq


def flag_cr(sci_image, blot_image, **pars):
    """Masks outliers in science image.

    Mask blemishes in dithered data by comparing a science image
    with a model image and the derivative of the model image.

    Parameters
    ----------
    sci_image : ImageModel
        the science data

    blot_image : ImageModel
        the blotted median image of the dithered science frames

    pars : dict
        the user parameters for Outlier Detection

    Default parameters:

    grow     = 1               # Radius to mask [default=1 for 3x3]
    ctegrow  = 0               # Length of CTE correction to be applied
    snr      = "5.0 4.0"       # Signal-to-noise ratio
    scale    = "1.2 0.7"       # scaling factor applied to the derivative
    backg    = 0               # Background value

    """
    grow = pars.get('grow', 1)
    ctegrow = pars.get('ctegrow', 0)  # not provided by outlierpars
    backg = pars.get('backg', 0)
    snr1, snr2 = [float(val) for val in pars.get('snr', '5.0 4.0').split()]
    scl1, scl2 = [float(val) for val in pars.get('scale', '1.2 0.7').split()]

    if not sci_image.meta.background.subtracted:
        # Include background back into blotted image for comparison
        subtracted_background = sci_image.meta.background.level
        log.debug("Subtracted background: {}".format(subtracted_background))
    if subtracted_background is None:
        subtracted_background = backg

    exptime = sci_image.meta.exposure.exposure_time

    sci_data = sci_image.data * exptime
    blot_data = blot_image.data * exptime
    blot_deriv = abs_deriv(blot_data)

    err_data = np.nan_to_num(sci_image.err)

    # Define output cosmic ray mask to populate
    cr_mask = np.zeros(sci_image.shape, dtype=np.uint8)

    #
    #
    #    COMPUTATION PART I
    #
    #
    # Model the noise and create a CR mask
    diff_noise = np.abs(sci_data - blot_data)
    # ta = np.sqrt(np.abs(blot_data + subtracted_background) + rn ** 2)
    ta = np.sqrt(np.abs(blot_data + subtracted_background) + err_data ** 2)
    t2 = scl1 * blot_deriv + snr1 * ta

    tmp1 = np.logical_not(np.greater(diff_noise, t2))

    # Convolve mask with 3x3 kernel
    kernel = np.ones((3, 3), dtype=np.uint8)
    tmp2 = np.zeros(tmp1.shape, dtype=np.int32)
    ndimage.convolve(tmp1, kernel, output=tmp2, mode='nearest', cval=0)

    #
    #
    #    COMPUTATION PART II
    #
    #
    # Create a second CR Mask
    xt2 = scl2 * blot_deriv + snr2 * ta

    np.logical_not(np.greater(diff_noise, xt2) & np.less(tmp2, 9), cr_mask)

    #
    #
    #    COMPUTATION PART III
    #
    #
    # Flag additional cte 'radial' and 'tail' pixels surrounding CR
    # pixels as CRs

    # In both the 'radial' and 'length' kernels below, 0=good and
    # 1=bad, so that upon convolving the kernels with cr_mask, the
    # convolution output will have low->bad and high->good from which
    # 2 new arrays are created having 0->bad and 1->good. These 2 new
    # arrays are then AND'ed to create a new cr_mask.

    # recast cr_mask to int for manipulations below; will recast to
    # Bool at end
    cr_mask_orig_bool = cr_mask.copy()
    cr_mask = cr_mask_orig_bool.astype(np.int8)

    # make radial convolution kernel and convolve it with original cr_mask
    cr_grow_kernel = np.ones((grow, grow))
    cr_grow_kernel_conv = cr_mask.copy()
    ndimage.convolve(cr_mask, cr_grow_kernel, output=cr_grow_kernel_conv)

    # make tail convolution kernel and (shortly) convolve it with
    # original cr_mask
    cr_ctegrow_kernel = np.zeros((2 * ctegrow + 1, 2 * ctegrow + 1))
    cr_ctegrow_kernel_conv = cr_mask.copy()

    # which pixels are masked by tail kernel depends on readout direction
    # We could put useful info in here for CTE masking if needed.  Code
    # remains below.  For now, we set to zero, which turns off CTE masking.
    ctedir = 0
    if (ctedir == 1):
        cr_ctegrow_kernel[0:ctegrow, ctegrow] = 1
    if (ctedir == -1):
        cr_ctegrow_kernel[ctegrow + 1:2 * ctegrow + 1, ctegrow] = 1
    if (ctedir == 0):
        pass

    # finally do the tail convolution
    ndimage.convolve(cr_mask, cr_ctegrow_kernel, output=cr_ctegrow_kernel_conv)

    # select high pixels from both convolution outputs; then 'and' them to
    # create new cr_mask
    where_cr_grow_kernel_conv = np.where(cr_grow_kernel_conv < grow * grow,
                                         0, 1)
    where_cr_ctegrow_kernel_conv = np.where(cr_ctegrow_kernel_conv < ctegrow,
                                            0, 1)

    # combine masks and cast back to Bool
    np.logical_and(where_cr_ctegrow_kernel_conv,
                   where_cr_grow_kernel_conv, cr_mask)
    cr_mask = cr_mask.astype(bool)

    count_sci = np.count_nonzero(sci_image.dq)
    count_cr = np.count_nonzero(cr_mask)
    log.debug("Pixels in input DQ: {}".format(count_sci))
    log.debug("Pixels in cr_mask:  {}".format(count_cr))

    # Update the DQ array in the input image in place
    np.bitwise_or(sci_image.dq, np.invert(cr_mask) * CRBIT, sci_image.dq)


def abs_deriv(array):
    """Take the absolute derivate of a numpy array."""
    tmp = np.zeros(array.shape, dtype=np.float64)
    out = np.zeros(array.shape, dtype=np.float64)

    tmp[1:, :] = array[:-1, :]
    tmp, out = _absolute_subtract(array, tmp, out)
    tmp[:-1, :] = array[1:, :]
    tmp, out = _absolute_subtract(array, tmp, out)

    tmp[:, 1:] = array[:, :-1]
    tmp, out = _absolute_subtract(array, tmp, out)
    tmp[:, :-1] = array[:, 1:]
    tmp, out = _absolute_subtract(array, tmp, out)

    return out


def _absolute_subtract(array, tmp, out):
    tmp = np.abs(array - tmp)
    out = np.maximum(tmp, out)
    tmp = tmp * 0.
    return tmp, out<|MERGE_RESOLUTION|>--- conflicted
+++ resolved
@@ -164,14 +164,8 @@
 
         """
         # Parse any user-provided filename suffix for resampled products
-<<<<<<< HEAD
-        self.resample_suffix = '_outlier_{}'.format(
-                                pars.get('resample_suffix',
-                                         self.default_suffix))
-=======
         self.resample_suffix = '_outlier_{}.fits'.format(
             pars.get('resample_suffix', self.default_suffix))
->>>>>>> 871e4e99
         if 'resample_suffix' in pars:
             del pars['resample_suffix']
         log.debug("Defined output product suffix as: {}".format(
@@ -297,12 +291,9 @@
 
         for model in self.input_models:
             blotted_median = model.copy()
-<<<<<<< HEAD
-=======
             blot_root = '_'.join(model.meta.filename.replace(
                 '.fits', '').split('_')[:-1])
             blotted_median.meta.filename = '{}_blot.fits'.format(blot_root)
->>>>>>> 871e4e99
 
             # clean out extra data not related to blot result
             blotted_median.err = None
