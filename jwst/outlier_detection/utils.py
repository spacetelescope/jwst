"""
The ever-present utils sub-module. A home for all...
"""

import warnings
import numpy as np
import tempfile
from pathlib import Path

from jwst.lib.pipe_utils import match_nans_and_flags
from jwst.resample.resample import compute_image_pixel_area
from stcal.outlier_detection.utils import compute_weight_threshold, gwcs_blot, flag_crs, flag_resampled_crs
from stdatamodels.jwst import datamodels

import logging
log = logging.getLogger(__name__)
log.setLevel(logging.DEBUG)


DO_NOT_USE = datamodels.dqflags.pixel['DO_NOT_USE']
OUTLIER = datamodels.dqflags.pixel['OUTLIER']
_ONE_MB = 1 << 20


class DiskAppendableArray:
    
    def __init__(self, slice_shape, dtype='float32', tempdir="", filestem="data"):
        self._temp_dir = tempfile.TemporaryDirectory(dir=tempdir)
        self._temp_path = Path(self._temp_dir.name)
        self._slice_shape = slice_shape
        self._dtype = dtype
        self._filename = self._temp_path / Path(filestem + ".bits")
        self._append_count = 0
        with open(self._filename, 'wb') as f:
            pass

    @property
    def shape(self):
        return (self._append_count,) + self._slice_shape
        
    def append(self, data):
        if data.shape != self._slice_shape:
            raise ValueError(f"Data shape {data.shape} does not match slice shape {self._slice_shape}")
        if data.dtype != self._dtype:
            raise ValueError(f"Data dtype {data.dtype} does not match array dtype {self._dtype}")
        with open(self._filename, 'ab') as f:
            f.write(data.tobytes())
        self._append_count += 1

    def read(self):
        shp = (self._append_count,) + self._slice_shape
        return np.fromfile(self._filename, dtype=self._dtype).reshape(shp)


def create_cube_median(cube_model, maskpt):
    log.info("Computing median")

    weight_threshold = compute_weight_threshold(cube_model.wht, maskpt)

    median = np.nanmedian(
        np.ma.masked_array(cube_model.data, np.less(cube_model.wht, weight_threshold), fill_value=np.nan),
        axis=0,
    )
    return median


<<<<<<< HEAD
def create_median(resampled_models, maskpt, on_disk=True):
=======
def create_median(resampled_models, maskpt, buffer_size=10.0):
>>>>>>> 3190272b
    """Create a median image from the singly resampled images.

    Parameters
    ----------
    resampled_models : ModelLibrary
        The singly resampled images.

    maskpt : float
        The weight threshold for masking out low weight pixels.

<<<<<<< HEAD
    on_disk : bool
        If True, the input models are on disk and will be read in chunks.
=======
    buffer_size : float
        The size of chunk in MB, per input model, that will be read into memory.
        This parameter has no effect if the input library has its on_disk attribute
        set to False.
>>>>>>> 3190272b

    Returns
    -------
    median_image : ndarray
        The median image.
    """
    on_disk = resampled_models._on_disk
    
    # Compute the weight threshold for each input model
    weight_thresholds = []
    model_list = []
    with resampled_models:
        for resampled in resampled_models:
            weight_threshold = compute_weight_threshold(resampled.wht, maskpt)
            if not on_disk:
                # handle weights right away for in-memory case
                data = resampled.data.copy()
                data[resampled.wht < weight_threshold] = np.nan
                model_list.append(data)
                del data
            else:
                weight_thresholds.append(weight_threshold)
            resampled_models.shelve(resampled, modify=False)
        del resampled
    
    # easier case: all models in library can be loaded into memory at once
    if not on_disk:
        with warnings.catch_warnings():
            warnings.filterwarnings(action="ignore",
                                    message="All-NaN slice encountered",
                                    category=RuntimeWarning)
            return np.nanmedian(np.array(model_list), axis=0)
    else:
        # set up buffered access to all input models
        # get spatial sections of library and compute timewise median, one by one
        resampled_sections, row_indices = _write_sections(resampled_models, weight_thresholds)
        return _create_median(resampled_sections, row_indices)


def _write_sections(library, weight_thresholds):
    """Iterator to return sections from a ModelLibrary.

    Parameters
    ----------
    library : ModelLibrary
        The input data models.

    weight_thresholds : list
        The weight thresholds for masking out low weight pixels.

    Returns
    -------
    temp_arrays : list
        A list of DiskAppendableArray objects, each holding a spatial section
        of every input model, stacked along the time axis.

    row_indices : list
        A list of tuples, each containing the start and end row indices of the
        spatial section in the original data model.
    """

    with library:

        # get an example model to determine dtype, shape, buffer indices
        example_model = library.borrow(0)
        dtype = example_model.data.dtype
        shp = example_model.data.shape
        itemsize = example_model.data.itemsize
        imrows = shp[0]

        # reasonable total buffer size is the size of each input datamodel
        # since that is the bare minimum that must be loaded into memory in the first place
        # for now just use the size of model.data
        total_buffer_size = shp[0] * shp[1] * itemsize
        per_model_buffer_size = total_buffer_size / len(library)
        nsections, section_nrows = _compute_buffer_indices(shp, itemsize, per_model_buffer_size)
        log.info(f"Computing median in {nsections} sections each of size: {total_buffer_size / _ONE_MB} MB")
        library.shelve(example_model, 0, modify=False)
        del example_model

        # set up temp file handlers for each section
        # handle zeroth section separately just to get the tempdir for the rest
        slice_shape = (section_nrows, shp[1])
        arr0 = DiskAppendableArray(slice_shape, filestem="section0", dtype=dtype)
        tempdir = arr0._temp_dir.name
        temp_arrays = [arr0,]
        for i in range(1, nsections-1):
            arr = DiskAppendableArray(slice_shape, tempdir=tempdir, filestem=f"section{i}", dtype=dtype)
            temp_arrays.append(arr)

        # handle the last section separately because it has a different shape
        slice_shape_last = (imrows - (nsections-1) * section_nrows, shp[1])
        arrn = DiskAppendableArray(slice_shape_last, tempdir=tempdir, filestem=f"section{nsections-1}", dtype=dtype)
        temp_arrays.append(arrn)
            
        # now append data from each model to all the sections
        row_indices = []
        for j, model in enumerate(library):
            for i in range(nsections):
                row1 = i * section_nrows
                row2 = min(row1 + section_nrows, imrows)
                if j == 0:
                    row_indices.append((row1, row2))
                arr = temp_arrays[i]
                sci = model.data[row1:row2]

                # handle weight thresholding right here, while array is open
                thresh = weight_thresholds[j]
                sci[model.wht[row1:row2] < thresh] = np.nan
                arr.append(sci)

            library.shelve(model, j, modify=False)
        del model

    return temp_arrays, row_indices


def _compute_buffer_indices(shape, itemsize, buffer_size):

    imrows, imcols = shape
    min_buffer_size = imcols * itemsize
    section_nrows = min(imrows, int(buffer_size // min_buffer_size))

    if section_nrows == 0:
        buffer_size = min_buffer_size
        log.warning("WARNING: Buffer size is too small to hold a single row."
                        f"Increasing buffer size to {buffer_size / _ONE_MB}MB")
        section_nrows = 1

    nsections = int(np.ceil(imrows / section_nrows))
    return nsections, section_nrows


def _create_median(resampled_sections, row_indices):
    """
    Parameters
    ----------
    resampled_sections : list
        List of DiskAppendableArray objects, each holding a spatial section
        of every input model, stacked along the time axis.

    row_indices : list
        List of tuples, each containing the start and end row indices of the
        spatial section in the original data model.

    Returns
    -------
    median_image : ndarray
        The median image.
    """

    dtype = resampled_sections[0]._dtype
    output_rows = row_indices[-1][1]
    output_cols = resampled_sections[0].shape[2]
    median_image = np.empty((output_rows, output_cols), dtype) * np.nan

    for i, disk_arr in enumerate(resampled_sections):
        row1, row2 = row_indices[i]
        arr = disk_arr.read()
        with warnings.catch_warnings():
            warnings.filterwarnings(action="ignore",
                                    message="All-NaN slice encountered",
                                    category=RuntimeWarning)
            median_image[row1:row2] = np.nanmedian(arr, axis=0)
        del arr, disk_arr

    return median_image


def flag_crs_in_models(
    input_models,
    median_data,
    snr1,
):
    for image in input_models:
        # dq flags will be updated in-place
        flag_model_crs(image, median_data, snr1)
    

def flag_resampled_model_crs(
    input_model,
    median_data,
    median_wcs,
    snr1,
    snr2,
    scale1,
    scale2,
    backg,
    save_blot=False,
    make_output_path=None,
):
    if 'SPECTRAL' not in input_model.meta.wcs.output_frame.axes_type:
        input_pixflux_area = input_model.meta.photometry.pixelarea_steradians
        # Set array shape, needed to compute image pixel area
        input_model.meta.wcs.array_shape = input_model.shape
        input_pixel_area = compute_image_pixel_area(input_model.meta.wcs)
        pix_ratio = np.sqrt(input_pixflux_area / input_pixel_area)
    else:
        pix_ratio = 1.0

    blot = gwcs_blot(median_data, median_wcs, input_model.data.shape, input_model.meta.wcs, pix_ratio)
    if save_blot:
        if make_output_path is None:
            raise ValueError("make_output_path must be provided if save_blot is True")
        model_path = make_output_path(input_model.meta.filename, suffix='blot')
        blot_model = _make_blot_model(input_model, blot)
        blot_model.meta.filename = model_path
        blot_model.save(model_path)
        log.info(f"Saved model in {model_path}")
        del blot_model
    # dq flags will be updated in-place
    _flag_resampled_model_crs(input_model, blot, snr1, snr2, scale1, scale2, backg)


def _flag_resampled_model_crs(
    input_model,
    blot,
    snr1,
    snr2,
    scale1,
    scale2,
    backg,
):
    # If the datamodel has a measured background that has not been subtracted
    # use it instead of the user provided backg.
    # Get background level of science data if it has not been subtracted, so it
    # can be added into the level of the blotted data, which has been
    # background-subtracted
    if (input_model.meta.background.subtracted is False and
            input_model.meta.background.level is not None):
        backg = input_model.meta.background.level
        log.debug(f"Adding background level {backg} to blotted image")

    cr_mask = flag_resampled_crs(input_model.data, input_model.err, blot, snr1, snr2, scale1, scale2, backg)

    # update the dq flags in-place
    input_model.dq |= cr_mask * np.uint32(DO_NOT_USE | OUTLIER)
    log.info(f"{np.count_nonzero(cr_mask)} pixels marked as outliers")

    # Make sure all data, error, and variance arrays have
    # matching NaNs and DQ flags
    match_nans_and_flags(input_model)


def flag_crs_in_models_with_resampling(
    input_models,
    median_data,
    median_wcs,
    snr1,
    snr2,
    scale1,
    scale2,
    backg,
    save_blot=False,
    make_output_path=None,
):
    for image in input_models:
        flag_resampled_model_crs(image,
                                 median_data,
                                 median_wcs,
                                 snr1,
                                 snr2,
                                 scale1,
                                 scale2,
                                 backg,
                                 save_blot=save_blot,
                                 make_output_path=make_output_path)


def flag_model_crs(image, blot, snr):
    cr_mask = flag_crs(image.data, image.err, blot, snr)

    # Update dq array in-place
    image.dq |= cr_mask * np.uint32(DO_NOT_USE | OUTLIER)

    # Make sure all data, error, and variance arrays have
    # matching NaNs and DQ flags
    match_nans_and_flags(image)

    log.info(f"{np.count_nonzero(cr_mask)} pixels marked as outliers")


def _make_blot_model(input_model, blot):
    blot_model = type(input_model)()
    blot_model.data = blot
    blot_model.update(input_model)
    return blot_model<|MERGE_RESOLUTION|>--- conflicted
+++ resolved
@@ -64,11 +64,7 @@
     return median
 
 
-<<<<<<< HEAD
-def create_median(resampled_models, maskpt, on_disk=True):
-=======
-def create_median(resampled_models, maskpt, buffer_size=10.0):
->>>>>>> 3190272b
+def create_median(resampled_models, maskpt):
     """Create a median image from the singly resampled images.
 
     Parameters
@@ -78,16 +74,6 @@
 
     maskpt : float
         The weight threshold for masking out low weight pixels.
-
-<<<<<<< HEAD
-    on_disk : bool
-        If True, the input models are on disk and will be read in chunks.
-=======
-    buffer_size : float
-        The size of chunk in MB, per input model, that will be read into memory.
-        This parameter has no effect if the input library has its on_disk attribute
-        set to False.
->>>>>>> 3190272b
 
     Returns
     -------
