import pytest
import numpy as np
from scipy.ndimage import gaussian_filter
from glob import glob
import os

from stdatamodels.jwst import datamodels

from jwst.datamodels import ModelContainer, ModelLibrary
from jwst.assign_wcs import AssignWcsStep
from jwst.assign_wcs.pointing import create_fitswcs
from jwst.outlier_detection import OutlierDetectionStep
from jwst.outlier_detection.utils import _flag_resampled_model_crs, create_median
from jwst.outlier_detection.outlier_detection_step import (
    IMAGE_MODES,
    TSO_SPEC_MODES,
    TSO_IMAGE_MODES,
    CORON_IMAGE_MODES,
)
from jwst.resample.tests.test_resample_step import miri_rate_model

OUTLIER_DO_NOT_USE = np.bitwise_or(
    datamodels.dqflags.pixel["DO_NOT_USE"], datamodels.dqflags.pixel["OUTLIER"]
)

# TSO types to test
exptypes_tso = [(exptype, True) for exptype in TSO_SPEC_MODES + TSO_IMAGE_MODES]
exptypes_tso.append(("MIR_IMAGE", True))
# CORON types to test
exptypes_coron = [(exptype, False) for exptype in CORON_IMAGE_MODES]


@pytest.fixture
def sci_blot_image_pair():
    """Provide a science and blotted ImageModel pair."""
    shape = (20, 20)
    sigma = 0.02
    background = 3

    sci = datamodels.ImageModel(shape)

    # Populate keywords
    sci.meta.exposure.exposure_time = 1
    sci.meta.background.subtracted = False
    sci.meta.background.level = background

    rng = np.random.default_rng(720)
    sci.data = rng.normal(loc=background, size=shape, scale=sigma)
    sci.err = np.zeros(shape) + sigma
    sci.var_rnoise += 0

    # Add a source in the center
    signal = 20 * sigma
    sci.data[10, 10] += signal
    # update the noise for this source to include the photon/measurement noise
    sci.err[10, 10] = np.sqrt(sigma ** 2 + signal)

    # The blot image is just a smoothed version of the science image that has
    # its background subtracted
    blot = sci.copy()
    blot.data = gaussian_filter(blot.data, sigma=3)
    blot.data -= background

    return sci, blot


def test_flag_cr(sci_blot_image_pair):
    """Test the flag_cr function.  Test logic, not the actual noise model."""
    sci, blot = sci_blot_image_pair
    assert (sci.dq == 0).all()

    # Drop some CRs on the science array
    sci.data[3, 3] += 100
    sci.data[3, 7] += 1e3
    sci.data[7, 3] += 1e4
    sci.data[7, 7] += 1e5

    # run flag_cr() which updates in-place.  Copy sci first.
    data_copy = sci.data.copy()
    _flag_resampled_model_crs(
        sci,
        blot.data,
        5.0,
        4.0,
        1.2,
        0.7,
        0,
    )

    # Make sure science data array is unchanged after flag_cr()
    # except outliers are NaN
    dnu = (sci.dq & OUTLIER_DO_NOT_USE).astype(bool)
    assert np.all(np.isnan(sci.data[dnu]))
    assert np.allclose(sci.data[~dnu], data_copy[~dnu])

    # Verify that both DQ flags are set in the DQ array for all outliers
    assert sci.dq[3, 3] == OUTLIER_DO_NOT_USE
    assert sci.dq[3, 7] == OUTLIER_DO_NOT_USE
    assert sci.dq[7, 3] == OUTLIER_DO_NOT_USE
    assert sci.dq[7, 7] == OUTLIER_DO_NOT_USE

    # Verify the source wasn't flagged
    assert sci.dq[10, 10] == datamodels.dqflags.pixel["GOOD"]


# not a fixture - now has options
def we_many_sci(
    numsci=3, sigma=0.02, background=1.5, signal=7, exptype="MIR_IMAGE", tsovisit=False
):
    """Provide numsci science images with different noise but identical source
    and same background level"""
    shape = (21, 20)

    sci1 = datamodels.ImageModel(shape)

    # Populate keywords
    sci1.meta.instrument.name = "MIRI"
    sci1.meta.instrument.detector = "MIRIMAGE"
    sci1.meta.exposure.type = exptype
    sci1.meta.visit.tsovisit = tsovisit
    sci1.meta.observation.date = "2020-01-01"
    sci1.meta.observation.time = "00:00:00"
    sci1.meta.telescope = "JWST"
    sci1.meta.exposure.exposure_time = 1
    sci1.meta.wcsinfo.wcsaxes = 2
    sci1.meta.wcsinfo.ctype1 = "RA---TAN"
    sci1.meta.wcsinfo.ctype2 = "DEC--TAN"
    sci1.meta.wcsinfo.cdelt1 = 3e-6
    sci1.meta.wcsinfo.cdelt2 = 3e-6
    sci1.meta.wcsinfo.roll_ref = 0
    sci1.meta.wcsinfo.ra_ref = 1.5e-5
    sci1.meta.wcsinfo.dec_ref = 1.5e-5
    sci1.meta.wcsinfo.v3yangle = 0
    sci1.meta.wcsinfo.vparity = -1
    sci1.meta.wcsinfo.pc1_1 = 1
    sci1.meta.wcsinfo.pc1_2 = 0
    sci1.meta.wcsinfo.pc2_1 = 0
    sci1.meta.wcsinfo.pc2_2 = 1
    sci1.meta.wcsinfo.crpix1 = 5
    sci1.meta.wcsinfo.crpix2 = 5
    sci1.meta.wcsinfo.crval1 = 0
    sci1.meta.wcsinfo.crval2 = 0
    sci1.meta.wcsinfo.cunit1 = "deg"
    sci1.meta.wcsinfo.cunit2 = "deg"
    sci1.meta.background.subtracted = False
    sci1.meta.background.level = background

    # Replace the FITS-type WCS with an Identity WCS
    sci1.meta.wcs = create_fitswcs(sci1)
    rng = np.random.default_rng(720)
    sci1.data = rng.normal(loc=background, size=shape, scale=sigma)
    sci1.err = np.zeros(shape) + sigma
    sci1.data[7, 7] += signal
    # update the noise for this source to include the photon/measurement noise
    sci1.err[7, 7] = np.sqrt(sigma ** 2 + signal)
    sci1.var_rnoise = np.zeros(shape) + 1.0
    sci1.meta.filename = "foo1_cal.fits"

    # add pixel areas
    sci1.meta.photometry.pixelarea_steradians = 1.0
    sci1.meta.photometry.pixelarea_arcsecsq = 1.0

    # Make copies with different noise
    all_sci = [sci1]
    for i in range(numsci - 1):
        tsci = sci1.copy()
        tsci.data = rng.normal(loc=background, size=shape, scale=sigma)
        # Add a source in the center
        tsci.data[7, 7] += signal
        tsci.meta.filename = f"foo{i + 2}_cal.fits"
        all_sci.append(tsci)

    return all_sci


def container_to_cube(container):
    """
    Utility function to convert the test container to a cube
    for some tests
    """
    cube_data = np.array([i.data for i in container])
    cube_err = np.array([i.err for i in container])
    cube_dq = np.array([i.dq for i in container])
    cube_var_noise = np.array([i.var_rnoise for i in container])
    cube = datamodels.CubeModel(data=cube_data, err=cube_err, dq=cube_dq, var_noise=cube_var_noise)

    # update metadata of cube to match the first image
    cube.meta = container[0].meta
    return cube


@pytest.fixture
def we_three_sci():
    """Provide 3 science images with different noise but identical source
    and same background level"""
    return we_many_sci(numsci=3)


@pytest.mark.parametrize("do_resample", [True, False])
def test_outlier_step_no_outliers(we_three_sci, do_resample, tmp_cwd):
    """Test whole step, no outliers"""
    container = ModelContainer(list(we_three_sci))
    pristine = ModelContainer([m.copy() for m in container])
    OutlierDetectionStep.call(container, in_memory=True, resample_data=do_resample)

    # Make sure nothing changed in SCI and DQ arrays
    for image, uncorrected in zip(pristine, container):
        np.testing.assert_allclose(image.data, uncorrected.data)
        np.testing.assert_allclose(image.dq, uncorrected.dq)


def test_outlier_step_base(we_three_sci, tmp_cwd):
    """Test whole step with an outlier including saving intermediate and results files"""
    container = ModelLibrary(list(we_three_sci))

    # Drop a CR on the science array
    with container:
        zeroth = container.borrow(0)
        zeroth.data[12, 12] += 1
        container.shelve(zeroth)

    # Verify that intermediate files are removed
    OutlierDetectionStep.call(container)
    i2d_files = glob(os.path.join(tmp_cwd, '*i2d.fits'))
    median_files = glob(os.path.join(tmp_cwd, '*median.fits'))
    assert len(i2d_files) == 0
    assert len(median_files) == 0

    # Save all the data into a separate array before passing into step
    data_as_cube = list(container.map_function(
        lambda model, index: model.data.copy(), modify=False))

    result = OutlierDetectionStep.call(
        container, save_results=True, save_intermediate_results=True
    )

    with result:
        for i, r in enumerate(result):
            # Make sure nothing changed in SCI array except outliers are NaN
            dnu = (r.dq & OUTLIER_DO_NOT_USE).astype(bool)
            assert np.all(np.isnan(r.data[dnu]))
            assert np.allclose(data_as_cube[i][~dnu], r.data[~dnu])

            # Verify source is not flagged
            assert r.dq[7, 7] == datamodels.dqflags.pixel["GOOD"]
            result.shelve(r, modify=False)

    # Verify CR is flagged
    with result:
        zeroth = result.borrow(0)
        assert zeroth.dq[12, 12] == OUTLIER_DO_NOT_USE
        result.shelve(zeroth, modify=False)

    # Verify that intermediate files are saved at the specified location
    i2d_files = glob(os.path.join(tmp_cwd, '*i2d.fits'))
    median_files = glob(os.path.join(tmp_cwd, '*median.fits'))
    assert len(i2d_files) != 0
    assert len(median_files) != 0


def test_outlier_step_spec(tmp_cwd, tmp_path):
    """Test outlier step for spec data including saving intermediate results."""
    output_dir = tmp_path / 'output'
    output_dir.mkdir(exist_ok=True)
    output_dir = str(output_dir)

    # Make a MIRI model and assign a spectral wcs
    miri_rate = miri_rate_model()
    miri_cal = AssignWcsStep.call(miri_rate)

    # Make it an exposure type outlier detection expects
    miri_cal.meta.exposure.type = "MIR_LRS-FIXEDSLIT"

    # Make a couple copies, give them unique exposure numbers and filename
    container = ModelContainer([miri_cal, miri_cal.copy(), miri_cal.copy()])
    for i, model in enumerate(container):
        model.meta.filename = f'test_{i}_cal.fits'

    # Drop a CR on the science array in the first image
    container[0].data[209, 37] += 1

    # Verify that intermediate files are removed when not saved
    # (s2d files are expected, i2d files are not, but we'll check
    # for them to make sure the imaging extension didn't creep back in)
    OutlierDetectionStep.call(container, output_dir=output_dir, save_results=True)
    for dirname in [output_dir, tmp_cwd]:
        result_files = glob(os.path.join(dirname, '*outlierdetectionstep.fits'))
        i2d_files = glob(os.path.join(dirname, '*i2d*.fits'))
        s2d_files = glob(os.path.join(dirname, '*outlier_s2d.fits'))
        median_files = glob(os.path.join(dirname, '*median.fits'))
        blot_files = glob(os.path.join(dirname, '*blot.fits'))

        # intermediate files are removed
        assert len(i2d_files) == 0
        assert len(s2d_files) == 0
        assert len(median_files) == 0
        assert len(blot_files) == 0

        # result files are written to the output directory
        if dirname == output_dir:
            assert len(result_files) == len(container)
        else:
            assert len(result_files) == 0

    # Call again, but save intermediate to the output path
    result = OutlierDetectionStep.call(
        container, save_results=True, save_intermediate_results=True,
        output_dir=output_dir
    )

    # Make sure nothing changed in SCI array
    for image, corrected in zip(container, result):
        np.testing.assert_allclose(image.data, corrected.data)

    # Verify CR is flagged
    assert result[0].dq[209, 37] == OUTLIER_DO_NOT_USE

    # Verify that intermediate files are saved at the specified location
    for dirname in [output_dir, tmp_cwd]:
        all_files = glob(os.path.join(dirname, '*.fits'))
        result_files = glob(os.path.join(dirname, '*outlierdetectionstep.fits'))
        i2d_files = glob(os.path.join(dirname, '*i2d*.fits'))
        s2d_files = glob(os.path.join(dirname, '*outlier_s2d.fits'))
        median_files = glob(os.path.join(dirname, '*median.fits'))
        blot_files = glob(os.path.join(dirname, '*blot.fits'))
        if dirname == output_dir:
            # result files are written to the output directory
            assert len(result_files) == len(container)

            # s2d, median, and blot files are written to the output directory
            assert len(s2d_files) == len(container)
            assert len(blot_files) == len(container)
            assert len(median_files) == 1

            # i2d files not written
            assert len(i2d_files) == 0

            # nothing else was written
            assert len(all_files) == len(s2d_files) + \
                                     len(median_files) + \
                                     len(result_files) + \
                                     len(blot_files)
        else:
            # nothing should be written to the current directory
            assert len(result_files) == 0
            assert len(s2d_files) == 0
            assert len(median_files) == 0
            assert len(i2d_files) == 0
            assert len(blot_files) == 0
            assert len(all_files) == 0

    miri_rate.close()
    result.close()
    for model in container:
        model.close()


@pytest.fixture
def three_sci_as_asn(we_three_sci, tmp_cwd):
    """Create an association with the 3 science images"""
    for model in we_three_sci:
        model.save(model.meta.filename)
    filenames = [model.meta.filename for model in we_three_sci]
    # Drop a CR on the science array
    with datamodels.open(filenames[0]) as dm0:
        dm0.data[12, 12] += 1
        dm0.write(dm0.meta.filename)

    # Initialize inputs for the test based on filenames only
    # needs to be an asn for ModelLibrary to load it in on_disk mode
    asn = {
    'asn_type': 'test',
    'asn_id': 'o001',
    'products': [
        {
            'name': 'product_a',
            'members': [
                {'expname': filenames[0], 'exptype': 'science'},
                {'expname': filenames[1], 'exptype': 'science'},
                {'expname': filenames[2], 'exptype': 'science'},
            ]
        },
    ]}
    return asn


def test_outlier_step_on_disk(three_sci_as_asn, tmp_cwd):
    """Test whole step with an outlier including saving intermediate and results files"""
    container = ModelLibrary(three_sci_as_asn, on_disk=True)

    # Save all the data into a separate array before passing into step
    data_as_cube = list(container.map_function(
        lambda model, index: model.data.copy(), modify=False))

    result = OutlierDetectionStep.call(
        container, save_results=True, save_intermediate_results=True, in_memory=False
    )

    with result:
        for i, r in enumerate(result):
            # Make sure nothing changed in SCI array except outliers are NaN
            dnu = (r.dq & OUTLIER_DO_NOT_USE).astype(bool)
            assert np.all(np.isnan(r.data[dnu]))
            assert np.allclose(data_as_cube[i][~dnu], r.data[~dnu])

            # Verify source is not flagged
            assert r.dq[7, 7] == datamodels.dqflags.pixel["GOOD"]
            result.shelve(r, modify=False)

    # Verify CR is flagged
    with result:
        zeroth = result.borrow(0)
        assert zeroth.dq[12, 12] == OUTLIER_DO_NOT_USE
        result.shelve(zeroth, modify=False)

    # Verify intermediate results were written to disk
    dirname = tmp_cwd
    all_files = glob(os.path.join(dirname, '*.fits'))
    input_files = glob(os.path.join(dirname, '*_cal.fits'))
    result_files = glob(os.path.join(dirname, '*outlierdetectionstep.fits'))
    i2d_files = glob(os.path.join(dirname, '*i2d*.fits'))
    s2d_files = glob(os.path.join(dirname, '*outlier_s2d.fits'))
    median_files = glob(os.path.join(dirname, '*median.fits'))
    blot_files = glob(os.path.join(dirname, '*blot.fits'))

    assert len(result_files) == len(container)

    # i2d, median, blot files are written to the output directory
    assert len(i2d_files) == len(container)
    assert len(blot_files) == len(container)
    assert len(median_files) == 1

    # s2d files not written
    assert len(s2d_files) == 0

    # nothing else was written
    assert len(all_files) == len(input_files) + len(i2d_files) + len(median_files) + len(result_files) + len(blot_files)



def test_outlier_step_square_source_no_outliers(we_three_sci, tmp_cwd):
    """Test whole step with square source with sharp edges, no outliers"""
    container = ModelLibrary(list(we_three_sci))

    # put a square source in all three exposures
    with container:
        for ccont in container:
            ccont.data[5:15, 5:15] += 1e3
            container.shelve(ccont)

    # Save all the data into a separate array before passing into step
    data_as_cube = []
    dq_as_cube = []
    with container:
        for model in container:
            data_as_cube.append(model.data.copy())
            dq_as_cube.append(model.dq.copy())
            container.shelve(model, modify=False)

    result = OutlierDetectionStep.call(container, in_memory=True)

    # Make sure nothing changed in SCI and DQ arrays
    with container:
        for i, image in enumerate(container):
            np.testing.assert_allclose(image.data, data_as_cube[i])
            np.testing.assert_allclose(image.dq, dq_as_cube[i])
            container.shelve(image, modify=False)

    # Make sure nothing changed in SCI and DQ arrays
    with result:
        for i, corrected in enumerate(result):
            np.testing.assert_allclose(data_as_cube[i], corrected.data)
            np.testing.assert_allclose(dq_as_cube[i], corrected.dq)
            result.shelve(corrected, modify=False)


@pytest.mark.parametrize("exptype", IMAGE_MODES)
def test_outlier_step_image_weak_cr_dither(exptype, tmp_cwd):
    """Test whole step with an outlier for imaging modes"""
    bkg = 1.5
    sig = 0.02
    container = ModelLibrary(
        we_many_sci(background=bkg, sigma=sig, signal=7.0, exptype=exptype)
    )

    # Drop a weak CR on the science array
    # no noise so it should always be above the default threshold of 5
    with container:
        zeroth = container.borrow(0)
        zeroth.data[12, 12] = bkg + sig * 10
        container.shelve(zeroth)

    # Save all the data into a separate array before passing into step
    data_as_cube = []
    with container:
        for model in container:
            data_as_cube.append(model.data.copy())
            container.shelve(model, modify=False)

    result = OutlierDetectionStep.call(container, in_memory=True)

    with result:
        for i, r in enumerate(result):
            # Make sure nothing changed in SCI array except outliers are NaN
            dnu = (r.dq & OUTLIER_DO_NOT_USE).astype(bool)
            assert np.all(np.isnan(r.data[dnu]))
            assert np.allclose(data_as_cube[i][~dnu], r.data[~dnu])

            # Verify source is not flagged
            assert r.dq[7, 7] == datamodels.dqflags.pixel["GOOD"]
            result.shelve(r, modify=False)

    # Verify CR is flagged
    with result:
        example = result.borrow(0)
        assert example.dq[12, 12] == OUTLIER_DO_NOT_USE
        result.shelve(example, modify=False)


@pytest.mark.parametrize("exptype, tsovisit", exptypes_coron)
def test_outlier_step_image_weak_cr_coron(exptype, tsovisit, tmp_cwd):
    """Test whole step with an outlier for coronagraphic modes"""
    bkg = 1.5
    sig = 0.02
    container = ModelContainer(
        we_many_sci(
            background=bkg, sigma=sig, signal=7.0, exptype=exptype, tsovisit=tsovisit
        )
    )

    # Drop a weak CR on the science array
    # no noise so it should always be above the default threshold of 5
    container[0].data[12, 12] = bkg + sig * 10

    # coron3 will provide a CubeModel so convert the container to a cube
    cube = container_to_cube(container)

    result = OutlierDetectionStep.call(cube)

    # Make sure nothing changed in SCI array except that
    # outliers are NaN
    for i, image in enumerate(container):
        dnu = (result.dq[i] & OUTLIER_DO_NOT_USE).astype(bool)
        assert np.all(np.isnan(result.data[i][dnu]))
        assert np.allclose(image.data[~dnu], result.data[i][~dnu])

    # Verify source is not flagged
    assert np.all(result.dq[:, 7, 7] == datamodels.dqflags.pixel["GOOD"])

    # Verify CR is flagged
    assert result.dq[0, 12, 12] == OUTLIER_DO_NOT_USE
    assert np.isnan(result.data[0, 12, 12])


@pytest.mark.parametrize("exptype, tsovisit", exptypes_tso)
def test_outlier_step_weak_cr_tso(exptype, tsovisit):
    '''Test outlier detection with rolling median on time-varying source
    This test fails if rolling_window_width is set to 100, i.e., take simple median
    '''
    bkg = 1.5
    sig = 0.02
    rolling_window_width = 7
    numsci = 50
    signal = 7.0
    im = we_many_sci(
        numsci=numsci, background=bkg, sigma=sig, signal=signal, exptype=exptype, tsovisit=tsovisit
    )

    # Drop a weak CR on the science array
    cr_timestep = 5
    im[cr_timestep].data[12, 12] = bkg + sig * 10

    # make time variability that has larger total amplitude than
    # the CR signal but deviations frame-by-frame are smaller
    real_time_variability = signal * np.cos(np.linspace(0, np.pi, numsci))
    for i, model in enumerate(im):
        model.data[7, 7] += real_time_variability[i]
        model.err[7, 7] = np.sqrt(sig ** 2 + model.data[7, 7])

    cube = container_to_cube(im)

    result = OutlierDetectionStep.call(cube, rolling_window_width=rolling_window_width)

    # Make sure nothing changed in SCI array except
    # that outliers are NaN
    for i, model in enumerate(im):
        dnu = (result.dq[i] & OUTLIER_DO_NOT_USE).astype(bool)
        assert np.all(np.isnan(result.data[i][dnu]))
        assert np.allclose(model.data[~dnu], result.data[i][~dnu])

    # Verify source is not flagged
    assert np.all(result.dq[:, 7, 7] == datamodels.dqflags.pixel["GOOD"])

    # Verify CR is flagged
    assert result.dq[cr_timestep, 12, 12] == OUTLIER_DO_NOT_USE


def test_create_median(three_sci_as_asn, tmp_cwd):
    """Test creation of median on disk vs in memory"""
    lib_on_disk = ModelLibrary(three_sci_as_asn, on_disk=True)
    lib_in_memory = ModelLibrary(three_sci_as_asn, on_disk=False)

<<<<<<< HEAD
    ## make this test meaningful w.r.t. handling of weights
=======
    # make this test meaningful w.r.t. handling of weights
>>>>>>> 3190272b
    with (lib_on_disk, lib_in_memory):
        for lib in [lib_on_disk, lib_in_memory]:
            for model in lib:
                model.wht = np.ones_like(model.data)
                model.wht[4,9] = 0.5
                lib.shelve(model, modify=True)

    median_on_disk = create_median(lib_on_disk, 0.7)
    median_in_memory = create_median(lib_in_memory, 0.7)

    assert np.isnan(median_in_memory[4,9])

    # Make sure the median library is the same for on-disk and in-memory
    assert np.allclose(median_on_disk, median_in_memory, equal_nan=True)<|MERGE_RESOLUTION|>--- conflicted
+++ resolved
@@ -600,11 +600,7 @@
     lib_on_disk = ModelLibrary(three_sci_as_asn, on_disk=True)
     lib_in_memory = ModelLibrary(three_sci_as_asn, on_disk=False)
 
-<<<<<<< HEAD
-    ## make this test meaningful w.r.t. handling of weights
-=======
     # make this test meaningful w.r.t. handling of weights
->>>>>>> 3190272b
     with (lib_on_disk, lib_in_memory):
         for lib in [lib_on_disk, lib_in_memory]:
             for model in lib:
