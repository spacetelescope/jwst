import pytest
import numpy as np
from scipy.ndimage import gaussian_filter
from glob import glob
import os

from stdatamodels.jwst import datamodels

from jwst.datamodels import ModelContainer, ModelLibrary
from jwst.assign_wcs import AssignWcsStep
from jwst.assign_wcs.pointing import create_fitswcs
from jwst.outlier_detection import OutlierDetectionStep
from jwst.outlier_detection.utils import _flag_resampled_model_crs, create_median
from jwst.outlier_detection.outlier_detection_step import (
    IMAGE_MODES,
    TSO_SPEC_MODES,
    TSO_IMAGE_MODES,
    CORON_IMAGE_MODES,
)
from jwst.resample.tests.test_resample_step import miri_rate_model

OUTLIER_DO_NOT_USE = np.bitwise_or(
    datamodels.dqflags.pixel["DO_NOT_USE"], datamodels.dqflags.pixel["OUTLIER"]
)

# TSO types to test
exptypes_tso = [(exptype, True) for exptype in TSO_SPEC_MODES + TSO_IMAGE_MODES]
exptypes_tso.append(("MIR_IMAGE", True))
# CORON types to test
exptypes_coron = [(exptype, False) for exptype in CORON_IMAGE_MODES]


@pytest.fixture
def sci_blot_image_pair():
    """Provide a science and blotted ImageModel pair."""
    shape = (20, 20)
    sigma = 0.02
    background = 3

    sci = datamodels.ImageModel(shape)

    # Populate keywords
    sci.meta.exposure.exposure_time = 1
    sci.meta.background.subtracted = False
    sci.meta.background.level = background

    rng = np.random.default_rng(720)
    sci.data = rng.normal(loc=background, size=shape, scale=sigma)
    sci.err = np.zeros(shape) + sigma
    sci.var_rnoise += 0

    # Add a source in the center
    signal = 20 * sigma
    sci.data[10, 10] += signal
    # update the noise for this source to include the photon/measurement noise
    sci.err[10, 10] = np.sqrt(sigma ** 2 + signal)

    # The blot image is just a smoothed version of the science image that has
    # its background subtracted
    blot = sci.copy()
    blot.data = gaussian_filter(blot.data, sigma=3)
    blot.data -= background

    return sci, blot


def test_flag_cr(sci_blot_image_pair):
    """Test the flag_cr function.  Test logic, not the actual noise model."""
    sci, blot = sci_blot_image_pair
    assert (sci.dq == 0).all()

    # Drop some CRs on the science array
    sci.data[3, 3] += 100
    sci.data[3, 7] += 1e3
    sci.data[7, 3] += 1e4
    sci.data[7, 7] += 1e5

    # run flag_cr() which updates in-place.  Copy sci first.
    data_copy = sci.data.copy()
    _flag_resampled_model_crs(
        sci,
        blot.data,
        5.0,
        4.0,
        1.2,
        0.7,
        0,
    )

    # Make sure science data array is unchanged after flag_cr()
    # except outliers are NaN
    dnu = (sci.dq & OUTLIER_DO_NOT_USE).astype(bool)
    assert np.all(np.isnan(sci.data[dnu]))
    assert np.allclose(sci.data[~dnu], data_copy[~dnu])

    # Verify that both DQ flags are set in the DQ array for all outliers
    assert sci.dq[3, 3] == OUTLIER_DO_NOT_USE
    assert sci.dq[3, 7] == OUTLIER_DO_NOT_USE
    assert sci.dq[7, 3] == OUTLIER_DO_NOT_USE
    assert sci.dq[7, 7] == OUTLIER_DO_NOT_USE

    # Verify the source wasn't flagged
    assert sci.dq[10, 10] == datamodels.dqflags.pixel["GOOD"]


# not a fixture - now has options
def we_many_sci(
    numsci=3, sigma=0.02, background=1.5, signal=7, exptype="MIR_IMAGE", tsovisit=False
):
    """Provide numsci science images with different noise but identical source
    and same background level"""
    shape = (20, 20)

    sci1 = datamodels.ImageModel(shape)

    # Populate keywords
    sci1.meta.instrument.name = "MIRI"
    sci1.meta.instrument.detector = "MIRIMAGE"
    sci1.meta.exposure.type = exptype
    sci1.meta.visit.tsovisit = tsovisit
    sci1.meta.observation.date = "2020-01-01"
    sci1.meta.observation.time = "00:00:00"
    sci1.meta.telescope = "JWST"
    sci1.meta.exposure.exposure_time = 1
    sci1.meta.wcsinfo.wcsaxes = 2
    sci1.meta.wcsinfo.ctype1 = "RA---TAN"
    sci1.meta.wcsinfo.ctype2 = "DEC--TAN"
    sci1.meta.wcsinfo.cdelt1 = 3e-6
    sci1.meta.wcsinfo.cdelt2 = 3e-6
    sci1.meta.wcsinfo.roll_ref = 0
    sci1.meta.wcsinfo.ra_ref = 1.5e-5
    sci1.meta.wcsinfo.dec_ref = 1.5e-5
    sci1.meta.wcsinfo.v3yangle = 0
    sci1.meta.wcsinfo.vparity = -1
    sci1.meta.wcsinfo.pc1_1 = 1
    sci1.meta.wcsinfo.pc1_2 = 0
    sci1.meta.wcsinfo.pc2_1 = 0
    sci1.meta.wcsinfo.pc2_2 = 1
    sci1.meta.wcsinfo.crpix1 = 5
    sci1.meta.wcsinfo.crpix2 = 5
    sci1.meta.wcsinfo.crval1 = 0
    sci1.meta.wcsinfo.crval2 = 0
    sci1.meta.wcsinfo.cunit1 = "deg"
    sci1.meta.wcsinfo.cunit2 = "deg"
    sci1.meta.background.subtracted = False
    sci1.meta.background.level = background

    # Replace the FITS-type WCS with an Identity WCS
    sci1.meta.wcs = create_fitswcs(sci1)
    rng = np.random.default_rng(720)
    sci1.data = rng.normal(loc=background, size=shape, scale=sigma)
    sci1.err = np.zeros(shape) + sigma
    sci1.data[7, 7] += signal
    # update the noise for this source to include the photon/measurement noise
    sci1.err[7, 7] = np.sqrt(sigma ** 2 + signal)
    sci1.var_rnoise = np.zeros(shape) + 1.0
    sci1.meta.filename = "foo1_cal.fits"

    # add pixel areas
    sci1.meta.photometry.pixelarea_steradians = 1.0
    sci1.meta.photometry.pixelarea_arcsecsq = 1.0

    # Make copies with different noise
    all_sci = [sci1]
    for i in range(numsci - 1):
        tsci = sci1.copy()
        tsci.data = rng.normal(loc=background, size=shape, scale=sigma)
        # Add a source in the center
        tsci.data[7, 7] += signal
        tsci.meta.filename = f"foo{i + 2}_cal.fits"
        all_sci.append(tsci)

    return all_sci


def container_to_cube(container):
    """
    Utility function to convert the test container to a cube
    for some tests
    """
    cube_data = np.array([i.data for i in container])
    cube_err = np.array([i.err for i in container])
    cube_dq = np.array([i.dq for i in container])
    cube_var_noise = np.array([i.var_rnoise for i in container])
    cube = datamodels.CubeModel(data=cube_data, err=cube_err, dq=cube_dq, var_noise=cube_var_noise)

    # update metadata of cube to match the first image
    cube.meta = container[0].meta
    return cube


@pytest.fixture
def we_three_sci():
    """Provide 3 science images with different noise but identical source
    and same background level"""
    return we_many_sci(numsci=3)


@pytest.mark.parametrize("do_resample", [True, False])
def test_outlier_step_no_outliers(we_three_sci, do_resample, tmp_cwd):
    """Test whole step, no outliers"""
    container = ModelContainer(list(we_three_sci))
    pristine = ModelContainer([m.copy() for m in container])
    OutlierDetectionStep.call(container, in_memory=True, resample_data=do_resample)

    # Make sure nothing changed in SCI and DQ arrays
    for image, uncorrected in zip(pristine, container):
        np.testing.assert_allclose(image.data, uncorrected.data)
        np.testing.assert_allclose(image.dq, uncorrected.dq)


def test_outlier_step_base(we_three_sci, tmp_cwd):
    """Test whole step with an outlier including saving intermediate and results files"""
    container = ModelLibrary(list(we_three_sci))

    # Drop a CR on the science array
    with container:
        zeroth = container.borrow(0)
        zeroth.data[12, 12] += 1
        container.shelve(zeroth)

    # Verify that intermediate files are removed
    OutlierDetectionStep.call(container)
    i2d_files = glob(os.path.join(tmp_cwd, '*i2d.fits'))
    median_files = glob(os.path.join(tmp_cwd, '*median.fits'))
    assert len(i2d_files) == 0
    assert len(median_files) == 0

    # Save all the data into a separate array before passing into step
    data_as_cube = container.map_function(lambda model, index: model.data.copy(), modify=False)

    result = OutlierDetectionStep.call(
        container, save_results=True, save_intermediate_results=True
    )

<<<<<<< HEAD
    # Make sure nothing changed in SCI array except outliers are NaN
    for image, corrected in zip(container, result):
        dnu = (corrected.dq & OUTLIER_DO_NOT_USE).astype(bool)
        assert np.all(np.isnan(corrected.data[dnu]))
        assert np.allclose(image.data[~dnu], corrected.data[~dnu])
=======
    # Make sure nothing changed in SCI array
    result.map_function(
        lambda model, index: np.testing.assert_allclose(data_as_cube[index], model.data),
        modify=False,
    )
>>>>>>> da36be8a

    # Verify source is not flagged
    with result:
        for r in result:
            assert r.dq[7, 7] == datamodels.dqflags.pixel["GOOD"]
            result.shelve(r, modify=False)

    # Verify CR is flagged
<<<<<<< HEAD
    assert result[0].dq[12, 12] == OUTLIER_DO_NOT_USE
    assert np.isnan(result[0].data[12, 12])
=======
    with result:
        zeroth = result.borrow(0)
        assert zeroth.dq[12, 12] == OUTLIER_DO_NOT_USE
        result.shelve(zeroth, modify=False)
>>>>>>> da36be8a

    # Verify that intermediate files are saved at the specified location
    i2d_files = glob(os.path.join(tmp_cwd, '*i2d.fits'))
    median_files = glob(os.path.join(tmp_cwd, '*median.fits'))
    assert len(i2d_files) != 0
    assert len(median_files) != 0


def test_outlier_step_spec(tmp_cwd, tmp_path):
    """Test outlier step for spec data including saving intermediate results."""
    output_dir = tmp_path / 'output'
    output_dir.mkdir(exist_ok=True)
    output_dir = str(output_dir)

    # Make a MIRI model and assign a spectral wcs
    miri_rate = miri_rate_model()
    miri_cal = AssignWcsStep.call(miri_rate)

    # Make it an exposure type outlier detection expects
    miri_cal.meta.exposure.type = "MIR_LRS-FIXEDSLIT"

    # Make a couple copies, give them unique exposure numbers and filename
    container = ModelContainer([miri_cal, miri_cal.copy(), miri_cal.copy()])
    for i, model in enumerate(container):
        model.meta.filename = f'test_{i}_cal.fits'

    # Drop a CR on the science array in the first image
    container[0].data[209, 37] += 1

    # Verify that intermediate files are removed when not saved
    # (s2d files are expected, i2d files are not, but we'll check
    # for them to make sure the imaging extension didn't creep back in)
    OutlierDetectionStep.call(container, output_dir=output_dir, save_results=True)
    for dirname in [output_dir, tmp_cwd]:
        result_files = glob(os.path.join(dirname, '*outlierdetectionstep.fits'))
        i2d_files = glob(os.path.join(dirname, '*i2d*.fits'))
        s2d_files = glob(os.path.join(dirname, '*outlier_s2d.fits'))
        median_files = glob(os.path.join(dirname, '*median.fits'))

        # intermediate files are removed
        assert len(i2d_files) == 0
        assert len(s2d_files) == 0
        assert len(median_files) == 0

        # result files are written to the output directory
        if dirname == output_dir:
            assert len(result_files) == len(container)
        else:
            assert len(result_files) == 0

    # Call again, but save intermediate to the output path
    result = OutlierDetectionStep.call(
        container, save_results=True, save_intermediate_results=True,
        output_dir=output_dir
    )

    # Make sure nothing changed in SCI array
    for image, corrected in zip(container, result):
        np.testing.assert_allclose(image.data, corrected.data)

    # Verify CR is flagged
    assert result[0].dq[209, 37] == OUTLIER_DO_NOT_USE

    # Verify that intermediate files are saved at the specified location
    for dirname in [output_dir, tmp_cwd]:
        all_files = glob(os.path.join(dirname, '*.fits'))
        result_files = glob(os.path.join(dirname, '*outlierdetectionstep.fits'))
        i2d_files = glob(os.path.join(dirname, '*i2d*.fits'))
        s2d_files = glob(os.path.join(dirname, '*outlier_s2d.fits'))
        median_files = glob(os.path.join(dirname, '*median.fits'))
        if dirname == output_dir:
            # result files are written to the output directory
            assert len(result_files) == len(container)

            # s2d and median files are written to the output directory
            assert len(s2d_files) == len(container)
            assert len(median_files) == 1

            # i2d files not written
            assert len(i2d_files) == 0

            # nothing else was written
            assert len(all_files) == len(s2d_files) + len(median_files) + len(result_files)
        else:
            # nothing should be written to the current directory
            assert len(result_files) == 0
            assert len(s2d_files) == 0
            assert len(median_files) == 0
            assert len(i2d_files) == 0
            assert len(all_files) == 0

    miri_rate.close()
    result.close()
    for model in container:
        model.close()


@pytest.fixture
def three_sci_as_asn(we_three_sci, tmp_cwd):
    """Create an association with the 3 science images"""
    for model in we_three_sci:
        model.save(model.meta.filename)
    filenames = [model.meta.filename for model in we_three_sci]
    # Drop a CR on the science array
    with datamodels.open(filenames[0]) as dm0:
        dm0.data[12, 12] += 1
        dm0.write(dm0.meta.filename)

    # Initialize inputs for the test based on filenames only
    # needs to be an asn for ModelLibrary to load it in on_disk mode
    asn = {
    'asn_type': 'test',
    'asn_id': 'o001',
    'products': [
        {
            'name': 'product_a',
            'members': [
                {'expname': filenames[0], 'exptype': 'science'},
                {'expname': filenames[1], 'exptype': 'science'},
                {'expname': filenames[2], 'exptype': 'science'},
            ]
        },
    ]}
    return asn


def test_outlier_step_on_disk(three_sci_as_asn, tmp_cwd):
    """Test whole step with an outlier including saving intermediate and results files"""
    container = ModelLibrary(three_sci_as_asn, on_disk=True)

    # Save all the data into a separate array before passing into step
    data_as_cube = container.map_function(lambda model, index: model.data.copy(), modify=False)

    result = OutlierDetectionStep.call(
        container, save_results=True, save_intermediate_results=True, in_memory=False
    )

<<<<<<< HEAD
    # Make sure nothing changed in SCI array except outliers are NaN
    for image, corrected in zip(container, result):
        dnu = (corrected.dq & OUTLIER_DO_NOT_USE).astype(bool)
        assert np.all(np.isnan(corrected.data[dnu]))
        assert np.allclose(image.data[~dnu], corrected.data[~dnu])
=======
    # Make sure nothing changed in SCI array
    result.map_function(
        lambda model, index: np.testing.assert_allclose(data_as_cube[index], model.data),
        modify=False,
    )
>>>>>>> da36be8a

    # Verify source is not flagged
    with result:
        for r in result:
            assert r.dq[7, 7] == datamodels.dqflags.pixel["GOOD"]
            result.shelve(r, modify=False)

    # Verify CR is flagged
<<<<<<< HEAD
    assert result[0].dq[12, 12] == OUTLIER_DO_NOT_USE
    assert np.isnan(result[0].data[12, 12])
=======
    with result:
        zeroth = result.borrow(0)
        assert zeroth.dq[12, 12] == OUTLIER_DO_NOT_USE
        result.shelve(zeroth, modify=False)
>>>>>>> da36be8a


def test_outlier_step_square_source_no_outliers(we_three_sci, tmp_cwd):
    """Test whole step with square source with sharp edges, no outliers"""
    container = ModelLibrary(list(we_three_sci))

    # put a square source in all three exposures
    with container:
        for ccont in container:
            ccont.data[5:15, 5:15] += 1e3
            container.shelve(ccont)

    # Save all the data into a separate array before passing into step
    data_as_cube = []
    dq_as_cube = []
    with container:
        for model in container:
            data_as_cube.append(model.data.copy())
            dq_as_cube.append(model.dq.copy())
            container.shelve(model, modify=False)

    result = OutlierDetectionStep.call(container, in_memory=True)

    # Make sure nothing changed in SCI and DQ arrays
    with container:
        for i, image in enumerate(container):
            np.testing.assert_allclose(image.data, data_as_cube[i])
            np.testing.assert_allclose(image.dq, dq_as_cube[i])
            container.shelve(image, modify=False)

    # Make sure nothing changed in SCI and DQ arrays
    with result:
        for i, corrected in enumerate(result):
            np.testing.assert_allclose(data_as_cube[i], corrected.data)
            np.testing.assert_allclose(dq_as_cube[i], corrected.dq)
            result.shelve(corrected, modify=False)


@pytest.mark.parametrize("exptype", IMAGE_MODES)
def test_outlier_step_image_weak_cr_dither(exptype, tmp_cwd):
    """Test whole step with an outlier for imaging modes"""
    bkg = 1.5
    sig = 0.02
    container = ModelLibrary(
        we_many_sci(background=bkg, sigma=sig, signal=7.0, exptype=exptype)
    )

    # Drop a weak CR on the science array
    # no noise so it should always be above the default threshold of 5
    with container:
        zeroth = container.borrow(0)
        zeroth.data[12, 12] = bkg + sig * 10
        container.shelve(zeroth)

    # Save all the data into a separate array before passing into step
    data_as_cube = []
    with container:
        for model in container:
            data_as_cube.append(model.data.copy())
            container.shelve(model, modify=False)

    result = OutlierDetectionStep.call(container, in_memory=True)

<<<<<<< HEAD
    # Make sure nothing changed in SCI array except outliers are NaN
    for image, corrected in zip(container, result):
        dnu = (corrected.dq & OUTLIER_DO_NOT_USE).astype(bool)
        assert np.all(np.isnan(corrected.data[dnu]))
        assert np.allclose(image.data[~dnu], corrected.data[~dnu])
=======
    # Make sure nothing changed in SCI array
    result.map_function(
        lambda model, index: np.testing.assert_allclose(data_as_cube[index], model.data),
        modify=False,
    )
>>>>>>> da36be8a

    # Verify source is not flagged
    with result:
        for r in result:
            assert r.dq[7, 7] == datamodels.dqflags.pixel["GOOD"]
            result.shelve(r, modify=False)

    # Verify CR is flagged
<<<<<<< HEAD
    assert result[0].dq[12, 12] == OUTLIER_DO_NOT_USE
    assert np.isnan(result[0].data[12, 12])
=======
    with result:
        example = result.borrow(0)
        assert example.dq[12, 12] == OUTLIER_DO_NOT_USE
        result.shelve(example, modify=False)
>>>>>>> da36be8a


@pytest.mark.parametrize("exptype, tsovisit", exptypes_coron)
def test_outlier_step_image_weak_cr_coron(exptype, tsovisit, tmp_cwd):
    """Test whole step with an outlier for coronagraphic modes"""
    bkg = 1.5
    sig = 0.02
    container = ModelContainer(
        we_many_sci(
            background=bkg, sigma=sig, signal=7.0, exptype=exptype, tsovisit=tsovisit
        )
    )

    # Drop a weak CR on the science array
    # no noise so it should always be above the default threshold of 5
    container[0].data[12, 12] = bkg + sig * 10

    # coron3 will provide a CubeModel so convert the container to a cube
    cube = container_to_cube(container)

    result = OutlierDetectionStep.call(cube)

    # Make sure nothing changed in SCI array except that
    # outliers are NaN
    for i, image in enumerate(container):
        dnu = (result.dq[i] & OUTLIER_DO_NOT_USE).astype(bool)
        assert np.all(np.isnan(result.data[i][dnu]))
        assert np.allclose(image.data[~dnu], result.data[i][~dnu])

    # Verify source is not flagged
    assert np.all(result.dq[:, 7, 7] == datamodels.dqflags.pixel["GOOD"])

    # Verify CR is flagged
    assert result.dq[0, 12, 12] == OUTLIER_DO_NOT_USE
    assert np.isnan(result.data[0, 12, 12])


@pytest.mark.parametrize("exptype, tsovisit", exptypes_tso)
def test_outlier_step_weak_cr_tso(exptype, tsovisit):
    '''Test outlier detection with rolling median on time-varying source
    This test fails if rolling_window_width is set to 100, i.e., take simple median
    '''
    bkg = 1.5
    sig = 0.02
    rolling_window_width = 7
    numsci = 50
    signal = 7.0
    im = we_many_sci(
        numsci=numsci, background=bkg, sigma=sig, signal=signal, exptype=exptype, tsovisit=tsovisit
    )

    # Drop a weak CR on the science array
    cr_timestep = 5
    im[cr_timestep].data[12, 12] = bkg + sig * 10

    # make time variability that has larger total amplitude than
    # the CR signal but deviations frame-by-frame are smaller
    real_time_variability = signal * np.cos(np.linspace(0, np.pi, numsci))
    for i, model in enumerate(im):
        model.data[7, 7] += real_time_variability[i]
        model.err[7, 7] = np.sqrt(sig ** 2 + model.data[7, 7])

    cube = container_to_cube(im)

    result = OutlierDetectionStep.call(cube, rolling_window_width=rolling_window_width)

    # Make sure nothing changed in SCI array except
    # that outliers are NaN
    for i, model in enumerate(im):
        dnu = (result.dq[i] & OUTLIER_DO_NOT_USE).astype(bool)
        assert np.all(np.isnan(result.data[i][dnu]))
        assert np.allclose(model.data[~dnu], result.data[i][~dnu])

    # Verify source is not flagged
    assert np.all(result.dq[:, 7, 7] == datamodels.dqflags.pixel["GOOD"])

    # Verify CR is flagged
    assert result.dq[cr_timestep, 12, 12] == OUTLIER_DO_NOT_USE


def test_create_median(three_sci_as_asn, tmp_cwd):
    """Test creation of median on disk vs in memory"""
    lib_on_disk = ModelLibrary(three_sci_as_asn, on_disk=True)
    lib_in_memory = ModelLibrary(three_sci_as_asn, on_disk=False)

    median_on_disk = create_median(lib_on_disk, 0.7)
    median_in_memory = create_median(lib_in_memory, 0.7)

    # Make sure the median library is the same for on-disk and in-memory
    assert np.allclose(median_on_disk, median_in_memory)<|MERGE_RESOLUTION|>--- conflicted
+++ resolved
@@ -227,42 +227,29 @@
     assert len(median_files) == 0
 
     # Save all the data into a separate array before passing into step
-    data_as_cube = container.map_function(lambda model, index: model.data.copy(), modify=False)
+    data_as_cube = list(container.map_function(
+        lambda model, index: model.data.copy(), modify=False))
 
     result = OutlierDetectionStep.call(
         container, save_results=True, save_intermediate_results=True
     )
 
-<<<<<<< HEAD
-    # Make sure nothing changed in SCI array except outliers are NaN
-    for image, corrected in zip(container, result):
-        dnu = (corrected.dq & OUTLIER_DO_NOT_USE).astype(bool)
-        assert np.all(np.isnan(corrected.data[dnu]))
-        assert np.allclose(image.data[~dnu], corrected.data[~dnu])
-=======
-    # Make sure nothing changed in SCI array
-    result.map_function(
-        lambda model, index: np.testing.assert_allclose(data_as_cube[index], model.data),
-        modify=False,
-    )
->>>>>>> da36be8a
-
-    # Verify source is not flagged
-    with result:
-        for r in result:
+    with result:
+        for i, r in enumerate(result):
+            # Make sure nothing changed in SCI array except outliers are NaN
+            dnu = (r.dq & OUTLIER_DO_NOT_USE).astype(bool)
+            assert np.all(np.isnan(r.data[dnu]))
+            assert np.allclose(data_as_cube[i][~dnu], r.data[~dnu])
+
+            # Verify source is not flagged
             assert r.dq[7, 7] == datamodels.dqflags.pixel["GOOD"]
             result.shelve(r, modify=False)
 
     # Verify CR is flagged
-<<<<<<< HEAD
-    assert result[0].dq[12, 12] == OUTLIER_DO_NOT_USE
-    assert np.isnan(result[0].data[12, 12])
-=======
     with result:
         zeroth = result.borrow(0)
         assert zeroth.dq[12, 12] == OUTLIER_DO_NOT_USE
         result.shelve(zeroth, modify=False)
->>>>>>> da36be8a
 
     # Verify that intermediate files are saved at the specified location
     i2d_files = glob(os.path.join(tmp_cwd, '*i2d.fits'))
@@ -394,42 +381,29 @@
     container = ModelLibrary(three_sci_as_asn, on_disk=True)
 
     # Save all the data into a separate array before passing into step
-    data_as_cube = container.map_function(lambda model, index: model.data.copy(), modify=False)
+    data_as_cube = list(container.map_function(
+        lambda model, index: model.data.copy(), modify=False))
 
     result = OutlierDetectionStep.call(
         container, save_results=True, save_intermediate_results=True, in_memory=False
     )
 
-<<<<<<< HEAD
-    # Make sure nothing changed in SCI array except outliers are NaN
-    for image, corrected in zip(container, result):
-        dnu = (corrected.dq & OUTLIER_DO_NOT_USE).astype(bool)
-        assert np.all(np.isnan(corrected.data[dnu]))
-        assert np.allclose(image.data[~dnu], corrected.data[~dnu])
-=======
-    # Make sure nothing changed in SCI array
-    result.map_function(
-        lambda model, index: np.testing.assert_allclose(data_as_cube[index], model.data),
-        modify=False,
-    )
->>>>>>> da36be8a
-
-    # Verify source is not flagged
-    with result:
-        for r in result:
+    with result:
+        for i, r in enumerate(result):
+            # Make sure nothing changed in SCI array except outliers are NaN
+            dnu = (r.dq & OUTLIER_DO_NOT_USE).astype(bool)
+            assert np.all(np.isnan(r.data[dnu]))
+            assert np.allclose(data_as_cube[i][~dnu], r.data[~dnu])
+
+            # Verify source is not flagged
             assert r.dq[7, 7] == datamodels.dqflags.pixel["GOOD"]
             result.shelve(r, modify=False)
 
     # Verify CR is flagged
-<<<<<<< HEAD
-    assert result[0].dq[12, 12] == OUTLIER_DO_NOT_USE
-    assert np.isnan(result[0].data[12, 12])
-=======
     with result:
         zeroth = result.borrow(0)
         assert zeroth.dq[12, 12] == OUTLIER_DO_NOT_USE
         result.shelve(zeroth, modify=False)
->>>>>>> da36be8a
 
 
 def test_outlier_step_square_source_no_outliers(we_three_sci, tmp_cwd):
@@ -493,36 +467,22 @@
 
     result = OutlierDetectionStep.call(container, in_memory=True)
 
-<<<<<<< HEAD
-    # Make sure nothing changed in SCI array except outliers are NaN
-    for image, corrected in zip(container, result):
-        dnu = (corrected.dq & OUTLIER_DO_NOT_USE).astype(bool)
-        assert np.all(np.isnan(corrected.data[dnu]))
-        assert np.allclose(image.data[~dnu], corrected.data[~dnu])
-=======
-    # Make sure nothing changed in SCI array
-    result.map_function(
-        lambda model, index: np.testing.assert_allclose(data_as_cube[index], model.data),
-        modify=False,
-    )
->>>>>>> da36be8a
-
-    # Verify source is not flagged
-    with result:
-        for r in result:
+    with result:
+        for i, r in enumerate(result):
+            # Make sure nothing changed in SCI array except outliers are NaN
+            dnu = (r.dq & OUTLIER_DO_NOT_USE).astype(bool)
+            assert np.all(np.isnan(r.data[dnu]))
+            assert np.allclose(data_as_cube[i][~dnu], r.data[~dnu])
+
+            # Verify source is not flagged
             assert r.dq[7, 7] == datamodels.dqflags.pixel["GOOD"]
             result.shelve(r, modify=False)
 
     # Verify CR is flagged
-<<<<<<< HEAD
-    assert result[0].dq[12, 12] == OUTLIER_DO_NOT_USE
-    assert np.isnan(result[0].data[12, 12])
-=======
     with result:
         example = result.borrow(0)
         assert example.dq[12, 12] == OUTLIER_DO_NOT_USE
         result.shelve(example, modify=False)
->>>>>>> da36be8a
 
 
 @pytest.mark.parametrize("exptype, tsovisit", exptypes_coron)
