from collections import OrderedDict
from collections.abc import Sequence
import copy
import os.path as op
from pathlib import Path
import re
import logging
from astropy.io import fits

from stdatamodels.jwst.datamodels.model_base import JwstDataModel
from stdatamodels.jwst.datamodels.util import open as datamodel_open
from stdatamodels.jwst.datamodels.util import is_association

from jwst.datamodels.utils import attrs_to_group_id

__doctest_skip__ = ["ModelContainer"]

__all__ = ["ModelContainer"]

RECOGNIZED_MEMBER_FIELDS = ["tweakreg_catalog", "group_id"]
EMPTY_ASN_TABLE = {
    "asn_id": None,
    "asn_pool": None,
    "products": [{"name": "", "members": [{"exptype": "", "expname": ""}]}],
}

# Configure logging
logger = logging.getLogger(__name__)
logger.addHandler(logging.NullHandler())


class ModelContainer(Sequence):
    """
    A list-like container for holding DataModels.

    This functions like a list for holding DataModel objects.  It can be
    iterated through like a list, DataModels within the container can be
    addressed by index, and the datamodels can be grouped into a list of
    lists for grouped looping, useful for NIRCam where grouping together
    all detectors of a given exposure is useful for some pipeline steps.

    Notes
    -----
        When ASN table's members contain attributes listed in
        :py:data:`RECOGNIZED_MEMBER_FIELDS`, :py:class:`ModelContainer` will
        read those attribute values and update the corresponding attributes
        in the ``meta`` of input models.

        .. code-block::
            :caption: Example of ASN table with additional model attributes \
to supply custom catalogs.

            "products": [
                {
                    "name": "resampled_image",
                    "members": [
                        {
                            "expname": "input_image1_cal.fits",
                            "exptype": "science",
                            "tweakreg_catalog": "custom_catalog1.ecsv",
                            "group_id": "custom_group_id_number_1",
                        },
                        {
                            "expname": "input_image2_cal.fits",
                            "exptype": "science",
                            "tweakreg_catalog": "custom_catalog2.ecsv",
                            "group_id": 2
                        },
                        {
                            "expname": "input_image3_cal.fits",
                            "exptype": "science",
                            "tweakreg_catalog": "custom_catalog3.ecsv",
                            "group_id": Null
                        },
                    ]
                }
            ]

        .. warning::
            Input files will be updated in-place with new ``meta`` attribute
            values when ASN table's members contain additional attributes.

        .. warning::
            Custom ``group_id`` affects how models are grouped **both** for
            ``tweakreg`` and ``skymatch`` steps. If one wants to group models
            in one way for the ``tweakreg`` step and in a different way for the
            ``skymatch`` step, one will need to run each step separately with
            their own ASN tables.

        .. note::
            ``group_id`` can be an integer, a string, or Null. When ``group_id``
            is `Null`, it is converted to `None` in Python and it will be
            assigned a group ID based on various exposure attributes - see
            ``models_grouped`` property for more details.

    Examples
    --------
    >>> container = ModelContainer('example_asn.json')
    >>> for model in container:
    ...     print(model.meta.filename)

    Say the association was a NIRCam dithered dataset. The `models_grouped`
    attribute is a list of lists, the first index giving the list of exposure
    groups, with the second giving the individual datamodels representing
    each detector in the exposure (2 or 8 in the case of NIRCam).

    >>> total_exposure_time = 0.0
    >>> for group in container.models_grouped:
    ...     total_exposure_time += group[0].meta.exposure.exposure_time

    >>> c = ModelContainer()
    >>> m = datamodels.open('myfile.fits')
    >>> c.append(m)
    """

    def __init__(self, init=None, asn_exptypes=None, asn_n_members=None, **kwargs):  # noqa: ARG002
        """
        Initialize the container.

        Parameters
        ----------
        init : file path, list of DataModels, or None
            If a file path, initialize from an association table.
            If a list, can be a list of DataModels of any type
            If None, initializes an empty `ModelContainer` instance, to which
            DataModels can be added via the ``append()`` method.

        asn_exptypes : str
            List of exposure types from the asn file to read
            into the ModelContainer, if None read all the given files.

        asn_n_members : int
            Open only the first N qualifying members.

        **kwargs : dict
            Additional keyword arguments passed to `datamodel_open()`, such as
            `memmap`, `guess`, `strict_validation`, etc. See `datamodels.open()`
            for a full list of available keyword arguments.
        """
        self._models = []
        self.asn_exptypes = asn_exptypes
        self.asn_n_members = asn_n_members
        self.asn_table = copy.deepcopy(EMPTY_ASN_TABLE)
        self.asn_table_name = None
        self.asn_pool_name = None
        self.asn_file_path = None

<<<<<<< HEAD
        self._memmap = kwargs.get("memmap", False)
        self._guess = kwargs.get("guess", True)

=======
>>>>>>> 7165c47b
        if init is None:
            # Don't populate the container with models
            pass
        elif isinstance(init, list):
            if all(isinstance(x, (str, fits.HDUList, JwstDataModel)) for x in init):
                for m in init:
<<<<<<< HEAD
                    self._models.append(
                        datamodel_open(m, guess=self._guess, memmap=self._memmap, **kwargs)
                    )
=======
                    self._models.append(datamodel_open(m))
>>>>>>> 7165c47b
                # set asn_table_name and product name to first datamodel stem
                # since they were not provided
                fname = self._models[0].meta.filename
                if fname is not None:
                    root = Path(fname).name.split(".")[0]
                    default_name = "_".join(root.split("_")[:-1])  # remove old suffix
                else:
                    default_name = ""
                self.asn_table_name = default_name
                self.asn_table["products"][0]["name"] = default_name
            else:
                raise TypeError(
                    "list must contain items that can be opened with jwst.datamodels.open()"
                )
        elif isinstance(init, self.__class__):
            for m in init:
<<<<<<< HEAD
                self._models.append(
                    datamodel_open(m, guess=self._guess, memmap=self._memmap, **kwargs)
                )
=======
                self._models.append(datamodel_open(m))
>>>>>>> 7165c47b
            self.asn_exptypes = init.asn_exptypes
            self.asn_n_members = init.asn_n_members
            self.asn_table = init.asn_table
            self.asn_table_name = init.asn_table_name
            self.asn_pool_name = init.asn_pool_name
            self.asn_file_path = init.asn_file_path
        elif is_association(init):
            self.from_asn(init)
        elif isinstance(init, (str, Path)):
            init_from_asn = self.read_asn(init)
            self.asn_file_path = init
            self.from_asn(init_from_asn)
        else:
            raise TypeError(f"Input {init} is not a list of JwstDataModels or an ASN file")

    def __len__(self):
        return len(self._models)

    def __getitem__(self, index):
        return self._models[index]

    def __setitem__(self, index, model):
        self._models[index] = model

    def __delitem__(self, index):
        del self._models[index]

    def __iter__(self):
        yield from self._models

    def insert(self, index, model):  # noqa: D102
        self._models.insert(index, model)

    def append(self, model):  # noqa: D102
        self._models.append(model)

    def extend(self, model):  # noqa: D102
        self._models.extend(model)

    def pop(self, index=-1):  # noqa: D102
        self._models.pop(index)

    def __enter__(self):
        return self

    def __exit__(self, *args):
        self.close()

    def copy(self, memo=None):
        """
        Make a deep copy of the container.

        Parameters
        ----------
        memo : dict
            Keeps track of elements that have already been copied to avoid infinite recursion.

        Returns
        -------
        ModelContainer
            A deep copy of the container and all the models in it.
        """
        result = self.__class__(init=None)
        for m in self._models:
            result.append(m.copy(memo=memo))
        return result

    @staticmethod
    def read_asn(filepath):
        """
        Load fits files from a JWST association file.

        Parameters
        ----------
        filepath : str
            The path to an association file.

        Returns
        -------
        dict
            An association dictionary
        """
        # Prevent circular import:
        from jwst.associations import AssociationNotValidError, load_asn

        filepath = Path(op.expandvars(filepath)).expanduser().resolve()
        try:
            with Path(filepath).open() as asn_file:
                asn_data = load_asn(asn_file)
        except AssociationNotValidError as e:
            raise OSError("Cannot read ASN file.") from e
        return asn_data

    def from_asn(self, asn_data):
        """
        Load fits files from a JWST association file.

        Parameters
        ----------
        asn_data : ~jwst.associations.Association
            An association dictionary
        """
        # match the asn_exptypes to the exptype in the association and retain
        # only those file that match, as a list, if asn_exptypes is set to none
        # grab all the files
        if self.asn_exptypes:
            infiles = []
            logger.debug(f"Filtering datasets based on allowed exptypes {self.asn_exptypes}:")
            for member in asn_data["products"][0]["members"]:
                if any(re.match(member["exptype"], x, re.IGNORECASE) for x in self.asn_exptypes):
                    infiles.append(member)
                    logger.debug("Files accepted for processing {}:".format(member["expname"]))
        else:
            infiles = list(asn_data["products"][0]["members"])

        if self.asn_file_path:
            asn_dir = Path(self.asn_file_path).parent
        else:
            asn_dir = Path()

        # Only handle the specified number of members.
        if self.asn_n_members:
            sublist = infiles[: self.asn_n_members]
        else:
            sublist = infiles
        try:
            for member in sublist:
                filepath = asn_dir / member["expname"]
                m = datamodel_open(filepath)
                m.meta.asn.exptype = member["exptype"]
                for attr, val in member.items():
                    if attr in RECOGNIZED_MEMBER_FIELDS:
                        if attr == "tweakreg_catalog":
                            if val.strip():
                                val = asn_dir / val
                            else:
                                val = None

                        setattr(m.meta, attr, val)
                self._models.append(m)

        except OSError:
            self.close()
            raise

        # Pull the whole association table into the asn_table attribute
        self.asn_table = copy.deepcopy(asn_data)

        if self.asn_file_path is not None:
            self.asn_table_name = Path(self.asn_file_path).name
            self.asn_pool_name = asn_data["asn_pool"]
            for model in self:
                try:
                    model.meta.asn.table_name = self.asn_table_name
                    model.meta.asn.pool_name = self.asn_pool_name
                except AttributeError:
                    pass

    def save(self, path=None, save_model_func=None, **kwargs):
        """
        Write out models in container to FITS or ASDF.

        Parameters
        ----------
        path : str or None
            - If None, the `meta.filename` is used for each model.
            - If a string, the string is used as a root and an index is
              appended, along with the '.fits' extension.

        save_model_func : func or None
            Alternate function to save each model instead of
            the models `save` method. Takes one argument, the model,
            and keyword argument `idx` for an index.

        **kwargs : dict
            Additional parameters to be passed to the `save` method of each
            model.

        Returns
        -------
        output_paths : [str[, ...]]
            List of output file paths of where the models were saved.
        """
        output_paths = []
        for idx, model in enumerate(self):
            if save_model_func is None:
                if path is None:
                    save_path = model.meta.filename
                else:
                    if len(self) <= 1:
                        idx = ""
                    if path.endswith(".fits"):
                        save_path = path.replace(".fits", f"{idx}.fits")
                    else:
                        save_path = f"{path}{idx}.fits"
                output_paths.append(model.save(save_path, **kwargs))
            else:
                output_paths.append(save_model_func(model, idx=idx))
        return output_paths

    @property
    def models_grouped(self):
        """
        Assign a grouping ID by exposure, if not already assigned.

        If ``model.meta.group_id`` does not exist or it is `None`, then data
        from different detectors of the same exposure will be assigned the
        same group ID, which allows grouping by exposure in the ``tweakreg`` and
        ``skymatch`` steps. The following metadata is used when
        determining grouping:

        meta.observation.program_number
        meta.observation.observation_number
        meta.observation.visit_number
        meta.observation.visit_group
        meta.observation.sequence_id
        meta.observation.activity_id
        meta.observation.exposure_number

        If a model already has ``model.meta.group_id`` set, that value will be
        used for grouping.

        Returns
        -------
        list
            A list of lists of datamodels grouped by exposure.
        """
        group_dict = OrderedDict()
        for i, model in enumerate(self._models):
            if hasattr(model.meta, "group_id") and model.meta.group_id not in [None, ""]:
                group_id = model.meta.group_id

            else:
                try:
                    group_id = attrs_to_group_id(model.meta.observation)
                except KeyError:
                    # If the required keys are not present, assign a default group ID
                    group_id = f"exposure{i + 1:04d}"

                model.meta.group_id = group_id

            if group_id in group_dict:
                group_dict[group_id].append(model)
            else:
                group_dict[group_id] = [model]

        return group_dict.values()

    @property
    def group_names(self):
        """
        List all the group names in the container.

        Returns
        -------
        list
            A list of group names.
        """
        result = []
        for group in self.models_grouped:
            result.append(group[0].meta.group_id)
        return result

    def close(self):
        """Close all datamodels."""
        for model in self._models:
            if isinstance(model, JwstDataModel):
                model.close()

    @property
    def crds_observatory(self):
        """
        Return the observatory name for CRDS queries.

        Returns
        -------
        str
            The observatory name for CRDS queries.
        """
        return "jwst"

    def get_crds_parameters(self):
        """
        Get CRDS parameters for this container.

        Notes
        -----
        stpipe requires ModelContainer to have a crds_observatory attribute in order
        to pass through step.run(), but it is never accessed.
        """
        msg = (
            "stpipe uses the get_crds_parameters method from the 0th model in the "
            "ModelContainer. This method is currently not used."
        )
        raise NotImplementedError(msg)

    def ind_asn_type(self, asn_exptype):
        """
        Determine the indices of models corresponding to ``asn_exptype``.

        Parameters
        ----------
        asn_exptype : str
            Exposure type as defined in an association, e.g. "science".

        Returns
        -------
        ind : list
            Indices of models in ModelContainer._models matching ``asn_exptype``.
        """
        ind = []
        for i, model in enumerate(self._models):
            if model.meta.asn.exptype.lower() == asn_exptype:
                ind.append(i)
        return ind<|MERGE_RESOLUTION|>--- conflicted
+++ resolved
@@ -145,25 +145,15 @@
         self.asn_pool_name = None
         self.asn_file_path = None
 
-<<<<<<< HEAD
-        self._memmap = kwargs.get("memmap", False)
         self._guess = kwargs.get("guess", True)
 
-=======
->>>>>>> 7165c47b
         if init is None:
             # Don't populate the container with models
             pass
         elif isinstance(init, list):
             if all(isinstance(x, (str, fits.HDUList, JwstDataModel)) for x in init):
                 for m in init:
-<<<<<<< HEAD
-                    self._models.append(
-                        datamodel_open(m, guess=self._guess, memmap=self._memmap, **kwargs)
-                    )
-=======
-                    self._models.append(datamodel_open(m))
->>>>>>> 7165c47b
+                    self._models.append(datamodel_open(m, guess=self._guess, **kwargs))
                 # set asn_table_name and product name to first datamodel stem
                 # since they were not provided
                 fname = self._models[0].meta.filename
@@ -180,13 +170,7 @@
                 )
         elif isinstance(init, self.__class__):
             for m in init:
-<<<<<<< HEAD
-                self._models.append(
-                    datamodel_open(m, guess=self._guess, memmap=self._memmap, **kwargs)
-                )
-=======
-                self._models.append(datamodel_open(m))
->>>>>>> 7165c47b
+                self._models.append(datamodel_open(m, guess=self._guess, **kwargs))
             self.asn_exptypes = init.asn_exptypes
             self.asn_n_members = init.asn_n_members
             self.asn_table = init.asn_table
