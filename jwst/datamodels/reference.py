<<<<<<< HEAD
from . import model_base

=======
import warnings
from .model_base import DataModel
from .validate import ValidationWarning
>>>>>>> a55fcd2d

__all__ = ['ReferencefileModel']


class ReferenceFileModel(model_base.DataModel):
    """
    A data model for reference tables

    Parameters
    ----------
    init : any
        Any of the initializers supported by `~jwst.datamodels.DataModel`.
    """
    schema_url = "referencefile.schema.yaml"

    def __init__(self, init=None, **kwargs):
        super(ReferenceFileModel, self).__init__(init=init, **kwargs)
        self.meta.telescope = "JWST"

    def validate(self):
        """
        Convenience function to be run when files are created.
        Checks that required reference file keywords are set.
        """
        try:
            assert self.meta.description is not None
            assert (self.meta.telescope == 'JWST')
            assert self.meta.reftype is not None
            assert self.meta.author is not None
            assert self.meta.pedigree is not None
            assert self.meta.useafter is not None
            assert self.meta.instrument.name is not None
        except AssertionError as errmsg:
            if self._strict_validation:
                raise AssertionError(errmsg)
            else:
                warnings.warn(str(errmsg), ValidationWarning)


class ReferenceImageModel(model_base.DataModel):
    """
    A data model for 2D reference images

    Parameters
    ----------
    init : any
        Any of the initializers supported by `~jwst.datamodels.DataModel`.

    data : numpy array
        The science data.

    dq : numpy array
        The data quality array.

    err : numpy array
        The error array.
    """
    schema_url = "referenceimage.schema.yaml"

    def __init__(self, init=None, data=None, dq=None, err=None, **kwargs):
        super(ReferenceImageModel, self).__init__(init=init, **kwargs)

        if data is not None:
            self.data = data

        if dq is not None:
            self.dq = dq

        if err is not None:
            self.err = err

        # Implicitly create arrays
        self.dq = self.dq
        self.err = self.err


class ReferenceCubeModel(model_base.DataModel):
    """
    A data model for 3D reference images

    Parameters
    ----------
    init : any
        Any of the initializers supported by `~jwst.datamodels.DataModel`.

    data : numpy array
        The science data.

    dq : numpy array
        The data quality array.

    err : numpy array
        The error array.
    """
    schema_url = "referencecube.schema.yaml"

    def __init__(self, init=None, data=None, dq=None, err=None, **kwargs):
        super(ReferenceCubeModel, self).__init__(init=init, **kwargs)

        if data is not None:
            self.data = data

        if dq is not None:
            self.dq = dq

        if err is not None:
            self.err = err

        # Implicitly create arrays
        self.dq = self.dq
        self.err = self.err

class ReferenceQuadModel(model_base.DataModel):
    """
    A data model for 4D reference images

    Parameters
    ----------
    init : any
        Any of the initializers supported by `~jwst.datamodels.DataModel`.

    data : numpy array
        The science data.

    dq : numpy array
        The data quality array.

    err : numpy array
        The error array.
    """
    schema_url = "referencequad.schema.yaml"

    def __init__(self, init=None, data=None, dq=None, err=None, **kwargs):
        super(ReferenceQuadModel, self).__init__(init=init, **kwargs)

        if data is not None:
            self.data = data

        if dq is not None:
            self.dq = dq

        if err is not None:
            self.err = err

        # Implicitly create arrays
        self.dq = self.dq
        self.err = self.err<|MERGE_RESOLUTION|>--- conflicted
+++ resolved
@@ -1,16 +1,12 @@
-<<<<<<< HEAD
-from . import model_base
-
-=======
 import warnings
 from .model_base import DataModel
 from .validate import ValidationWarning
->>>>>>> a55fcd2d
+
 
 __all__ = ['ReferencefileModel']
 
 
-class ReferenceFileModel(model_base.DataModel):
+class ReferenceFileModel(DataModel):
     """
     A data model for reference tables
 
@@ -45,7 +41,7 @@
                 warnings.warn(str(errmsg), ValidationWarning)
 
 
-class ReferenceImageModel(model_base.DataModel):
+class ReferenceImageModel(DataModel):
     """
     A data model for 2D reference images
 
@@ -82,7 +78,7 @@
         self.err = self.err
 
 
-class ReferenceCubeModel(model_base.DataModel):
+class ReferenceCubeModel(DataModel):
     """
     A data model for 3D reference images
 
@@ -118,7 +114,7 @@
         self.dq = self.dq
         self.err = self.err
 
-class ReferenceQuadModel(model_base.DataModel):
+class ReferenceQuadModel(DataModel):
     """
     A data model for 4D reference images
 
