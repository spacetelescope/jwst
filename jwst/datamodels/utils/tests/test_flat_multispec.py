--- conflicted
+++ resolved
@@ -238,7 +238,6 @@
     assert output_spec.spec_table.columns.units == expected
 
 
-<<<<<<< HEAD
 def test_set_schema_units():
     model = dm.WFSSMultiSpecModel((10,))
     model.spec_table = model.spec_table.copy()
@@ -256,7 +255,8 @@
 
     # ensure that the test was not empty
     assert atleast_one
-=======
+
+
 def test_copy_spec_metadata(input_spec, output_spec):
     # Before copying, source_id and name are blank or default
     assert output_spec.name is None
@@ -295,5 +295,4 @@
         assert spec.meta.wcs[0] == 'copy'
         assert tso_multi_spec.spec[input_spec_num - 1].meta.wcs[0] == 'test'
 
-        assert spec.spec_table.columns.units == ["s"] * len(spec.spec_table.columns)
->>>>>>> 81900a8d
+        assert spec.spec_table.columns.units == ["s"] * len(spec.spec_table.columns)