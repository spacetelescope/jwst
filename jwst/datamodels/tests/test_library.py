--- conflicted
+++ resolved
@@ -5,12 +5,9 @@
 import stdatamodels.jwst.datamodels
 from stdatamodels.jwst.datamodels import ImageModel
 
-<<<<<<< HEAD
 from stpipe.library import ClosedLibraryError, BorrowError
 
-=======
 from stpipe.library import NoGroupID
->>>>>>> 2714c5e4
 from jwst.associations.asn_from_list import asn_from_list
 from jwst.associations.load_as_asn import load_asn
 from jwst.datamodels.library import ModelLibrary
@@ -208,7 +205,6 @@
     assert instrument_name == "MIRI" if modify else "NIRCAM"
 
 
-<<<<<<< HEAD
 @pytest.mark.parametrize("example_library", [True, False], indirect=True)
 def test_read_metadata_fails(example_library):
     """
@@ -218,7 +214,9 @@
         model = example_library.borrow(0)
         with pytest.raises(BorrowError):
             example_library.read_metadata(0)
-=======
+        example_library.shelve(model, 0, modify=False)
+
+
 @pytest.mark.parametrize(
     "example_library",
     [
@@ -254,5 +252,4 @@
         with pytest.raises(NoGroupID):
             example_library._model_to_group_id(model)
 
->>>>>>> 2714c5e4
         example_library.shelve(model, 0, modify=False)