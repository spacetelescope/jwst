type: object
properties:
  meta:
    type: object
    properties:
      date:
        anyOf:
          - $ref: http://stsci.edu/schemas/asdf/time/time-1.0.0
          - type: string
        title: Date this file was created [UTC]
        fits_keyword: DATE
        blend_table: True
      origin:
        title: Organization responsible for creating file
        type: string
        fits_keyword: ORIGIN
        blend_table: True
      time_sys:
        title: principal time system for time-related keywords
        type: string
        fits_keyword: TIMESYS
        blend_table: True
      filename:
        title: Name of the file
        type: string
        fits_keyword: FILENAME
        blend_table: True
      filetype:
        title: Type of data in the file
        type: string
        fits_keyword: FILETYPE
        blend_table: True
      data_processing_software_version:
        title: Data processing software version number
        type: string
        fits_keyword: SDP_VER
        blend_table: True
      prd_software_version:
        title: S&OC PRD version number used in data processing
        type: string
        fits_keyword: PRD_VER
        blend_table: True
      calibration_software_version:
        title: Calibration software version number
        type: string
        fits_keyword: CAL_VER
        blend_table: True
      calibration_software_revision:
        title: Calibration software version control sys number
        type: string
        fits_keyword: CAL_VCS
        blend_table: True
      model_type:
        title: Type of data model
        type: string
        fits_keyword: DATAMODL
        blend_table: True
      telescope:
        title: Telescope used to acquire the data
        type: string
        fits_keyword: TELESCOP
        blend_table: True
      hga_move:
        title: High Gain Antenna moved during data collection
        type: boolean
        fits_keyword: HGA_MOVE
        blend_table: True
      hga_start_time:
        title: Start time of HGA motion
        type: string
        fits_keyword: HGA_STRT
        blend_table: True
      hga_stop_time:
        title: Stop time of HGA motion
        type: string
        fits_keyword: HGA_STOP
        blend_table: True
      asn:
        title: Association information
        type: object
        properties:
          pool_name:
            title: Name of the ASN pool
            type: string
            fits_keyword: ASNPOOL
            blend_table: True
          table_name:
            title: Name of the ASN table
            type: string
            fits_keyword: ASNTABLE
            blend_table: True
      program:
        title: Program information
        type: object
        properties:
          title:
            title: Proposal title
            type: string
            fits_keyword: TITLE
            blend_table: True
          pi_name:
            title: Principal investigator name
            type: string
            fits_keyword: PI_NAME
            blend_table: True
          category:
            title: Program category
            type: string
            fits_keyword: CATEGORY
            blend_table: True
          sub_category:
            title: Program sub-category
            type: string
            fits_keyword: SUBCAT
            blend_table: True
          science_category:
            title: Science category assigned during TAC process
            type: string
            fits_keyword: SCICAT
            blend_table: True
          continuation_id:
            title: Continuation of previous program
            type: integer
            fits_keyword: CONT_ID
            blend_table: True
      observation:
        title: Observation identifiers
        type: object
        properties:
          date:
            anyOf:
              - $ref: http://stsci.edu/schemas/asdf/time/time-1.0.0
              - type: string
            title: (yyyy-mm-dd) UTC date at start of exposure
            fits_keyword: DATE-OBS
            blend_table: True
          time:
            title: (hh:mm:ss.ssssss) UTC time at start of exposure
            type: string
            fits_keyword: TIME-OBS
            blend_table: True
          date_end:
            title: UTC date at end of exposure
            type: string
            fits_keyword: DATE-END
            blend_rule: last
            blend_table: True
          time_end:
            title: UTC time at end of exposure
            type: string
            fits_keyword: TIME-END
            blend_rule: last
            blend_table: True
          obs_id:
            title: Programmatic observation identifier
            type: string
            fits_keyword: OBS_ID
            blend_table: True
          visit_id:
            title: Visit identifier
            type: string
            fits_keyword: VISIT_ID
            blend_table: True
          program_number:
            title: Program number
            type: string
            fits_keyword: PROGRAM
            blend_table: True
          observation_number:
            title: Observation number
            type: string
            fits_keyword: OBSERVTN
            blend_table: True
          visit_number:
            title: Visit number
            type: string
            fits_keyword: VISIT
            blend_table: True
          visit_group:
            title: Visit group identifier
            type: string
            fits_keyword: VISITGRP
            blend_table: True
          sequence_id:
            title: Parallel sequence identifier
            type: string
            fits_keyword: SEQ_ID
            blend_table: True
          activity_id:
            title: Activity identifier
            type: string
            fits_keyword: ACT_ID
            blend_table: True
          exposure_number:
            title: Exposure request number
            type: string
            fits_keyword: EXPOSURE
            blend_table: True
          bkgdtarg:
            title: Background target
            type: boolean
            fits_keyword: BKGDTARG
            blend_table: True
          template:
            title: Observation template used
            type: string
            fits_keyword: TEMPLATE
            blend_table: True
          observation_label:
            title: Proposer label for the observation
            type: string
            fits_keyword: OBSLABEL
            blend_table: True
      visit:
        title: Visit information
        type: object
        properties:
          engineering_quality:
            title: Engineering data quality indicator from EngDB
            type: string
            enum: [OK, SUSPECT]
            fits_keyword: ENG_QUAL
            blend_table: True
          type:
            title: Visit type
            type: string
            enum: [GENERIC, PARALLEL_DARK_CALIBRATION, PARALLEL_EXTERNAL_CALIBRATION,
                   PARALLEL_PURE, PARALLEL_SLEW_CALIBRATION, PRIME_STATION_KEEPING,
                   PRIME_TARGETED_FIXED, PRIME_TARGETED_MOVING, PRIME_UNTARGETED,
                   PRIME_WFSC_ROUTINE, PRIME_WFSC_SENSING_CONTROL,
                   PRIME_WFSC_SENSING_ONLY, PRIOR_MOMENTUM_UNLOAD]
            fits_keyword: VISITYPE
            blend_table: True
          start_time:
            title: UTC visit start time
            type: string
            fits_keyword: VSTSTART
            blend_table: True
          status:
            title: Status of a visit
            type: string
            fits_keyword: VISITSTA
            blend_table: True
          total_exposures:
            title: Total number of planned exposures in visit
            type: integer
            fits_keyword: NEXPOSUR
            blend_table: True
          internal_target:
            title: At least one exposure in visit is internal
            type: boolean
            fits_keyword: INTARGET
            blend_table: True
          too_visit:
            title: Visit scheduled as target of opportunity
            type: boolean
            fits_keyword: TARGOOPP
            blend_table: True
          tsovisit:
            title: Time Series Observation visit indicator
            type: boolean
            blend_table: True
            fits_keyword: TSOVISIT
      target:
        title: Target information
        type: object
        properties:
          proposer_name:
            title: Proposer's name for the target
            type: string
            fits_keyword: TARGPROP
            blend_table: True
          catalog_name:
            title: Standard astronomical catalog name for target
            type: string
            fits_keyword: TARGNAME
            blend_table: True
          type:
            title: Type of target (fixed, moving, generic)
            type: string
            fits_keyword: TARGTYPE
            blend_table: True
          ra:
            title: Target RA at mid time of exposure
            type: number
            fits_keyword: TARG_RA
            blend_table: True
          dec:
            title: Target Dec at mid time of exposure
            type: number
            fits_keyword: TARG_DEC
            blend_table: True
          ra_uncertainty:
            title: Target RA uncertainty
            type: number
            fits_keyword: TARGURA
            blend_table: True
          dec_uncertainty:
            title: Target Dec uncertainty
            type: number
            fits_keyword: TARGUDEC
            blend_table: True
          proper_motion_ra:
            title: Target proper motion in RA
            type: number
            fits_keyword: MU_RA
            blend_table: True
          proper_motion_dec:
            title: Target proper motion in Dec
            type: number
            fits_keyword: MU_DEC
            blend_table: True
          proper_motion_epoch:
            title: Target proper motion epoch
            type: string
            fits_keyword: MU_EPOCH
            blend_table: True
          proposer_ra:
            title: Proposer's target RA
            type: number
            fits_keyword: PROP_RA
            blend_table: True
          proposer_dec:
            title: Proposer's target Dec
            type: number
            fits_keyword: PROP_DEC
            blend_table: True
          source_type:
            title: Advised source type (point/extended)
            type: string
            fits_keyword: SRCTYPE
            blend_table: True
      instrument:
        title: Instrument configuration information
        type: object
        properties:
          name:
            title: Instrument used to acquire the data
            type: string
            enum: [NIRCAM, NIRSPEC, MIRI, TFI, FGS, NIRISS, ANY, N/A]
            fits_keyword: INSTRUME
            blend_table: True
          detector:
            title: Name of detector used to acquire the data
            type: string
            enum: [NRCA1, NRCA2, NRCA3, NRCA4, NRCALONG, NRCB1, NRCB2, NRCB3, NRCB4,
              NRCBLONG, NRS1, NRS2, ANY, MIRIMAGE, MIRIFULONG, MIRIFUSHORT, NIRISS,
              NIS, GUIDER1, GUIDER2, N/A]
            description: '''NIRISS'' is deprecated in favor of ''NIS'''
            fits_keyword: DETECTOR
            blend_table: True
          module:
            title: 'NIRCam module: A or B'
            type: string
            fits_keyword: MODULE
            blend_table: True
          channel:
            title: 'NIRCam channel: long or short'
            type: string
            enum: [LONG, SHORT, '12', '34', '1', '2', '3', '4', ANY, N/A]
            fits_keyword: CHANNEL
            blend_table: True
          filter:
            title: Name of the filter element used
            type: string
            enum: [ANY, CLEAR, F070LP, F070W, F090W, F1000W, F100LP, F1065C,
              F110W, F1130W, F1140C, F115W, F1280W, F140M, F140X, F1500W, F150W,
              F150W2, F1550C, F170LP, F1800W, F182M, F187N, F200W, F2100W, F210M,
              F212N, F227W, F2300C, F250M, F2550W, F2550WR, F277W, F290LP, F300M,
              F322W2, F335M, F356W, F360M, F380M, F410M, F430M, F444W,
              F460M, F480M, F560W, F770W, FLENS, FND, FNDP750L, GR150C,
              GR150R, OPAQUE, P750L, WL3, WLP4, N/A]
            fits_keyword: FILTER
            blend_table: True
          pupil:
            title: Name of the pupil element used
            type: string
            enum: [ANY, CLEAR, CLEARP, F090W, F115W, F140M, F150W, F158M, F162M, F164N,
              F200W, F323N, F405N, F466N, F470N, FLAT, GDHS, GDHS0, GDHS60, GR700XD,
              GRISMC, GRISMR, GRISMV2, GRISMV3, MASKBAR, MASKIPR, MASKRND, NRM, PINHOLES,
              WLM8, WLP4, WLP8, N/A]
            fits_keyword: PUPIL
            blend_table: True
          pupil_imaging_lens:
            title: Pupil imaging lens in the optical path?
            type: boolean
            fits_keyword: PILIN
            blend_table: True
          grating:
            title: Name of the grating element used
            type: string
            enum: [G140M, G235M, G395M, G140H, G235H, G395H, PRISM, MIRROR, N/A, ANY]
            fits_keyword: GRATING
            blend_table: True
          band:
            title: MRS wavelength band
            type: string
            enum: [SHORT, MEDIUM, LONG, N/A, ANY]
            fits_keyword: BAND
            blend_table: True
          fixed_slit:
            title: Name of fixed slit aperture used
            type: string
            fits_keyword: FXD_SLIT
            blend_table: True
          focus_position:
            title: Focus position
            type: number
            fits_keyword: FOCUSPOS
            blend_table: True
          pre_image_id:
            title: Pre-image ID from PPS DB
            type: string
            fits_keyword: PREIMAGE
            blend_table: True
          ccc_state:
            title: Contamination control cover state
            type: string
            enum: [OPEN, CLOSED, LOCKED]
            fits_keyword: CCCSTATE
            blend_table: True
          coronagraph:
            title: coronagraph mask used
            type: string
            enum: [4QPM, 4QPM_1065, 4QPM_1140, 4QPM_1550,
                   LYOT, LYOT_2300,
                   MASK210R, MASKSWB, MASK335R, MASK430R, MASKLWB,
                   NONE]
            fits_keyword: CORONMSK
            blend_table: True
          msa_state:
            title: State of the MSA
            type: string
            #enum: [ALL OPEN, ALL CLOSED, CONFIGURED]
            fits_keyword: MSASTATE
            blend_table: True
          msa_metadata_file:
            title: MSA metadata file name
            type: string
            fits_keyword: MSAMETFL
            blend_table: True
          msa_metadata_id:
            title: MSA metadata ID
            type: integer
            fits_keyword: MSAMETID
            blend_table: True
          msa_configuration_id:
            title: MSA configuration ID
            type: integer
            fits_keyword: MSACONID
            blend_table: True
          lamp_state:
            title: Internal lamp state
            type: string
            fits_keyword: LAMP
            blend_table: True
          gwa_xtilt:
            title: Grating Y tilt angle relative to mirror
            type: number
            fits_keyword: GWA_XTIL
            blend_table: True
          gwa_ytilt:
            title: Grating X tilt angle relative to mirror
            type: number
            fits_keyword: GWA_YTIL
            blend_table: True
          gwa_xp_v:
            title: GWA X-position/tilt sensor calib
            type: number
            fits_keyword: GWA_XP_V
            blend_table: True
          gwa_yp_v:
            title: GWA Y-position/tilt sensor calib
            type: number
            fits_keyword: GWA_YP_V
            blend_table: True
          gwa_pxav:
            title: GWA REC avg X-pos/tilt sensor calib
            type: number
            fits_keyword: GWA_PXAV
            blend_table: True
          gwa_pyav:
            title: GWA REC avg Y-pos/tilt sensor calib
            type: number
            fits_keyword: GWA_PYAV
            blend_table: True
          gwa_tilt:
            title: GWA TILT (avg/calib) temperature [K]
            type: number
            fits_keyword: GWA_TILT
            blend_table: True
          filter_position:
            title: NIRISS filter wheel position
            type: number
            fits_keyword: FWCPOS
            blend_table: True
          pupil_position:
            title: NIRISS pupil wheel position
            type: number
            fits_keyword: PWCPOS
            blend_table: True
      exposure:
        title: Exposure parameters
        type: object
        properties:
          pointing_sequence:
            title: Pointing sequence number
            type: integer
            fits_keyword: PNTG_SEQ
            blend_table: True
          count:
            title: Running count of exposures in visit
            type: integer
            fits_keyword: EXPCOUNT
            blend_table: True
          prime_parallel:
            title: Prime or parallel exposure
            type: string
            enum: [PRIME, PARALLEL_COORDINATED, PARALLEL_PURE]
            fits_keyword: EXPRIPAR
            blend_table: True
          type:
            title: Type of data in the exposure
            type: string
            enum: [FGS_ACQ1, FGS_ACQ2, FGS_DARK, FGS_FINEGUIDE, FGS_FOCUS,
              FGS_ID-IMAGE, FGS_ID-STACK, FGS_IMAGE, FGS_INTFLAT, FGS_SKYFLAT, FGS_TRACK,
              MIR_IMAGE, MIR_TACQ, MIR_LYOT, MIR_4QPM, MIR_LRS-FIXEDSLIT,
              MIR_LRS-SLITLESS, MIR_MRS, MIR_DARK, MIR_FLAT-IMAGE, MIR_FLATIMAGE,
              MIR_FLAT-MRS, MIR_FLATMRS, MIR_CORONCAL, NIS_AMI, NIS_DARK,
              NIS_FOCUS, NIS_IMAGE, NIS_LAMP, NIS_SOSS, NIS_TACQ, NIS_TACONFIRM,
              NIS_WFSS, N/A, ANY, NRC_IMAGE, NRC_GRISM, NRC_TACQ, NRC_CORON,
              NRC_FOCUS, NRC_DARK, NRC_FLAT, NRC_LED, NRC_TACONFIRM,
              NRC_TSIMAGE, NRC_TSGRISM, NRS_AUTOFLAT, NRS_AUTOWAVE, NRS_BOTA,
              NRS_BRIGHTOBJ, NRS_CONFIRM, NRS_DARK, NRS_FIXEDSLIT, NRS_FOCUS,
              NRS_IFU, NRS_IMAGE, NRS_LAMP, NRS_MIMF, NRS_MSASPEC, NRS_TACONFIRM,
              NRS_TACQ, NRS_TASLIT]
            fits_keyword: EXP_TYPE
            blend_table: True
          start_time:
            allOf:
              - type: number
              - fits_keyword: EXPSTART
                title: UTC exposure start time
                blend_table: True
          mid_time:
            allOf:
              - type: number
              - fits_keyword: EXPMID
                title: UTC exposure mid time
                blend_table: True
                blend_rule: mean
          end_time:
            allOf:
              - type: number
                title: UTC exposure end time
                fits_keyword: EXPEND
                blend_table: True
                blend_rule: last
          readpatt:
            title: Readout pattern
            type: string
            enum: [ACQ1, ACQ2, ALLIRS2, BRIGHT1, BRIGHT2,
              DEEP2, DEEP8, FAST, FASTGRPAVG, FASTINTAVG,
              FGS, FGS60, FGS8370, FGS840, FGSRAPID, FINEGUIDE,
              ID, MEDIUM2, MEDIUM8, NIS, NISRAPID,
              NRS, NRSIRS2, NRSN16R4, NRSN32R8, NRSN8R2,
              NRSRAPID, NRSIRS2RAPID, ALLIRS2, NRSSLOW, RAPID,
              SHALLOW2, SHALLOW4, SLOW, TRACK, ANY, N/A]
            fits_keyword: READPATT
            blend_table: True
          noutputs:
            title: Number of detector outputs used
            type: integer
            enum: [1, 4]
            fits_keyword: NOUTPUTS
            blend_table: True
          nints:
            title: Number of integrations in exposure
            type: integer
            fits_keyword: NINTS
            blend_table: True
          ngroups:
            title: Number of groups in integration
            type: integer
            fits_keyword: NGROUPS
            blend_table: True
          nframes:
            title: Number of frames per group
            type: integer
            fits_keyword: NFRAMES
            blend_table: True
          frame_divisor:
            title: Divisor applied to frame-averaged groups
            type: integer
            fits_keyword: FRMDIVSR
            blend_table: True
          groupgap:
            title: Number of frames dropped between groups
            type: integer
            fits_keyword: GROUPGAP
            blend_table: True
          drop_frames1:
            title: Frames dropped at start of each integration
            type: integer
            fits_keyword: DRPFRMS1
            blend_table: True
          drop_frames3:
            title: Frames dropped at end of each integration
            type: integer
            fits_keyword: DRPFRMS3
            blend_table: True
          nsamples:
            title: Number of A/D samples per pixel
            type: integer
            fits_keyword: NSAMPLES
            blend_table: True
          sample_time:
            title: Time between samples (microsec)
            type: number
            fits_keyword: TSAMPLE
            blend_table: True
          frame_time:
            title: Time between frames (sec)
            type: number
            fits_keyword: TFRAME
            blend_table: True
          group_time:
            title: Time between groups (sec)
            type: number
            fits_keyword: TGROUP
            blend_table: True
          integration_time:
            title: Effective integration time (sec)
            type: number
            fits_keyword: EFFINTTM
            blend_rule: sum
            blend_table: True
          exposure_time:
            title: Effective exposure time (sec)
            type: number
            fits_keyword: EFFEXPTM
            blend_rule: sum
            blend_table: True
          duration:
            title: Total duration of exposure (sec)
            type: number
            fits_keyword: DURATION
            blend_rule: sum
            blend_table: True
          nresets_at_start:
            title: Number of resets at start of exposure
            type: integer
            fits_keyword: NRSTSTRT
            blend_table: True
          nresets_between_ints:
            title: Number of resets between integrations
            type: integer
            fits_keyword: NRESETS
            blend_rule: sum
            blend_table: True
          zero_frame:
            title: Zero frame was downlinked separately
            type: boolean
            fits_keyword: ZEROFRAM
            blend_table: True
          data_problem:
            title: Science telemetry indicated a problem
            type: boolean
            fits_keyword: DATAPROB
            blend_table: True
          sca_num:
            title: Sensor Chip Assembly number
            type: integer
            fits_keyword: SCA_NUM
            blend_table: True
          datamode:
            title: post-processing method used in FPAP
            type: integer
            fits_keyword: DATAMODE
            blend_table: True
          nrs_normal:
            title: Number of normal pixels in IRS2 readout
            type: integer
            fits_keyword: NRS_NORM
            blend_table: True
          nrs_reference:
            title: Number of reference pixels in IRS2 readout
            type: integer
            fits_keyword: NRS_REF
            blend_table: True
          comprssd:
            title: data compressed on-board (T/F)
            type: boolean
            fits_keyword: COMPRSSD
            blend_table: True
          gain_factor:
            title: Gain scale factor
            type: number
            fits_keyword: GAINFACT
            blend_table: True
          imprint:
            title: NIRSpec imprint exposure
            type: boolean
            fits_keyword: IS_IMPRT
            blend_table: True
          psf_reference:
            title: exposure is PSF reference
            type: boolean
            fits_keyword: PSFREF
            blend_table: True
          self_reference_survey:
            title: self-referencing PSF
            type: boolean
            fits_keyword: SELFREF
            blend_table: True
      subarray:
        title: Subarray parameters
        type: object
        properties:
          name:
            title: Subarray used
            type: string
            enum: # Values grouped by instrument:
              # FGS
             [SUB128CENTER, SUB128DIAGONAL, SUB128LLCORNER, SUB32CENTER,
              SUB32DIAGONAL, SUB32LLCORNER, SUB8CENTER, SUB8DIAGONAL, SUB8LLCORNER,
              # MIRI
              BRIGHTSKY, MASK1065, MASK1140, MASK1550, MASKLYOT, SLITLESSPRISM,
              SUB128, SUB256, SUB64, SUBPRISM,
              # NIRCam
              SUB160, SUB160P, SUB320, SUB320A335R, SUB320A430R, SUB320ALWB,
              SUB32TATS, SUB32TATSGRISM, SUB400P, SUB640, SUB640A210R, SUB640ASWB,
              SUB64FP1A, SUB64FP1B, SUB64P, SUB8FP1A, SUB8FP1B, SUB96DHSPILA,
              SUB96DHSPILB, SUBFSA210R, SUBFSA335R, SUBFSA430R, SUBFSALWB, SUBFSASWB,
              SUBGRISM128, SUBGRISM256, SUBGRISM64, SUBNDA210R, SUBNDA335R,
              SUBNDA430R, SUBNDALWBL, SUBNDALWBS, SUBNDASWBL, SUBNDASWBS,
              # Obsolete NIRCam
              MASKBLWB, MASKBSWB,
              # NIRISS
              SUB64, SUB80, SUB128, SUB256, SUBAMPCAL, SUBSTRIP96, SUBSTRIP256,
              SUBTAAMI, SUBTASOSS, WFSS64C, WFSS64R, WFSS128C, WFSS128R,
              # Obsolete NIRISS
              SUBSTRIP80,
              # NIRSpec
              ALLSLITS, SUBS200A1, SUBS200A2, SUBS200B1, SUBS400A1, SUB1024A, SUB1024B,
              SUB512, SUB32, SUB512S, SUB2048,
              # Obsolete NIRSpec
              FULL_IRS2, S200A1, S200A2, S200B1, S400A1,
              # All
              FULL, GENERIC, N/A]
            fits_keyword: SUBARRAY
            blend_table: True
          xstart:
            title: Starting pixel in axis 1 direction
            type: integer
            fits_keyword: SUBSTRT1
            blend_table: True
          ystart:
            title: Starting pixel in axis 2 direction
            type: integer
            fits_keyword: SUBSTRT2
            blend_table: True
          xsize:
            title: Number of pixels in axis 1 direction
            type: integer
            fits_keyword: SUBSIZE1
            blend_table: True
          ysize:
            title: Number of pixels in axis 2 direction
            type: integer
            fits_keyword: SUBSIZE2
            blend_table: True
          fastaxis:
            title: Fast readout axis direction
            type: integer
            fits_keyword: FASTAXIS
            blend_table: True
          slowaxis:
            title: Slow readout axis direction
            type: integer
            fits_keyword: SLOWAXIS
            blend_table: True
          detxcor:
            title: Starting pixel in detector x-axis direction
            type: integer
            fits_keyword: DETXCOR
            blend_table: True
          detycor:
            title: Starting pixel in detector y-axis direction
            type: integer
            fits_keyword: DETYCOR
            blend_table: True
          detxsiz:
            title: Number of pixels in detector x-axis direction
            type: integer
            fits_keyword: DETXSIZ
            blend_table: True
          detysiz:
            title: Number of pixels in detector y-axis direction
            type: integer
            fits_keyword: DETYSIZ
            blend_table: True
      dither:
        title: Dither information
        type: object
        properties:
          primary_type:
            title: Primary dither pattern type
            type: string
            enum: [CYCLING, EXTENDED_TARGET, FULL, FULL-TIGHT, GAUSSIAN,
              INTRAMODULE, INTRASCA, NONE, POINT_SOURCE, REULEAUX]
            fits_keyword: PATTTYPE
            blend_table: True
          position_number:
            title: Position number in primary pattern
            type: integer
            fits_keyword: PATT_NUM
            blend_table: True
          starting_point:
            title: Starting point in pattern
            type: integer
            fits_keyword: PATTSTRT
            blend_table: True
          total_points:
            title: Total number of points in pattern
            type: integer
            fits_keyword: NUMDTHPT
            blend_table: True
          pattern_size:
            title: Primary dither pattern size (arcsec)
            type: number
            fits_keyword: PATTSIZE
            blend_table: True
          subpixel_type:
            title: Subpixel dither type
            type: string
            fits_keyword: SUBPXTYP
            blend_table: True
          subpixel_number:
            title: Subpixel pattern number
            type: integer
            fits_keyword: SUBPXNUM
            blend_table: True
          subpixel_total_points:
            title: Total number of points in subpixel pattern
            type: integer
            fits_keyword: SUBPXPNS
            blend_table: True
          subpixel_dither_pattern:
            title: subpixel dither pattern
            type: string
            enum: [BOTH, SPATIAL, SPECTRAL, NONE]
            fits_keyword: SUBPXPAT
            blend_table: True
          spectral_position_number:
            title: Position number within spectral steps
            type: integer
            fits_keyword: SPEC_NUM
            blend_table: True
          spectral_total_points:
            title: Total number of steps in spectral direction
            type: integer
            fits_keyword: SPECNSTP
            blend_table: True
          spectral_step_size:
            title: Size of steps in spectral direction
            type: number
            fits_keyword: SPECSTEP
            blend_table: True
          spectral_offset:
            title: Spectral offset from pattern start (arcsec)
            type: number
            fits_keyword: SPCOFFST
            blend_table: True
          spatial_position_number:
            title: Position number within spatial steps
            type: integer
            fits_keyword: SPAT_NUM
            blend_table: True
          spatial_total_points:
            title: Total number of steps in spatial direction
            type: integer
            fits_keyword: SPATNSTP
            blend_table: True
          spatial_step_size:
            title: Size of steps in spatial direction
            type: number
            fits_keyword: SPATSTEP
            blend_table: True
          spatial_offset:
            title: Spatial offset from pattern start (arcsec)
            type: number
            fits_keyword: SPTOFFST
            blend_table: True
          slitlet_points:
            title: Number of slitlet offsets in spectral direction
            type: integer
            fits_keyword: SLIT_OFF
            blend_table: True
          x_offset:
            title: x offset from pattern starting position
            type: number
            fits_keyword: XOFFSET
            blend_table: True
          y_offset:
            title: y offset from pattern starting position
            type: number
            fits_keyword: YOFFSET
            blend_table: True
      ephemeris:
        title: JWST ephemeris information
        type: object
        properties:
          reference_frame:
            title: Ephemeris reference frame
            type: string
            fits_keyword: REFFRAME
            blend_table: True
          type:
            title: Definitive or Predicted
            type: string
            fits_keyword: EPH_TYPE
            blend_table: True
          time:
            title: UTC time of position and velocity vectors in ephemeris (MJD)
            type: number
            fits_keyword: EPH_TIME
            blend_table: True
          spatial_x:
            title: X spatial coordinate of JWST (km)
            type: number
            fits_keyword: JWST_X
            blend_table: True
          spatial_y:
            title: Y spatial coordinate of JWST (km)
            type: number
            fits_keyword: JWST_Y
            blend_table: True
          spatial_z:
            title: Z spatial coordinate of JWST (km)
            type: number
            fits_keyword: JWST_Z
            blend_table: True
          velocity_x:
            title: X component of JWST velocity (km/sec)
            type: number
            fits_keyword: JWST_DX
            blend_table: True
          velocity_y:
            title: Y component of JWST velocity (km/sec)
            type: number
            fits_keyword: JWST_DY
            blend_table: True
          velocity_z:
            title: Z component of JWST velocity (km/sec)
            type: number
            fits_keyword: JWST_DZ
            blend_table: True
      aperture:
        title: Aperture information
        type: object
        properties:
          name:
            title: PRD science aperture used
            type: string
            fits_keyword: APERNAME
            blend_table: True
          pps_name:
            title: original AperName supplied by PPS
            type: string
            fits_keyword: PPS_APER
            blend_table: True
      velocity_aberration:
        title: Velocity aberration correction information
        type: object
        properties:
          ra_offset:
            title: Velocity aberration correction RA offset (rad)
            type: number
            fits_keyword: DVA_RA
            blend_table: True
          dec_offset:
            title: Velocity aberration correction Dec offset (rad)
            type: number
            fits_keyword: DVA_DEC
            blend_table: True
      time:
        title: Time information
        type: object
        properties:
          barycentric_correction:
            title: Barycentric time correction
            type: number
            fits_keyword: BARTDELT
            blend_table: True
          barycentric_expstart:
            title: Barycentric exposure start time
            type: number
            fits_keyword: BSTRTIME
            blend_table: True
          barycentric_expend:
            title: Barycentric exposure end time
            type: number
            fits_keyword: BENDTIME
            blend_table: True
          barycentric_expmid:
            title: Barycentric exposure mid time
            type: number
            fits_keyword: BMIDTIME
            blend_table: True
          heliocentric_correction:
            title: Heliocentric time correction
            type: number
            fits_keyword: HELIDELT
            blend_table: True
          heliocentric_expstart:
            title: Heliocentric exposure start time
            type: number
            fits_keyword: HSTRTIME
            blend_table: True
          heliocentric_expend:
            title: Heliocentric exposure end time
            type: number
            fits_keyword: HENDTIME
            blend_table: True
          heliocentric_expmid:
            title: Heliocentric exposure mid time
            type: number
            fits_keyword: HMIDTIME
            blend_table: True
      photometry:
        title: Photometry information
        type: object
        properties:
          conversion_megajanskys:
            title: Flux density (MJy/steradian) producing 1 cps
            type: number
            fits_keyword: PHOTMJSR
            blend_table: True
          conversion_microjanskys:
            title: Flux density (uJy/arcsec2) producing 1 cps
            type: number
            fits_keyword: PHOTUJA2
            blend_table: True
          pixelarea_steradians:
            title: Nominal pixel area in steradians
            type: number
            fits_keyword: PIXAR_SR
            blend_table: True
          pixelarea_arcsecsq:
            title: Nominal pixel area in arcsec^2
            type: number
            fits_keyword: PIXAR_A2
            blend_table: True
      nircam_focus:
        title: NIRCam Focus Adjust Mechanism parameters
        type: object
        properties:
          fam_la1:
            title: position in steps of linear actuator 1
            type: integer
            fits_keyword: FAM_LA1
            blend_table: True
          fastep1:
            title: requested focus actuator 1 starting steps
            type: integer
            fits_keyword: FASTEP1
            blend_table: True
          faunit1:
            title: requested focus actuator 1 starting units
            type: number
            fits_keyword: FAUNIT1
            blend_table: True
          faphase1:
            title: requested focus actuator 1 starting phase
            type: string
            fits_keyword: FAPHASE1
            blend_table: True
          fa1value:
            title: requested focus actuator 1 position value
            type: integer
            fits_keyword: FA1VALUE
            blend_table: True
          fam_la2:
            title: position in steps of linear actuator 2
            type: integer
            fits_keyword: FAM_LA2
            blend_table: True
          fastep2:
            title: requested focus actuator 2 starting steps
            type: integer
            fits_keyword: FASTEP2
            blend_table: True
          faunit2:
            title: requested focus actuator 2 starting units
            type: number
            fits_keyword: FAUNIT2
            blend_table: True
          faphase2:
            title: requested focus actuator 2 starting phase
            type: string
            fits_keyword: FAPHASE2
            blend_table: True
          fa2value:
            title: requested focus actuator 2 position value
            type: integer
            fits_keyword: FA2VALUE
            blend_table: True
          fam_la3:
            title: position in steps of linear actuator 3
            type: integer
            fits_keyword: FAM_LA3
            blend_table: True
          fastep3:
            title: requested focus actuator 3 starting steps
            type: integer
            fits_keyword: FASTEP3
            blend_table: True
          faunit3:
            title: requested focus actuator 3 starting units
            type: number
            fits_keyword: FAUNIT3
            blend_table: True
          faphase3:
            title: requested focus actuator 3 starting phase
            type: string
            fits_keyword: FAPHASE3
            blend_table: True
          fa3value:
            title: requested focus actuator 3 position value
            type: integer
            fits_keyword: FA3VALUE
            blend_table: True
      nirspec_wfsc:
        title: NIRSpec WFS&C engineering keywords information
        type: object
        properties:
          rma_pos:
            title: Refocus Mechanism Assembly hall-position sensor value
            type: integer
            fits_keyword: RMA_POS
            blend_table: True
          rma_step:
            title: Refocus Mechanism Assembly relative position
            type: string
            fits_keyword: FCSRLPOS
            blend_table: True
      guidestar:
        title: Guide star information
        type: object
        properties:
          gs_order:
            title: index of guide star within list of selected guide stars
            type: integer
            fits_keyword: GS_ORDER
            blend_table: True
          gs_start_time:
            title: UTC time when guide star activity started
            type: string
            fits_keyword: GSSTRTTM
            blend_table: True
          gs_stop_time:
            title: UTC time when guide star activity completed
            type: string
            fits_keyword: GSENDTIM
            blend_table: True
          gs_id:
            title: guide star identifier
            type: string
            fits_keyword: GDSTARID
            blend_table: True
          gs_ra:
            title: guide star right ascension
            type: number
            fits_keyword: GS_RA
            blend_table: True
          gs_dec:
            title: guide star declination
            type: number
            fits_keyword: GS_DEC
            blend_table: True
          gs_ura:
            title: guide star right ascension uncertainty
            type: number
            fits_keyword: GS_URA
            blend_table: True
          gs_udec:
            title: guide star declination uncertainty
            type: number
            fits_keyword: GS_UDEC
            blend_table: True
          gs_mag:
            title: guide star magnitude in FGS detector
            type: number
            fits_keyword: GS_MAG
            blend_table: True
          gs_umag:
            title: guide star magnitude uncertainty
            type: number
            fits_keyword: GS_UMAG
            blend_table: True
          gs_pcs_mode:
            title: Pointing Control System mode
            type: string
            enum: [COARSE, FINEGUIDE, MOVING, NONE, TRACK]
            fits_keyword: PCS_MODE
            blend_table: True
          visit_end_time:
            title: Observatory UTC time when the visit completed
            type: string
            fits_keyword: VISITEND
            blend_table: True
          gs_acq_exec_stat:
            title: Guide star acquisition execution status
            type: string
            fits_keyword: GSACSTAT
            blend_table: True
          gs_ctd_x:
            title: guide star centroid x position in FGS ideal frame (arcsec)
            type: number
            fits_keyword: GSCENTX
            blend_table: True
          gs_ctd_y:
            title: guide star centroid y position in FGS ideal frame (arcsec)
            type: number
            fits_keyword: GSCENTY
            blend_table: True
          gs_epoch:
            title: Epoch of guide star coordinates
            type: number
            fits_keyword: GS_EPOCH
            blend_table: True
          gs_jmag:
            title: Guide star NIR J magnitude
            type: number
            fits_keyword: GS_JMAG
            blend_table: True
          gs_hmag:
            title: Guide star NIR H magnitude
            type: number
            fits_keyword: GS_HMAG
            blend_table: True
          gs_kmag:
            title: Guide star NIR K magnitude
            type: number
            fits_keyword: GS_KMAG
            blend_table: True
          gs_jitter_rms:
            title: RMS jitter over the exposure (arcsec)
            type: number
            fits_keyword: JITTERMS
            blend_table: True
          gs_mudec:
            title: Guide star IRCS declination proper motion
            type: number
            fits_keyword: GS_MUDEC
            blend_table: True
          gs_mura:
            title: Guide star IRCS right ascension proper motion
            type: number
            fits_keyword: GS_MURA
            blend_table: True
          gs_para:
            title: Guide star annual parallax
            type: number
            fits_keyword: GS_PARA
            blend_table: True
          gs_srcjm:
            title: Guide star NIR J magnitude source
            type: number
            fits_keyword: GS_SRCJM
            blend_table: True
          gs_srchm:
            title: Guide star NIR H magnitude source
            type: number
            fits_keyword: GS_SRCHM
            blend_table: True
          gs_srckm:
            title: Guide star NIR K magnitude source
            type: number
            fits_keyword: GS_SRCKM
            blend_table: True
          gs_ujmag:
            title: Guide star NIR J magnitude uncertainy
            type: number
            fits_keyword: GS_UJMAG
            blend_table: True
          gs_uhmag:
            title: Guide star NIR H magnitude uncertainy
            type: number
            fits_keyword: GS_UHMAG
            blend_table: True
          gs_ukmag:
            title: Guide star NIR K magnitude uncertainy
            type: number
            fits_keyword: GS_UKMAG
            blend_table: True
      ref_file:
        title: Reference file information
        type: object
        properties:
          crds:
            title: CRDS parameters
            type: object
            properties:
              sw_version:
                title: Version of CRDS file selection software used
                type: string
                fits_keyword: CRDS_VER
                blend_table: True
              context_used:
                title: CRDS context (.pmap) used to select ref files
                type: string
                fits_keyword: CRDS_CTX
                blend_table: True
          area:
            title: Pixel area reference file information
            type: object
            properties:
              name:
                title: Pixel area reference file name
                type: string
                fits_keyword: R_AREA
                blend_table: True
          badshutter:
            title: NIRSpec bad shutter reference file information
            type: object
            properties:
              name:
                title: NIRSpec operability reference file name
                type: string
                fits_keyword: R_MSAOPE
                blend_table: True
          barshadow:
            title: Nirspec Bar shadow reference file information
            type: object
            properties:
              name:
                title: Nirspec Barshadow reference file name
                type: string
                fits_keyword: R_BARSHA
                blend_table: True
          camera:
            title: Nirspec Camera reference file information
            type: object
            properties:
              name:
                title: Nirspec Camera reference file name
                type: string
                fits_keyword: R_CAMERA
                blend_table: True
          collimator:
            title: Nirspec Collimator reference file information
            type: object
            properties:
              name:
                title: Nirspec Collimator reference file name
                type: string
                fits_keyword: R_COLLIM
                blend_table: True
          cubepar:
            title: IFU cube reference file information
            type: object
            properties:
              name:
                title: IFU cube parameters reference file name
                type: string
                fits_keyword: R_CUBPAR
                blend_table: True
          dark:
            title: Dark reference file information
            type: object
            properties:
              name:
                title: Dark reference file name
                type: string
                fits_keyword: R_DARK
                blend_table: True
          disperser:
            title: Disperser reference file information
            type: object
            properties:
              name:
                title: Disperser reference file name
                type: string
                fits_keyword: R_DISPER
                blend_table: True
          distortion:
            title: Distortion reference file information
            type: object
            properties:
              name:
                title: Distortion reference file name
                type: string
                fits_keyword: R_DISTOR
                blend_table: True
          drizpars:
            title: Drizzle parameters reference file information
            type: object
            properties:
              name:
                title: Drizzle parameters reference file name
                type: string
                fits_keyword: R_DRZPAR
                blend_table: True
          extract1d:
            title: 1-D extraction parameters reference file information
            type: object
            properties:
              name:
                title: 1-D extraction parameters reference file name
                type: string
                fits_keyword: R_EXTR1D
                blend_table: True
          filteroffset:
            title: Filter Offset reference file information
            type: object
            properties:
              name:
                title: Filter Offset reference file name
                type: string
                fits_keyword: R_FILOFF
                blend_table: True
          flat:
            title: Flat reference file information
            type: object
            properties:
              name:
                title: Flat reference file name
                type: string
                fits_keyword: R_FLAT
                blend_table: True
          dflat:
            title: DFlat reference file information
            type: object
            properties:
              name:
                title: DFlat reference file name
                type: string
                fits_keyword: R_DFLAT
                blend_table: True
          fflat:
            title: FFlat reference file information
            type: object
            properties:
              name:
                title: FFlat reference file name
                type: string
                fits_keyword: R_FFLAT
                blend_table: True
          sflat:
            title: SFlat reference file information
            type: object
            properties:
              name:
                title: SFlat reference file name
                type: string
                fits_keyword: R_SFLAT
                blend_table: True
          fore:
            title: Nirspec FORE Model reference file information
            type: object
            properties:
              name:
                title: Nirspec FORE Model reference file name
                type: string
                fits_keyword: R_FORE
                blend_table: True
          fpa:
            title: Nirspec FPA Model reference file information
            type: object
            properties:
              name:
                title: Nirspec FPA Model reference file name
                type: string
                fits_keyword: R_FPA
                blend_table: True
          fringe:
            title: Fringe reference file information
            type: object
            properties:
              name:
                title: Fringe reference file name
                type: string
                fits_keyword: R_FRINGE
                blend_table: True
          gain:
            title: Gain reference file information
            type: object
            properties:
              name:
                title: Gain reference file name
                type: string
                fits_keyword: R_GAIN
                blend_table: True
          ifufore:
            title: IFU fore reference file information
            type: object
            properties:
              name:
                title: ifufore reference file name
                type: string
                fits_keyword: R_IFUFOR
                blend_table: True
          ifupost:
            title: IFU post reference file information
            type: object
            properties:
              name:
                title: ifupost reference file name
                type: string
                fits_keyword: R_IFUPOS
                blend_table: True
          ifuslicer:
            title: IFU slicer reference file information
            type: object
            properties:
              name:
                title: ifuslicer reference file name
                type: string
                fits_keyword: R_IFUSLI
                blend_table: True
          ipc:
            title: IPC reference file information
            type: object
            properties:
              name:
                title: IPC reference file name
                type: string
                fits_keyword: R_IPC
                blend_table: True
          lastframe:
            title: Last frame reference file information
            type: object
            properties:
              name:
                title: Last Frame reference file name
                type: string
                fits_keyword: R_LASTFR
                blend_table: True
          linearity:
            title: Linearity reference file information
            type: object
            properties:
              name:
                title: Linearity reference file name
                type: string
                fits_keyword: R_LINEAR
                blend_table: True
          mask:
            title: Mask reference file information
            type: object
            properties:
              name:
                title: Mask reference file name
                type: string
                fits_keyword: R_MASK
                blend_table: True
          msa:
            title: Nirspec MSA Model reference file information
            type: object
            properties:
              name:
                title: Nirspec MSA Model reference file name
                type: string
                fits_keyword: R_MSA
                blend_table: True
          ote:
            title: Nirspec OTE Model reference file information
            type: object
            properties:
              name:
                title: Nirspec OTE Model reference file name
                type: string
                fits_keyword: R_OTE
                blend_table: True
          pathloss:
            title: Pathloss reference file information
            type: object
            properties:
              name:
                title: Pathloss reference file name
                type: string
                fits_keyword: R_PTHLOS
                blend_table: True
          persat:
            title: Persistence saturation reference file information
            type: object
            properties:
              name:
                title: Persistence saturation reference file name
                type: string
                fits_keyword: R_PERSAT
                blend_table: True
          photom:
            title: Photometric reference file information
            type: object
            properties:
              name:
                title: Photometric reference file name
                type: string
                fits_keyword: R_PHOTOM
                blend_table: True
          psfmask:
            title: PSF mask reference file information
            type: object
            properties:
              name:
                title: PSF mask reference file name
                type: string
                fits_keyword: R_PSFMAS
                blend_table: True
          readnoise:
            title: Read noise reference file information
            type: object
            properties:
              name:
                title: Read noise reference file name
                type: string
                fits_keyword: R_READNO
                blend_table: True
          refpix:
            title: Reference pixels reference file information
            type: object
            properties:
              name:
                title: Reference pixels reference file name
                type: string
                fits_keyword: R_REFPIX
                blend_table: True
          regions:
            title: Regions reference file information
            type: object
            properties:
              name:
                title: Regions reference file name
                type: string
                fits_keyword: R_REGION
                blend_table: True
          resample:
            title: Resample processing reference file information
            type: object
            properties:
              name:
                title: Resample parameters reference file name
                type: string
                fits_keyword: R_RESAMP
                blend_table: True
          resolution:
            title: MRS resolution reference file information
            type: object
            properties:
              name:
                title: MRS resolution reference file name
                type: string
                fits_keyword: R_RESOL
                blend_table: True
          reset:
            title: Reset reference file information
            type: object
            properties:
              name:
                title: Reset reference file name
                type: string
                fits_keyword: R_RESET
                blend_table: True
          rscd:
            title: RSCD reference file information
            type: object
            properties:
              name:
                title: RSCD reference file name
                type: string
                fits_keyword: R_RSCD
                blend_table: True
          saturation:
            title: Saturation reference file information
            type: object
            properties:
              name:
                title: Saturation reference file name
                type: string
                fits_keyword: R_SATURA
                blend_table: True
          specwcs:
            title: Spectral distortion reference file information
            type: object
            properties:
              name:
                title: Spectral distortion reference file name
                type: string
                fits_keyword: R_SPCWCS
                blend_table: True
          straylight:
            title: Straylight reference file information
            type: object
            properties:
              name:
                title: Straylight reference file name
                type: string
                fits_keyword: R_STRAY
                blend_table: True
          superbias:
            title: Superbias reference file information
            type: object
            properties:
              name:
                title: Superbias reference file name
                type: string
                fits_keyword: R_SUPERB
                blend_table: True
          throughput:
            title: Filter throughput reference file information
            type: object
            properties:
              name:
                title: Filter throughput reference file name
                type: string
                fits_keyword: R_THRPUT
                blend_table: True
          trapdensity:
            title: Trap density reference file information
            type: object
            properties:
              name:
                title: Trap density reference file name
                type: string
                fits_keyword: R_TRPDEN
                blend_table: True
          trappars:
            title: Trap parameters reference file information
            type: object
            properties:
              name:
                title: Trap parameters reference file name
                type: string
                fits_keyword: R_TRPPAR
                blend_table: True
          v2v3:
            title: V2_V3 Model reference file information
            type: object
            properties:
              name:
                title: V2_V3 Model reference file name
                type: string
                fits_keyword: R_V2V3
                blend_table: True
          wavelengthrange:
            title: Wavelength Range reference file information
            type: object
            properties:
              name:
                title: Wavelength Range reference file name
                type: string
                fits_keyword: R_WAVRAN
                blend_table: True
      cal_step:
        title: Calibration step information
        type: object
        properties:
          align_psfs:
            title: Coronagraphic PSF Alignment
            type: string
            fits_keyword: S_PSFALI
            blend_table: True
          ami_analyze:
            title: AMI Fringe Analysis
            type: string
            fits_keyword: S_AMIANA
            blend_table: True
          ami_average:
            title: AMI Fringe Averaging
            type: string
            fits_keyword: S_AMIAVG
            blend_table: True
          ami_normalize:
            title: AMI Fringe Normalization
            type: string
            fits_keyword: S_AMINOR
            blend_table: True
          assign_wcs:
            title: Assign World Coordinate System
            type: string
            fits_keyword: S_WCS
            blend_table: True
          back_sub:
            title: Background subtraction
            type: string
            fits_keyword: S_BKDSUB
            blend_table: True
          barshadow:
            title: Bar shadow correction
            type: string
            fits_keyword: S_BARSHA
            blend_table: True
          combine_1d:
            title: 1-D Spectral Combination
            type: string
            fits_keyword: S_COMB1D
            blend_table: True
          cube_build:
            title: IFU Cube Creation
            type: string
            fits_keyword: S_IFUCUB
            blend_table: True
          dark_sub:
            title: Dark Subtraction
            type: string
            fits_keyword: S_DARK
            blend_table: True
          dq_init:
            title: Data Quality Initialization
            type: string
            fits_keyword: S_DQINIT
            blend_table: True
          emission:
            title: Telescope Emission Correction
            type: string
            fits_keyword: S_TELEMI
            blend_table: True
          err_init:
            title: Error Initialization
            type: string
            fits_keyword: S_ERRINI
            blend_table: True
          extract_1d:
            title: 1-D Spectral Extraction
            type: string
            fits_keyword: S_EXTR1D
            blend_table: True
          extract_2d:
            title: 2-D Spectral Extraction
            type: string
            fits_keyword: S_EXTR2D
<<<<<<< HEAD
            blend_table: True
=======
          firstframe:
            title: First Frame Correction
            type: string
            fits_keyword: S_FRSTFR
>>>>>>> 473edd51
          flat_field:
            title: Flat Field Correction
            type: string
            fits_keyword: S_FLAT
            blend_table: True
          fringe:
            title: Fringe Correction
            type: string
            fits_keyword: S_FRINGE
            blend_table: True
          gain_scale:
            title: Gain Scale Correction
            type: string
            fits_keyword: S_GANSCL
            blend_table: True
          group_scale:
            title: Group Scale Correction
            type: string
            fits_keyword: S_GRPSCL
            blend_table: True
          guider_cds:
            title: Guide Mode CDS Computation
            type: string
            fits_keyword: S_GUICDS
            blend_table: True
          imprint:
            title: NIRSpec MSA Imprint Subtraction
            type: string
            fits_keyword: S_IMPRNT
            blend_table: True
          ipc:
            title: Interpixel Capacitance Correction
            type: string
            fits_keyword: S_IPC
            blend_table: True
          jump:
            title: Jump Detection
            type: string
            fits_keyword: S_JUMP
            blend_table: True
          klip:
            title: Coronagraphic PSF Subtraction
            type: string
            fits_keyword: S_KLIP
            blend_table: True
          lastframe:
            title: Last Frame Correction
            type: string
            fits_keyword: S_LASTFR
            blend_table: True
          linearity:
            title: Linearity Correction
            type: string
            fits_keyword: S_LINEAR
            blend_table: True
          mrs_imatch:
            title: MIRI MRS background matching
            type: string
            fits_keyword: S_MRSMAT
            blend_table: True
          msa_flagging:
            title: NIRSpec MSA Stuck Shutter Flagging
            type: string
            fits_keyword: S_MSAFLG
            blend_table: True
          outlier_detection:
            title: Outlier Detection
            type: string
            fits_keyword: S_OUTLIR
            blend_table: True
          pathloss:
            title: Pathloss Correction
            type: string
            fits_keyword: S_PTHLOS
            blend_table: True
          persistence:
            title: Persistence Correction
            type: string
            fits_keyword: S_PERSIS
            blend_table: True
          photom:
            title: Photometric Calibration
            type: string
            fits_keyword: S_PHOTOM
            blend_table: True
          ramp_fit:
            title: Ramp Fitting
            type: string
            fits_keyword: S_RAMP
            blend_table: True
          refpix:
            title: Reference Pixel Correction
            type: string
            fits_keyword: S_REFPIX
            blend_table: True
          resample:
            title: Image resampling
            type: string
            fits_keyword: S_RESAMP
            blend_table: True
          reset:
            title: Reset Anomaly Correction
            type: string
            fits_keyword: S_RESET
            blend_table: True
          rscd:
            title: RSCD Correction
            type: string
            fits_keyword: S_RSCD
            blend_table: True
          saturation:
            title: Saturation Checking
            type: string
            fits_keyword: S_SATURA
            blend_table: True
          skymatch:
            title: Sky Background Equalization or Subtraction
            type: string
            fits_keyword: S_SKYMAT
            blend_table: True
          source_catalog:
            title: Source Photometry and Morphology
            type: string
            fits_keyword: S_SRCCAT
            blend_table: True
          srctype:
            title: Source Type Determination
            type: string
            fits_keyword: S_SRCTYP
            blend_table: True
          stack_psfs:
            title: Coronagraphic PSF Stacking
            type: string
            fits_keyword: S_PSFSTK
            blend_table: True
          straylight:
            title: Straylight Correction
            type: string
            fits_keyword: S_STRAY
            blend_table: True
          superbias:
            title: Superbias Subtraction
            type: string
            fits_keyword: S_SUPERB
            blend_table: True
          tso_photometry:
            title: TSO Imaging Photometry
            type: string
            fits_keyword: S_TSPHOT
            blend_table: True
          tweakreg:
            title: Image Alignment via Astronomical Sources
            type: string
            fits_keyword: S_TWKREG
            blend_table: True
          wfs_combine:
            title: Wavefront Sensing Combination
            type: string
            fits_keyword: S_WFSCOM
            blend_table: True
          white_light:
            title: TSO White-Light Curve
            type: string
            fits_keyword: S_WHTLIT
            blend_table: True
      background:
        title: Background information
        type: object
        properties:
          level:
            title: Computed/Matched constant background level
            type: number
            fits_keyword: BKGLEVEL
            blend_table: True
          subtracted:
            title: Has background been subtracted from data?
            type: boolean
            fits_keyword: BKGSUB
            blend_table: True
          polynomial_info:
            title: List of background polynomial info for each channel
            type: array
            items:
              type: object
              properties:
                degree:
                  title: Max polynomial degree in each coordinate
                  type: array
                  items:
                    type: number
                refpoint:
                  title: Reference coordinates
                  type: array
                  items:
                    type: number
                coefficients:
                  title: Polynomial Coefficients
                  type: array
                  items:
                    type: number
                channel:
                  title: Channel ID
                  type: string
$schema: http://stsci.edu/schemas/fits-schema/fits-schema<|MERGE_RESOLUTION|>--- conflicted
+++ resolved
@@ -1832,14 +1832,12 @@
             title: 2-D Spectral Extraction
             type: string
             fits_keyword: S_EXTR2D
-<<<<<<< HEAD
-            blend_table: True
-=======
+            blend_table: True
           firstframe:
             title: First Frame Correction
             type: string
             fits_keyword: S_FRSTFR
->>>>>>> 473edd51
+            blend_table: True
           flat_field:
             title: Flat Field Correction
             type: string
