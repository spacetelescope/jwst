--- conflicted
+++ resolved
@@ -33,79 +33,25 @@
             detector = input_model.meta.instrument.detector
             # check the data is MIRI IFUSHORT and data is an IFUImageModel (not TSO)
 
-<<<<<<< HEAD
-            # Check for a valid mrsxartcorr reference file
-            self.straylight_name = self.get_reference_file(input_model, 'mrsxartcorr')
-
-            self.log.info('Using mrsxartcorr reference file %s',
-                          self.straylight_name)
-
-            if self.straylight_name == 'N/A':
-                self.log.warning('No MRSXARTCORR reference file found')
-=======
             if detector == 'MIRIFUSHORT' and isinstance(input_model, (datamodels.ImageModel, datamodels.IFUImageModel)):
-                # If Modified Shepard  test  input parameters for weighting
-                if self.method == 'ModShepard':
-                    # reasonable power variable defined as: 0.1 < power < 5
-                    if self.power < 0.1 or self.power > 5:
-                        self.log.warning("The kernel power parameter is outside the reasonable range of"
-                                         " 0.1 to 5. It is set to {}".format(self.power))
-                        self.log.warning('Straylight step will be skipped')
-                        result = input_model.copy()
-                        result.meta.cal_step.straylight = 'SKIPPED'
-                        return result
-
-                    if self.roi < 2 or self.roi > 1024:
-                        self.log.warning("The kernel roi parameter is outside the reasonable range of"
-                                         " 2 to 1024. It is set to {} ".format(self.roi))
-                        self.log.warning('Straylight step will be skipped')
-                        result = input_model.copy()
-                        result.meta.cal_step.straylight = 'SKIPPED'
-                        return result
-
-                    # test that ROI is an even number
-                    # so that the kernel will be odd rows,columns in size
-                    test = self.roi % 2
-                    if test != 0:
-                        self.log.info("The kernel roi parameter is odd value {}"
-                                      "must be even. Adding 1 to size ".format(self.roi))
-                        self.roi = self.roi + 1
-                        if self.roi > 1024:
-                            self.roi = self.roi - 2
-
-                # Check for a valid reference file
-                # Use the Regions reference file set to 20% throughput threshold
-                self.straylight_name = self.get_reference_file(input_model,
-                                                               'regions')
-                self.log.info('Using regions reference file %s',
-                              self.straylight_name)
+                # Check for a valid mrsxartcorr reference file
+                self.straylight_name = self.get_reference_file(input_model, 'mrsxartcorr')
 
                 if self.straylight_name == 'N/A':
-                    self.log.warning('No REGIONS reference file found')
+                    self.log.warning('No MRSXARTCORR reference file found')
                     self.log.warning('Straylight step will be skipped')
                     result = input_model.copy()
                     result.meta.cal_step.straylight = 'SKIPPED'
                     return result
-                allregions = datamodels.RegionsModel(self.straylight_name)
-                # Use 20% throughput array
-                regions = (allregions.regions)[2, :, :].copy()
-                self.log.info(' Using 20% throughput threshold.')
-                allregions.close()
 
-                if self.method == 'Nearest':
-                    # Do the correction
-                    self.log.info(' Using row-by-row approach.')
-                    result = straylight.correct_mrs(input_model, regions)
-                elif self.method == 'ModShepard':
-                    # Do the correction
-                    self.log.info(' Modified Shepard weighting power %5.2f', self.power)
-                    self.log.info(' Region of influence radius (pixels) %6.2f', self.roi)
+                self.log.info('Using mrsxartcorr reference file %s', self.straylight_name)
+                
+                modelpars = datamodels.MirMrsXArtCorrModel(self.straylight_name)
 
-                    result = straylight.correct_mrs_modshepard(input_model,
-                                                               regions,
-                                                               self.roi,
-                                                               self.power)
+                # Apply the correction
+                result = straylight.correct_xartifact(input_model, modelpars)
 
+                modelpars.close()
                 result.meta.cal_step.straylight = 'COMPLETE'
 
             else:
@@ -115,19 +61,6 @@
                 if isinstance(input_model, (datamodels.ImageModel, datamodels.IFUImageModel)) is False:
                     self.log.warning('Straylight correction not defined for datatype %s',
                                      input_model)
->>>>>>> 3548187c
-                self.log.warning('Straylight step will be skipped')
-                result = input_model.copy()
-                result.meta.cal_step.straylight = 'SKIPPED'
-                return result
-
-            modelpars = datamodels.MirMrsXArtCorrModel(self.straylight_name)
-
-            # Apply the correction
-            result = straylight.correct_xartifact(input_model, modelpars)
-
-            modelpars.close()
-            result.meta.cal_step.straylight = 'COMPLETE'
 
         return result
 
