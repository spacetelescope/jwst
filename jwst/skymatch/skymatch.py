--- conflicted
+++ resolved
@@ -24,14 +24,8 @@
 log.setLevel(logging.DEBUG)
 
 
-<<<<<<< HEAD
-def match(images, skymethod='global+match', match_down=True, subtract=False):
+def skymatch(images, skymethod='global+match', match_down=True, subtract=False):
     """A function to compute and/or "equalize" sky background in input images.
-=======
-def skymatch(images, skymethod='global+match', match_down=True, subtract=False):
-    """
-    A function to compute and/or "equalize" sky background in input images.
->>>>>>> e012b4ef
 
     .. note::
        Sky matching ("equalization") is possible only for **overlapping**
