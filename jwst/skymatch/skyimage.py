"""
The ``skyimage`` module contains algorithms that are used by
``skymatch`` to manage all of the information for footprints (image outlines)
on the sky as well as perform useful operations on these outlines such as
computing intersections and statistics in the overlap regions.

:Authors: Mihai Cara (contact: help@stsci.edu)


"""

# STDLIB
import abc
import tempfile

# THIRD-PARTY
import numpy as np
from spherical_geometry.polygon import SphericalPolygon

# LOCAL
from .skystatistics import SkyStats
from . import region


__all__ = [
    "SkyImage",
    "SkyGroup",
    "DataAccessor",
    "NDArrayInMemoryAccessor",
    "NDArrayMappedAccessor",
]


class DataAccessor(abc.ABC):
    """Base class for all data accessors. Provides a common interface to
    access data.
    """

    @abc.abstractmethod
    def get_data(self):  # pragma: no cover
        pass

    @abc.abstractmethod
    def set_data(self, data):  # pragma: no cover
        """Sets data.

        Parameters
        ----------
        data : numpy.ndarray
            Data array to be set.

        """
        pass

    @abc.abstractmethod
    def get_data_shape(self):  # pragma: no cover
        pass


class NDArrayInMemoryAccessor(DataAccessor):
<<<<<<< HEAD
    """Acessor for in-memory `numpy.ndarray` data."""

=======
    """ Accessor for in-memory `numpy.ndarray` data. """
>>>>>>> 86bdb843
    def __init__(self, data):
        super().__init__()
        self._data = data

    def get_data(self):
        return self._data

    def set_data(self, data):
        self._data = data

    def get_data_shape(self):
        return np.shape(self._data)


class NDArrayMappedAccessor(DataAccessor):
    """Data accessor for arrays stored in temporary files."""

    def __init__(self, data, tmpfile=None, prefix="tmp_skymatch_", suffix=".npy", tmpdir=""):
        super().__init__()
        if tmpfile is None:
            self._close = True
            self._tmp = tempfile.NamedTemporaryFile(prefix=prefix, suffix=suffix, dir=tmpdir)
            if not self._tmp:
                raise RuntimeError("Unable to create temporary file.")
        else:
            # temp file managed by the caller
            self._close = False
            self._tmp = tmpfile

        self.set_data(data)

    def get_data(self):
        self._tmp.seek(0)
        return np.load(self._tmp)

    def set_data(self, data):
        data = np.asanyarray(data)
        self._data_shape = data.shape
        self._tmp.seek(0)
        np.save(self._tmp, data)

    def __del__(self):
        if self._close:
            self._tmp.close()

    def get_data_shape(self):
        return self._data_shape


class SkyImage:
    """
    Container that holds information about properties of a *single*
    image such as:

    * image data;
    * WCS of the chip image;
    * bounding spherical polygon;
    * id;
    * pixel area;
    * sky background value;
    * sky statistics parameters;
    * mask associated image data indicating "good" (1) data.

    """

    def __init__(
        self,
        image,
        wcs_fwd,
        wcs_inv,
        pix_area=1.0,
        convf=1.0,
        mask=None,
        id=None,
        skystat=None,
        stepsize=None,
        meta=None,
        reduce_memory_usage=True,
    ):
        """Initializes the SkyImage object.

        Parameters
        ----------
        image : numpy.ndarray, NDArrayDataAccessor
            A 2D array of image data or a `NDArrayDataAccessor`.

        wcs_fwd : function
            "forward" pixel-to-world transformation function.

        wcs_inv : function
            "inverse" world-to-pixel transformation function.

        pix_area : float, optional
            Average pixel's sky area.

        convf : float, optional
            Conversion factor that when multiplied to `image` data converts
            the data to "uniform" (across multiple images) surface
            brightness units.

            .. note::

              The functionality to support this conversion is not yet
              implemented and at this moment `convf` is ignored.

        mask : numpy.ndarray, NDArrayDataAccessor
            A 2D array or `NDArrayDataAccessor` of a 2D array that indicates
            which pixels in the input `image` should be used for sky
            computations (``1``) and which pixels should **not** be used
            for sky computations (``0``).

        id : anything
            The value of this parameter is simple stored within the `SkyImage`
            object. While it can be of any type, it is preferable that `id` be
            of a type with nice string representation.

        skystat : callable, None, optional
            A callable object that takes a either a 2D image (2D
            `numpy.ndarray`) or a list of pixel values (a Nx1 array) and
            returns a tuple of two values: some statistics (e.g., mean,
            median, etc.) and number of pixels/values from the input image
            used in computing that statistics.

            When `skystat` is not set, `SkyImage` will use
            :py:class:`~jwst_pipeline.skymatch.skystatistics.SkyStats` object
            to perform sky statistics on image data.

        stepsize : int, None, optional
            Spacing between vertices of the image's bounding polygon. Default
            value of `None` creates bounding polygons with four vertices
            corresponding to the corners of the image.

        meta : dict, None, optional
            A dictionary of various items to be stored within the `SkyImage`
            object.

        reduce_memory_usage : bool, optional
            Indicates whether to attempt to minimize memory usage by attaching
            input ``image`` and/or ``mask`` `numpy.ndarray` arrays to
            file-mapped accessor. This has no effect when input parameters
            ``image`` and/or ``mask`` are already of `NDArrayDataAccessor`
            objects.

        """
        self._image = None
        self._mask = None
        self._image_shape = None
        self._mask_shape = None
        self._reduce_memory_usage = reduce_memory_usage

        self.image = image

        self.convf = convf
        self.meta = meta
        self._id = id
        self._pix_area = pix_area

        # WCS
        self.wcs_fwd = wcs_fwd
        self.wcs_inv = wcs_inv

        # initial sky value:
        self._sky = 0.0
        self._sky_is_valid = False

        self.mask = mask

        # create spherical polygon bounding the image
        if image is None or wcs_fwd is None or wcs_inv is None:
            self._radec = [(np.array([]), np.array([]))]
            self._polygon = SphericalPolygon([])
            self._poly_area = 0.0

        else:
            self.calc_bounding_polygon(stepsize)

        # set sky statistics function (NOTE: it must return statistics and
        # the number of pixels used after clipping)
        if skystat is None:
            self.set_builtin_skystat()
        else:
            self.skystat = skystat

    @property
    def mask(self):
        """Set or get `SkyImage`'s ``mask`` data array or `None`."""
        if self._mask is None:
            return None
        else:
            return self._mask.get_data()

    @mask.setter
    def mask(self, mask):
        if mask is None:
            self._mask = None
            self._mask_shape = None

        elif isinstance(mask, DataAccessor):
            if self._image is None:
                raise ValueError("'mask' must be None when 'image' is None")

            self._mask = mask
            self._mask_shape = mask.get_data_shape()

            # check that mask has the same shape as image:
            if self._mask_shape != self.image_shape:
                raise ValueError("'mask' must have the same shape as 'image'.")

        else:
            if self._image is None:
                raise ValueError("'mask' must be None when 'image' is None")

            mask = np.asanyarray(mask, dtype=bool)
            self._mask_shape = mask.shape

            # check that mask has the same shape as image:
            if self._mask_shape != self.image_shape:
                raise ValueError("'mask' must have the same shape as 'image'.")

            if self._mask is None:
                if self._reduce_memory_usage:
                    self._mask = NDArrayMappedAccessor(mask, prefix="tmp_skymatch_mask_")
                else:
                    self._mask = NDArrayInMemoryAccessor(mask)
            else:
                self._mask.set_data(mask)

    @property
    def image(self):
        """Set or get `SkyImage`'s ``image`` data array."""
        if self._image is None:
            return None
        else:
            return self._image.get_data()

    @image.setter
    def image(self, image):
        if image is None:
            self._image = None
            self._image_shape = None
            self.mask = None

        if isinstance(image, DataAccessor):
            self._image = image
            self._image_shape = image.get_data_shape()

        else:
            image = np.asanyarray(image)
            self._image_shape = image.shape
            if self._image is None:
                if self._reduce_memory_usage:
                    self._image = NDArrayMappedAccessor(image, prefix="tmp_skymatch_image_")
                else:
                    self._image = NDArrayInMemoryAccessor(image)
            else:
                self._image.set_data(image)

    @property
    def image_shape(self):
        """Get `SkyImage`'s ``image`` data shape."""
        if self._image_shape is None and self._image is not None:
            self._image_shape = self._image.get_data_shape()
        return self._image_shape

    @property
    def id(self):
        """Set or get `SkyImage`'s `id`.

        While `id` can be of any type, it is preferable that `id` be
        of a type with nice string representation.

        """
        return self._id

    @id.setter
    def id(self, id):
        self._id = id

    @property
    def pix_area(self):
        """Set or get mean pixel area."""
        return self._pix_area

    @pix_area.setter
    def pix_area(self, pix_area):
        self._pix_area = pix_area

    @property
    def poly_area(self):
        """Get bounding polygon area in srad units."""
        return self._poly_area

    @property
    def sky(self):
        """Sky background value. See `calc_sky` for more details."""
        return self._sky

    @sky.setter
    def sky(self, sky):
        self._sky = sky

    @property
    def is_sky_valid(self):
        """
        Indicates whether sky value was successfully computed.
        Must be set externally.
        """
        return self._sky_is_valid

    @is_sky_valid.setter
    def is_sky_valid(self, valid):
        self._sky_is_valid = valid

    @property
    def radec(self):
        """
        Get RA and DEC of the vertices of the bounding polygon as a
        `~numpy.ndarray` of shape (N, 2) where N is the number of vertices + 1.
        """
        return self._radec

    @property
    def polygon(self):
        """Get image's bounding polygon."""
        return self._polygon

    def intersection(self, skyimage):
        """
        Compute intersection of this `SkyImage` object and another
        `SkyImage`, `SkyGroup`, or
        :py:class:`~spherical_geometry.polygon.SphericalPolygon`
        object.

        Parameters
        ----------
        skyimage : SkyImage, SkyGroup, SphericalPolygon
            Another object that should be intersected with this `SkyImage`.

        Returns
        -------
        polygon : SphericalPolygon
            A :py:class:`~spherical_geometry.polygon.SphericalPolygon` that is
            the intersection of this `SkyImage` and `skyimage`.

        """
        if isinstance(skyimage, (SkyImage, SkyGroup)):
            other = skyimage.polygon
        else:
            other = skyimage

        pts1 = np.sort(list(self._polygon.points)[0], axis=0)
        pts2 = np.sort(list(other.points)[0], axis=0)
        if np.allclose(pts1, pts2, rtol=0, atol=5e-9):
            intersect_poly = self._polygon.copy()
        else:
            intersect_poly = self._polygon.intersection(other)
        return intersect_poly

    def calc_bounding_polygon(self, stepsize=None):
        """Compute image's bounding polygon.

        Parameters
        ----------
        stepsize : int, None, optional
            Indicates the maximum separation between two adjacent vertices
            of the bounding polygon along each side of the image. Corners
            of the image are included automatically. If `stepsize` is `None`,
            bounding polygon will contain only vertices of the image.

        """
        ny, nx = self.image_shape

        if stepsize is None:
            nint_x = 2
            nint_y = 2
        else:
            nint_x = max(2, int(np.ceil((nx + 1.0) / stepsize)))
            nint_y = max(2, int(np.ceil((ny + 1.0) / stepsize)))

        xs = np.linspace(-0.5, nx - 0.5, nint_x, dtype=float)
        ys = np.linspace(-0.5, ny - 0.5, nint_y, dtype=float)[1:-1]
        nptx = xs.size
        npty = ys.size

        npts = 2 * (nptx + npty)

        borderx = np.empty((npts + 1,), dtype=float)
        bordery = np.empty((npts + 1,), dtype=float)

        # "bottom" points:
        borderx[:nptx] = xs
        bordery[:nptx] = -0.5
        # "right"
        sl = np.s_[nptx : nptx + npty]
        borderx[sl] = nx - 0.5
        bordery[sl] = ys
        # "top"
        sl = np.s_[nptx + npty : 2 * nptx + npty]
        borderx[sl] = xs[::-1]
        bordery[sl] = ny - 0.5
        # "left"
        sl = np.s_[2 * nptx + npty : -1]
        borderx[sl] = -0.5
        bordery[sl] = ys[::-1]

        # close polygon:
        borderx[-1] = borderx[0]
        bordery[-1] = bordery[0]

        ra, dec = self.wcs_fwd(borderx, bordery, with_bounding_box=False)
        # TODO: for strange reasons, occasionally ra[0] != ra[-1] and/or
        #       dec[0] != dec[-1] (even though we close the polygon in the
        #       previous two lines). Then SphericalPolygon fails because
        #       points are not closed. Therefore we force it to be closed:
        ra[-1] = ra[0]
        dec[-1] = dec[0]

        self._radec = [(ra, dec)]
        self._polygon = SphericalPolygon.from_radec(ra, dec)
        self._poly_area = np.fabs(self._polygon.area())

    @property
    def skystat(self):
        """Stores/retrieves a callable object that takes a either a 2D image
        (2D `numpy.ndarray`) or a list of pixel values (a Nx1 array) and
        returns a tuple of two values: some statistics
        (e.g., mean, median, etc.) and number of pixels/values from the input
        image used in computing that statistics.

        When `skystat` is not set, `SkyImage` will use
        :py:class:`~jwst_pipeline.skymatch.skystatistics.SkyStats` object
        to perform sky statistics on image data.

        """
        return self._skystat

    @skystat.setter
    def skystat(self, skystat):
        self._skystat = skystat

    def set_builtin_skystat(
        self,
        skystat="median",
        lower=None,
        upper=None,
        nclip=5,
        lsigma=4.0,
        usigma=4.0,
        binwidth=0.1,
    ):
        """
        Replace already set `skystat` with a "built-in" version of a
        statistics callable object used to measure sky background.

        See :py:class:`~jwst_pipeline.skymatch.skystatistics.SkyStats` for the
        parameter description.

        """
        self._skystat = SkyStats(
            skystat=skystat,
            lower=lower,
            upper=upper,
            nclip=nclip,
            lsig=lsigma,
            usig=usigma,
            binwidth=binwidth,
        )

    # TODO: due to a bug in the sphere package, see
    #       https://github.com/spacetelescope/sphere/issues/74
    #       intersections with polygons formed as union does not work.
    #       For this reason I re-implement 'calc_sky' below with
    #       a workaround for the bug.
    #       The original implementation (now called ``_calc_sky_orig``
    #       should replace current 'calc_sky' once the bug is fixed.
    #
    def calc_sky(self, overlap=None, delta=True):
        """
        Compute sky background value.

        Parameters
        ----------
        overlap : SkyImage, SkyGroup, SphericalPolygon, list of tuples, \
None, optional
            Another `SkyImage`, `SkyGroup`,
            :py:class:`spherical_geometry.polygons.SphericalPolygon`, or
            a list of tuples of (RA, DEC) of vertices of a spherical
            polygon. This parameter is used to indicate that sky statistics
            should computed only in the region of intersection of *this*
            image with the polygon indicated by `overlap`. When `overlap` is
            `None`, sky statistics will be computed over the entire image.

        delta : bool, optional
            Should this function return absolute sky value or the difference
            between the computed value and the value of the sky stored in the
            `sky` property.

        Returns
        -------
        skyval : float, None
            Computed sky value (absolute or relative to the `sky` attribute).
            If there are no valid data to perform this computations (e.g.,
            because this image does not overlap with the image indicated by
            `overlap`), `skyval` will be set to `None`.

        npix : int
            Number of pixels used to compute sky statistics.

        polyarea : float
            Area (in srad) of the polygon that bounds data used to compute
            sky statistics.

        """
        if overlap is None:
            if self._mask is None:
                data = self.image
            else:
                data = self.image[self._mask.get_data()]

            polyarea = self.poly_area

        else:
            fill_mask = np.zeros(self.image_shape, dtype=bool)

            if isinstance(overlap, SkyImage):
                intersection = self.intersection(overlap)
                polyarea = np.fabs(intersection.area())
                radec = list(intersection.to_radec())

            elif isinstance(overlap, SkyGroup):
                radec = []
                polyarea = 0.0
                for im in overlap:
                    intersection = self.intersection(im)
                    polyarea1 = np.fabs(intersection.area())
                    if polyarea1 == 0.0:
                        continue
                    polyarea += polyarea1
                    radec += list(intersection.to_radec())

            elif isinstance(overlap, SphericalPolygon):
                radec = []
                polyarea = 0.0
                for p in overlap._polygons:
                    intersection = self.intersection(SphericalPolygon([p]))
                    polyarea1 = np.fabs(intersection.area())
                    if polyarea1 == 0.0:
                        continue
                    polyarea += polyarea1
                    radec += list(intersection.to_radec())

            else:  # assume a list of (ra, dec) tuples:
                radec = []
                polyarea = 0.0
                for r, d in overlap:
                    poly = SphericalPolygon.from_radec(r, d)
                    polyarea1 = np.fabs(poly.area())
                    if polyarea1 == 0.0 or len(r) < 4:
                        continue
                    polyarea += polyarea1
                    radec.append(self.intersection(poly).to_radec())

            if polyarea == 0.0:
                return None, 0, 0.0

            for ra, dec in radec:
                if len(ra) < 4:
                    continue

                # set pixels in 'fill_mask' that are inside a polygon to True:
                x, y = self.wcs_inv(ra, dec, with_bounding_box=False)
                poly_vert = list(zip(*[x, y], strict=False))

                polygon = region.Polygon(True, poly_vert)
                fill_mask = polygon.scan(fill_mask)

            if self._mask is not None:
                fill_mask &= self._mask.get_data()

            data = self.image[fill_mask]

            if data.size < 1:
                return None, 0, 0.0

        # Calculate sky
        try:
            skyval, npix = self._skystat(data)
        except ValueError:
            return None, 0, 0.0

        if not np.isfinite(skyval):
            return None, 0, 0.0

        if delta:
            skyval -= self._sky

        return skyval, npix, polyarea

    #     def _calc_sky_orig(self, overlap=None, delta=True):
    #         """
    #         Compute sky background value.
    #
    #         Parameters
    #         ----------
    #         overlap : SkyImage, SkyGroup, SphericalPolygon, list of tuples, \
    # None, optional
    #             Another `SkyImage`, `SkyGroup`,
    #             :py:class:`spherical_geometry.polygons.SphericalPolygon`, or
    #             a list of tuples of (RA, DEC) of vertices of a spherical
    #             polygon. This parameter is used to indicate that sky statistics
    #             should computed only in the region of intersection of *this*
    #             image with the polygon indicated by `overlap`. When `overlap` is
    #             `None`, sky statistics will be computed over the entire image.
    #
    #         delta : bool, optional
    #             Should this function return absolute sky value or the difference
    #             between the computed value and the value of the sky stored in the
    #             `sky` property.
    #
    #         Returns
    #         -------
    #         skyval : float, None
    #             Computed sky value (absolute or relative to the `sky` attribute).
    #             If there are no valid data to perform this computations (e.g.,
    #             because this image does not overlap with the image indicated by
    #             `overlap`), `skyval` will be set to `None`.
    #
    #         npix : int
    #             Number of pixels used to compute sky statistics.
    #
    #         polyarea : float
    #             Area (in srad) of the polygon that bounds data used to compute
    #             sky statistics.
    #
    #         """
    #
    #         if overlap is None:
    #
    #             if self._mask is None:
    #                 data = self.image
    #             else:
    #                 data = self.image[self._mask.get_data()]
    #
    #             polyarea = self.poly_area
    #
    #         else:
    #             fill_mask = np.zeros(self.image_shape, dtype=bool)
    #
    #             if isinstance(overlap, (SkyImage, SkyGroup, SphericalPolygon)):
    #                 intersection = self.intersection(overlap)
    #                 polyarea = np.fabs(intersection.area())
    #                 radec = intersection.to_radec()
    #
    #             else:  # assume a list of (ra, dec) tuples:
    #                 radec = []
    #                 polyarea = 0.0
    #                 for r, d in overlap:
    #                     poly = SphericalPolygon.from_radec(r, d)
    #                     polyarea1 = np.fabs(poly.area())
    #                     if polyarea1 == 0.0 or len(r) < 4:
    #                         continue
    #                     polyarea += polyarea1
    #                     radec.append(self.intersection(poly).to_radec())
    #
    #             if polyarea == 0.0:
    #                 return None, 0, 0.0
    #
    #             for ra, dec in radec:
    #                 if len(ra) < 4:
    #                     continue
    #
    #                 # set pixels in 'fill_mask' that are inside a polygon
    #                 # to True:
    #                 x, y = self.wcs_inv(ra, dec)
    #                 poly_vert = list(zip(*[x, y]))
    #
    #                 polygon = region.Polygon(True, poly_vert)
    #                 fill_mask = polygon.scan(fill_mask)
    #
    #             if self._mask is not None:
    #                 fill_mask &= self._mask.get_data()
    #
    #             data = self.image[fill_mask]
    #
    #             if data.size < 1:
    #                 return None, 0, 0.0
    #
    #         # Calculate sky
    #         try:
    #
    #             skyval, npix = self._skystat(data)
    #
    #         except ValueError:
    #
    #             return None, 0, 0.0
    #
    #         if delta:
    #             skyval -= self._sky
    #
    #         return skyval, npix, polyarea

    def copy(self):
        """
        Return a shallow copy of the `SkyImage` object.
        """
        si = SkyImage(
            image=None,
            wcs_fwd=self.wcs_fwd,
            wcs_inv=self.wcs_inv,
            pix_area=self.pix_area,
            convf=self.convf,
            mask=None,
            id=self.id,
            stepsize=None,
            meta=self.meta,
        )

        si._image = self._image
        si._mask = self._mask
        si._image_shape = self._image_shape
        si._mask_shape = self._mask_shape
        si._reduce_memory_usage = self._reduce_memory_usage

        si._radec = self._radec
        si._polygon = self._polygon
        si._poly_area = self._poly_area
        si.sky = self.sky
        return si


class SkyGroup:
    """
    Holds multiple :py:class:`SkyImage` objects whose sky background values
    must be adjusted together.

    `SkyGroup` provides methods for obtaining bounding polygon of the group
    of :py:class:`SkyImage` objects and to compute sky value of the group.

    """

    def __init__(self, images, id=None, sky=0.0):
        if isinstance(images, SkyImage):
            self._images = [images]

        elif hasattr(images, "__iter__"):
            self._images = []
            for im in images:
                if not isinstance(im, SkyImage):
                    raise TypeError(
                        "Each element of the 'images' parameter must be an 'SkyImage' object."
                    )
                self._images.append(im)

        else:
            raise TypeError(
                "Parameter 'images' must be either a single 'SkyImage' object "
                "or a list of 'SkyImage' objects"
            )

        self._id = id
        self._update_bounding_polygon()
        self._sky = sky
        for im in self._images:
            im.sky += sky

    @property
    def id(self):
        """Set or get `SkyImage`'s `id`.

        While `id` can be of any type, it is preferable that `id` be
        of a type with nice string representation.

        """
        return self._id

    @id.setter
    def id(self, id):
        self._id = id

    @property
    def sky(self):
        """Sky background value. See `calc_sky` for more details."""
        return self._sky

    @sky.setter
    def sky(self, sky):
        delta_sky = sky - self._sky
        self._sky = sky
        for im in self._images:
            im.sky += delta_sky

    @property
    def radec(self):
        """
        Get RA and DEC of the vertices of the bounding polygon as a
        `~numpy.ndarray` of shape (N, 2) where N is the number of vertices + 1.

        """
        return self._radec

    @property
    def polygon(self):
        """Get image's bounding polygon."""
        return self._polygon

    def intersection(self, skyimage):
        """
        Compute intersection of this `SkyImage` object and another
        `SkyImage`, `SkyGroup`, or
        :py:class:`~spherical_geometry.polygon.SphericalPolygon`
        object.

        Parameters
        ----------
        skyimage : SkyImage, SkyGroup, SphericalPolygon
            Another object that should be intersected with this `SkyImage`.

        Returns
        -------
        intersect_poly : SphericalPolygon
            A :py:class:`~spherical_geometry.polygon.SphericalPolygon` that is
            the intersection of this `SkyImage` and `skyimage`.

        """
        if isinstance(skyimage, (SkyImage, SkyGroup)):
            other = skyimage.polygon
        else:
            other = skyimage

        pts1 = np.sort(list(self._polygon.points)[0], axis=0)
        pts2 = np.sort(list(other.points)[0], axis=0)
        if np.allclose(pts1, pts2, rtol=0, atol=1e-8):
            intersect_poly = self._polygon.copy()
        else:
            intersect_poly = self._polygon.intersection(other)
        return intersect_poly

    def _update_bounding_polygon(self):
        polygons = [im.polygon for im in self._images]
        if len(polygons) == 0:
            self._polygon = SphericalPolygon([])
            self._radec = []
        else:
            self._polygon = SphericalPolygon.multi_union(polygons)
            self._radec = list(self._polygon.to_radec())

    def __len__(self):
        return len(self._images)

    def __getitem__(self, idx):
        return self._images[idx]

    def __setitem__(self, idx, value):
        if not isinstance(value, SkyImage):
            raise TypeError("Item must be of 'SkyImage' type")
        value.sky += self._sky
        self._images[idx] = value
        self._update_bounding_polygon()

    def __delitem__(self, idx):
        del self._images[idx]
        if len(self._images) == 0:
            self._sky = 0.0
            self._id = None
        self._update_bounding_polygon()

    def __iter__(self):
        for image in self._images:
            yield image

    def insert(self, idx, value):
        """Inserts a `SkyImage` into the group."""
        if not isinstance(value, SkyImage):
            raise TypeError("Item must be of 'SkyImage' type")
        value.sky += self._sky
        self._images.insert(idx, value)
        self._update_bounding_polygon()

    def append(self, value):
        """Appends a `SkyImage` to the group."""
        if not isinstance(value, SkyImage):
            raise TypeError("Item must be of 'SkyImage' type")
        value.sky += self._sky
        self._images.append(value)
        self._update_bounding_polygon()

    def calc_sky(self, overlap=None, delta=True):
        """
        Compute sky background value.

        Parameters
        ----------
        overlap : SkyImage, SkyGroup, SphericalPolygon, list of tuples, \
None, optional
            Another `SkyImage`, `SkyGroup`,
            :py:class:`spherical_geometry.polygons.SphericalPolygon`, or
            a list of tuples of (RA, DEC) of vertices of a spherical
            polygon. This parameter is used to indicate that sky statistics
            should computed only in the region of intersection of *this*
            image with the polygon indicated by `overlap`. When `overlap` is
            `None`, sky statistics will be computed over the entire image.

        delta : bool, optional
            Should this function return absolute sky value or the difference
            between the computed value and the value of the sky stored in the
            `sky` property.

        Returns
        -------
        skyval : float, None
            Computed sky value (absolute or relative to the `sky` attribute).
            If there are no valid data to perform this computations (e.g.,
            because this image does not overlap with the image indicated by
            `overlap`), `skyval` will be set to `None`.

        npix : int
            Number of pixels used to compute sky statistics.

        polyarea : float
            Area (in srad) of the polygon that bounds data used to compute
            sky statistics.

        """
        if len(self._images) == 0:
            return None, 0, 0.0

        wght = 0
        area = 0.0

        if overlap is None:
            # compute minimum sky across all images in the group:
            wsky = None

            for image in self._images:
                # make sure all images have the same background:
                image.background = self._sky

                sky, npix, imarea = image.calc_sky(overlap=None, delta=delta)

                if sky is None:
                    continue

                if wsky is None or wsky > sky:
                    wsky = sky
                    wght = npix
                    area = imarea

            return wsky, wght, area

        # compute weighted sky in various overlaps:
        wsky = 0.0

        for image in self._images:
            # make sure all images have the same background:
            image.background = self._sky

            sky, npix, area1 = image.calc_sky(overlap=overlap, delta=delta)

            area += area1

            if sky is not None and npix > 0:
                pix_area = npix * image.pix_area
                wsky += sky * pix_area
                wght += pix_area

        if wght == 0.0 or area == 0.0:
            return None, wght, area
        else:
            return wsky / wght, wght, area<|MERGE_RESOLUTION|>--- conflicted
+++ resolved
@@ -58,12 +58,8 @@
 
 
 class NDArrayInMemoryAccessor(DataAccessor):
-<<<<<<< HEAD
-    """Acessor for in-memory `numpy.ndarray` data."""
-
-=======
-    """ Accessor for in-memory `numpy.ndarray` data. """
->>>>>>> 86bdb843
+    """Accessor for in-memory `numpy.ndarray` data."""
+
     def __init__(self, data):
         super().__init__()
         self._data = data
