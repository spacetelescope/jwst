"""Module to calculate the source catalog."""

import logging
import warnings

import astropy.units as u
import numpy as np
from astropy.nddata.utils import NoOverlapError, extract_array
from astropy.stats import SigmaClip, gaussian_fwhm_to_sigma
from astropy.table import QTable
from astropy.utils import lazyproperty
from astropy.utils.exceptions import AstropyUserWarning
from photutils.aperture import CircularAnnulus, CircularAperture, aperture_photometry
<<<<<<< HEAD
from photutils.detection.core import _StarFinderKernel
from photutils.detection.daofinder import _DAOStarFinderCatalog
from photutils.segmentation import SourceCatalog
=======
>>>>>>> 9ee91373
from scipy import ndimage
from scipy.spatial import KDTree
from stdatamodels.jwst.datamodels import ImageModel

from jwst import __version__ as jwst_version
from jwst.source_catalog._wcs_helpers import pixel_scale_angle_at_skycoord

log = logging.getLogger(__name__)


class JWSTSourceCatalog:
    """
    Class for the JWST source catalog.

    Notes
    -----
    ``model.err`` is assumed to be the total error array corresponding
    to the input science ``model.data`` array. It is assumed to include
    *all* sources of error, including the Poisson error of the sources,
    and have the same shape and units as the science data array.
    """

    def __init__(
        self,
        model,
        catalog,
        kernel_fwhm,
        aperture_params,
        abvega_offset,
        ci_star_thresholds,
    ):
        """
        Initialize the class.

        Parameters
        ----------
        model : `ImageModel`
            The input `ImageModel`. The data is assumed to be background-subtracted.
            Units are expected to be Jy.
        catalog : astropy.table.QTable
            Source catalog table, e.g. as output from tweakreg_catalog.make_tweakreg_catalog.
        kernel_fwhm : float
            The full-width at half-maximum (FWHM) of the 2D Gaussian kernel.
            This is needed to calculate the DAOFind sharpness and roundness
            properties (DAOFind uses a special kernel that sums to zero).
        aperture_params : dict
            A dictionary containing the aperture parameters (radii, aperture
            corrections, and background annulus inner and outer radii).
        abvega_offset : float
            Offset to convert from AB to Vega magnitudes.  The value
            represents m_AB - m_Vega.
        ci_star_thresholds : array-like of 2 floats
            The concentration index thresholds for determining whether
            a source is a star. The first threshold corresponds to the
            concentration index calculated from the smallest and middle
            aperture radii (see ``aperture_params``). The second threshold
            corresponds to the concentration index calculated from the
            middle and largest aperture radii. An object is considered
            extended if both concentration indices are greater than the
            corresponding thresholds, otherwise it is considered a star.
        """
        if not isinstance(model, ImageModel):
            raise TypeError("The input model must be a ImageModel.")
        self.model = model  # background was previously subtracted

        self.segm_cat = catalog
        self.kernel_sigma = kernel_fwhm * gaussian_fwhm_to_sigma
        self.aperture_params = aperture_params
        self.abvega_offset = abvega_offset

        if len(ci_star_thresholds) != 2:
            raise ValueError("ci_star_thresholds must contain only 2 items")
        self.ci_star_thresholds = ci_star_thresholds

        self.n_sources = len(self.segm_cat)
        self.aperture_ee = self.aperture_params["aperture_ee"]
        self.n_aper = len(self.aperture_ee)
        self.wcs = self.model.meta.wcs
        self.column_desc = {}
        self.meta = {}

    @staticmethod
    def convert_mjysr_to_jy(model):
        """Convert data and errors from MJy/sr to Jy, and into `~astropy.unit.Quantity` objects."""
        in_unit = "MJy/sr"
        if model.meta.bunit_data != in_unit or model.meta.bunit_err != in_unit:
            raise ValueError("data and err are expected to be in units of MJy/sr")

        unit = u.Jy
        if model.meta.photometry.pixelarea_steradians is None:
            log.warning("Pixel area is None. Can't convert to Jy.")
        else:
            to_jy = 1.0e6 * model.meta.photometry.pixelarea_steradians
            model.data *= to_jy
            model.err *= to_jy
            model.data <<= unit
            model.err <<= unit
            model.meta.bunit_data = unit.name
            model.meta.bunit_err = unit.name

    @staticmethod
    def convert_jy_to_mjysr(model):
        """Convert data and errors from Jy to MJy/sr, and from `Quantity` to `~np.ndarray`."""
        if model.meta.photometry.pixelarea_steradians is None:
            log.warning("Pixel area is None. Can't convert from Jy.")
        else:
            to_mjy_sr = 1.0e6 * model.meta.photometry.pixelarea_steradians
            model.data /= to_mjy_sr
            model.err /= to_mjy_sr

            model.data = model.data.value  # remove units
            model.err = model.err.value  # remove units

            model.meta.bunit_data = "MJy/sr"
            model.meta.bunit_err = "MJy/sr"

    @staticmethod
    def convert_flux_to_abmag(flux, flux_err):
        """
        Convert flux (and error) to AB magnitude (and error).

        Parameters
        ----------
        flux, flux_err : `~astropy.unit.Quantity` (array-like of floats with units)
            The input flux and error arrays in units of Jy.

        Returns
        -------
        abmag, abmag_err : `~np.ndarray`
            The output AB magnitude and error arrays.
        """
        # ignore RunTimeWarning if flux or flux_err contains NaNs
        with warnings.catch_warnings():
            warnings.simplefilter("ignore", category=RuntimeWarning)
            abmag = -2.5 * np.log10(flux.value) + 8.9
        if (flux_err is None) or np.all(np.isnan(flux_err)):
            abmag_err = np.zeros_like(abmag) * np.nan
        else:
            with warnings.catch_warnings():
                warnings.simplefilter("ignore", category=RuntimeWarning)
                abmag_err = 2.5 * np.log10(1.0 + (flux_err.value / flux.value))

        # handle negative fluxes
        idx = flux.value < 0
        abmag[idx] = np.nan
        abmag_err[idx] = np.nan

        return abmag, abmag_err

    @lazyproperty
    def segment_colnames(self):
        """
        Update the column_desc dictionary to include column names and descriptions.

        Returns
        -------
        colnames : list of str
            A list of the column names that were updated by this function.
        """
        desc = {}
        desc["label"] = "Unique source identification label number"
        desc["xcentroid"] = "X pixel value of the source centroid (0 indexed)"
        desc["ycentroid"] = "Y pixel value of the source centroid (0 indexed)"
        desc["sky_centroid"] = "ICRS Sky coordinate of the source centroid"
        desc["isophotal_flux"] = "Isophotal flux"
        desc["isophotal_flux_err"] = "Isophotal flux error"
        desc["isophotal_abmag"] = "Isophotal AB magnitude"
        desc["isophotal_abmag_err"] = "Isophotal AB magnitude error"
        desc["isophotal_vegamag"] = "Isophotal Vega magnitude"
        desc["isophotal_vegamag_err"] = "Isophotal Vega magnitude error"
        desc["isophotal_area"] = "Isophotal area"
        desc["semimajor_sigma"] = (
            "1-sigma standard deviation along the "
            "semimajor axis of the 2D Gaussian "
            "function that has the same second-order "
            "central moments as the source"
        )
        desc["semiminor_sigma"] = (
            "1-sigma standard deviation along the "
            "semiminor axis of the 2D Gaussian "
            "function that has the same second-order "
            "central moments as the source"
        )
        desc["ellipticity"] = (
            "1 minus the ratio of the 1-sigma lengths of the semimajor and semiminor axes"
        )
        desc["orientation"] = (
            "The angle (degrees) between the positive X "
            "axis and the major axis (increases "
            "counter-clockwise)"
        )
        desc["sky_orientation"] = "The position angle (degrees) from North of the major axis"
        desc["sky_bbox_ll"] = (
            "Sky coordinate of the lower-left vertex of the minimal bounding box of the source"
        )
        desc["sky_bbox_ul"] = (
            "Sky coordinate of the upper-left vertex of the minimal bounding box of the source"
        )
        desc["sky_bbox_lr"] = (
            "Sky coordinate of the lower-right vertex of the minimal bounding box of the source"
        )
        desc["sky_bbox_ur"] = (
            "Sky coordinate of the upper-right vertex of the minimal bounding box of the source"
        )

        self.column_desc.update(desc)

        return list(desc.keys())

    def set_segment_properties(self):
        """
        Calculate the segment-based source photometry and morphologies.

        The values are set as dynamic attributes.
        """
        self.meta.update(self.segm_cat.meta)

        # rename some columns in the output catalog
        prop_names = {}
        prop_names["label"] = "id"
        prop_names["isophotal_flux"] = "flux"
        prop_names["isophotal_flux_err"] = "segment_fluxerr"
        prop_names["isophotal_area"] = "area"

        for column in self.segment_colnames:
            # define the property name
            prop_name = prop_names.get(column, column)
            if prop_name in self.segm_cat.colnames:
                value = self.segm_cat[prop_name]
            else:
                value = getattr(self, prop_name, np.nan)
            setattr(self, column, value)

    @lazyproperty
    def xypos(self):
        """
        Return the (x, y) source centroids defined from the segmentation image.

        Returns
        -------
        xypos : `~numpy.ndarray`
            A 2D array of the (x, y) source positions.
        """
        return np.transpose((self.xcentroid, self.ycentroid))

    @lazyproperty
    def _xypos_finite(self):
        """
        Set non-finite source positions to a large negative value.

        At these unrealistic positions, the aperture will not overlap the data,
        causing the fluxes and errors from the source finder to be NaN.

        Returns
        -------
        xypos : `~numpy.ndarray`
            A 2D array of the (x, y) source positions.
        """
        xypos = self.xypos.copy()
        nanmask = ~np.isfinite(xypos)
        xypos[nanmask] = -1000.0
        return xypos

    @lazyproperty
    def _xypos_nonfinite_mask(self):
        """
        Mask sources with non-finite positions.

        Returns
        -------
        `~numpy.ndarray`
            A 1D boolean mask where `True` values denote sources where
            either the xcentroid or the ycentroid is not finite.
        """
        return ~np.isfinite(self.xypos).all(axis=1)

    # TODO: check if this is still a lazyproperty
    sky_centroid = SourceCatalog.sky_centroid

    @lazyproperty
    def sky_centroid(self):
        """
        Compute the sky coordinate of the source centroid.

        The output coordinate frame is the same as the input ``wcs``.

        Returns
        -------
        `~astropy.coordinates.SkyCoord` or `None`
            The sky coordinate of the source centroid, or `None` if the WCS is not set.
        """
        if self.wcs is None:
            return np.array([None] * self.n_sources)
        return self.wcs.pixel_to_world(self.xcentroid, self.ycentroid)

    @lazyproperty
    def _isophotal_abmag(self):
        """
        Compute the isophotal AB magnitudes and errors if not yet computed.

        Returns
        -------
        (isophotal_abmag, isophotal_abmag_err) : tuple of `np.ndarray`
            The isophotal AB magnitudes and errors.
        """
        return self.convert_flux_to_abmag(self.isophotal_flux, self.isophotal_flux_err)

    @lazyproperty
    def isophotal_abmag(self):
        """
        Return the isophotal AB magnitudes.

        Returns
        -------
        `np.ndarray`
            The isophotal AB magnitudes.
        """
        return self._isophotal_abmag[0]

    @lazyproperty
    def isophotal_abmag_err(self):
        """
        Return the isophotal AB magnitude errors.

        Returns
        -------
        `np.ndarray`
            The isophotal AB magnitudes.
        """
        return self._isophotal_abmag[1]

    @lazyproperty
    def isophotal_vegamag(self):
        """
        Return the isophotal Vega magnitudes.

        Returns
        -------
        `np.ndarray`
            The isophotal Vega magnitudes.
        """
        return self.isophotal_abmag - self.abvega_offset

    @lazyproperty
    def isophotal_vegamag_err(self):
        """
        Return the isophotal Vega magnitude errors.

        Returns
        -------
        `np.ndarray`
            The isophotal Vega magnitude errors.
        """
        return self.isophotal_abmag_err

    @lazyproperty
    def sky_orientation(self):
        """
        Compute the orientation of the source major axis.

        Returns
        -------
        `~astropy.units.Quantity`
            The position angle of the source major axis, measured East of North.
        """
        # NOTE: crpix1 and crpix2 are 1-based values
        skycoord = self.wcs.pixel_to_world(
            self.model.meta.wcsinfo.crpix1 - 1, self.model.meta.wcsinfo.crpix2 - 1
        )
        _, _, angle = pixel_scale_angle_at_skycoord(skycoord, self.wcs)

        return (180.0 * u.deg) - angle + self.orientation

    def _make_aperture_colnames(self, name):
        """
        Make the aperture column names.

        There are separate columns for the flux/magnitude for each of
        the encircled energies and the total flux/magnitude.

        Parameters
        ----------
        name : {'flux', 'abmag', 'vegamag'}
            The name type of the column.

        Returns
        -------
        colnames : list of str
            A list of the output column names.
        """
        colnames = []
        for aper_ee in self.aperture_ee:
            basename = f"aper{aper_ee}_{name}"
            colnames.append(basename)
            colnames.append(f"{basename}_err")
        colnames.extend([f"aper_total_{name}", f"aper_total_{name}_err"])

        return colnames

    def _make_aperture_descriptions(self, name):
        """
        Make aperture column descriptions.

        Parameters
        ----------
        name : {'flux', 'abmag', 'vegamag'}
            The name type of the column.

        Returns
        -------
        descriptions : list of str
            A list of the output column descriptions.
        """
        if name == "flux":
            ftype = "Flux"
            ftype2 = "flux"
        elif name == "abmag":
            ftype = ftype2 = "AB magnitude"
        elif name == "vegamag":
            ftype = ftype2 = "Vega magnitude"

        desc = []
        for aper_ee in self.aperture_ee:
            desc.append(f"{ftype} within the {aper_ee}% encircled energy circular aperture")
            desc.append(f"{ftype} error within the {aper_ee}% encircled energy circular aperture")

        desc.append(
            f"Total aperture-corrected {ftype2} based on the "
            f"{self.aperture_ee[-1]}% encircled energy circular "
            "aperture; should be used only for unresolved sources."
        )
        desc.append(
            f"Total aperture-corrected {ftype2} error based on the "
            f"{self.aperture_ee[-1]}% encircled energy circular "
            "aperture; should be used only for unresolved sources."
        )

        return desc

    @lazyproperty
    def aperture_flux_colnames(self):
        """
        Return the aperture flux column names.

        Returns
        -------
        list of str
            The aperture flux column names.
        """
        return self._make_aperture_colnames("flux")

    @lazyproperty
    def aperture_flux_descriptions(self):
        """
        Return the aperture flux column descriptions.

        Returns
        -------
        list of str
            The aperture flux column descriptions.
        """
        return self._make_aperture_descriptions("flux")

    @lazyproperty
    def aperture_abmag_colnames(self):
        """
        Return the aperture AB magnitude column names.

        Returns
        -------
        list of str
            The aperture AB magnitude column names.
        """
        return self._make_aperture_colnames("abmag")

    @lazyproperty
    def aperture_abmag_descriptions(self):
        """
        Return the aperture AB magnitude column descriptions.

        Returns
        -------
        list of str
            The aperture AB magnitude column descriptions.
        """
        return self._make_aperture_descriptions("abmag")

    @lazyproperty
    def aperture_vegamag_colnames(self):
        """
        Return the aperture Vega magnitude column names.

        Returns
        -------
        list of str
            The aperture Vega magnitude column names.
        """
        return self._make_aperture_colnames("vegamag")

    @lazyproperty
    def aperture_vegamag_descriptions(self):
        """
        Return the aperture Vega magnitude column descriptions.

        Returns
        -------
        list of str
            The aperture Vega magnitude column descriptions.
        """
        return self._make_aperture_descriptions("vegamag")

    @lazyproperty
    def aperture_colnames(self):
        """
        Update the column_desc dictionary to include background flux information.

        Returns
        -------
        colnames : list of str
            A list of the column names that were updated by this function.
        """
        desc = {}
        desc["aper_bkg_flux"] = (
            "The local background value calculated as "
            "the sigma-clipped median value in the "
            "background annulus aperture"
        )
        desc["aper_bkg_flux_err"] = (
            "The standard error of the sigma-clipped median background value"
        )

        for idx, colname in enumerate(self.aperture_flux_colnames):
            desc[colname] = self.aperture_flux_descriptions[idx]
        for idx, colname in enumerate(self.aperture_abmag_colnames):
            desc[colname] = self.aperture_abmag_descriptions[idx]
        for idx, colname in enumerate(self.aperture_vegamag_colnames):
            desc[colname] = self.aperture_vegamag_descriptions[idx]

        self.column_desc.update(desc)

        return list(desc.keys())

    @lazyproperty
    def _aper_local_background(self):
        """
        Estimate the local background and error using a circular annulus aperture.

        The local background is the sigma-clipped median value in the
        annulus.  The background error is the standard error of the
        median, sqrt(pi / 2N) * std.

        Returns
        -------
        bkg_median, bkg_median_err : tuple of `~astropy.unit.Quantity`
            The local background and error.
        """
        bkg_aper = CircularAnnulus(
            self._xypos_finite,
            self.aperture_params["bkg_aperture_inner_radius"],
            self.aperture_params["bkg_aperture_outer_radius"],
        )
        bkg_aper_masks = bkg_aper.to_mask(method="center")
        sigclip = SigmaClip(sigma=3.0)

        with warnings.catch_warnings():
            warnings.simplefilter("ignore", category=RuntimeWarning)
            warnings.simplefilter("ignore", category=AstropyUserWarning)

            nvalues = []
            bkg_median = []
            bkg_std = []
            for mask in bkg_aper_masks:
                bkg_data = mask.get_values(self.model.data.value)
                values = sigclip(bkg_data, masked=False)
                nvalues.append(values.size)
                bkg_median.append(np.median(values))
                bkg_std.append(np.std(values))

            nvalues = np.array(nvalues)
            bkg_median = np.array(bkg_median)
            # standard error of the median
            bkg_median_err = np.sqrt(np.pi / (2.0 * nvalues)) * np.array(bkg_std)

        bkg_median <<= self.model.data.unit
        bkg_median_err <<= self.model.data.unit

        return bkg_median, bkg_median_err

    @lazyproperty
    def aper_bkg_flux(self):
        """
        Return aperture local background fluxes (per pixel).

        Returns
        -------
        `~astropy.unit.Quantity` (array-like of floats with units)
            The aperture local background fluxes.
        """
        return self._aper_local_background[0]

    @lazyproperty
    def aper_bkg_flux_err(self):
        """
        Return aperture local background flux errors (per pixel).

        Returns
        -------
        `~astropy.unit.Quantity` (array-like of floats with units)
            The aperture local background flux errors.
        """
        return self._aper_local_background[1]

    def set_aperture_properties(self):
        """Calculate the aperture photometry and set the values as dynamic attributes."""
        apertures = [
            CircularAperture(self._xypos_finite, radius)
            for radius in self.aperture_params["aperture_radii"]
        ]
        aper_phot = aperture_photometry(self.model.data, apertures, error=self.model.err)

        for i, aperture in enumerate(apertures):
            flux_col = f"aperture_sum_{i}"
            flux_err_col = f"aperture_sum_err_{i}"

            # subtract the local background measured in the annulus
            aper_phot[flux_col] -= self.aper_bkg_flux * aperture.area

            flux = aper_phot[flux_col]
            flux_err = aper_phot[flux_err_col]
            abmag, abmag_err = self.convert_flux_to_abmag(flux, flux_err)
            vegamag = abmag - self.abvega_offset
            vegamag_err = abmag_err

            idx0 = 2 * i
            idx1 = (2 * i) + 1
            setattr(self, self.aperture_flux_colnames[idx0], flux)
            setattr(self, self.aperture_flux_colnames[idx1], flux_err)
            setattr(self, self.aperture_abmag_colnames[idx0], abmag)
            setattr(self, self.aperture_abmag_colnames[idx1], abmag_err)
            setattr(self, self.aperture_vegamag_colnames[idx0], vegamag)
            setattr(self, self.aperture_vegamag_colnames[idx1], vegamag_err)

    @lazyproperty
    def extras_colnames(self):
        """
        Update the column_desc dictionary to include DAO starfinder computed quantities.

        Returns
        -------
        colnames : list of str
            A list of the column names that were updated by this function.
        """
        desc = {}
        for idx, colname in enumerate(self.ci_colnames):
            desc[colname] = self.ci_colname_descriptions[idx]

        desc["is_extended"] = "Flag indicating whether the source is extended"
        desc["sharpness"] = "The DAOFind source sharpness statistic"
        desc["roundness"] = "The DAOFind source roundness statistic"
        desc["nn_label"] = "The label number of the nearest neighbor"
        desc["nn_dist"] = "The distance in pixels to the nearest neighbor"
        self.column_desc.update(desc)

        return list(desc.keys())

    @lazyproperty
    def _ci_ee_indices(self):
        """
        Return the EE indices for the concentration indices; always in increasing order.

        Returns
        -------
        tuple of tuples
            The EE indices for the concentration indices.
        """
        return (0, 1), (1, 2), (0, 2)

    @lazyproperty
    def ci_colnames(self):
        """
        Return the column names of the three concentration indices.

        Returns
        -------
        list of str
            The concentration indices column names.
        """
        return [f"CI_{self.aperture_ee[j]}_{self.aperture_ee[i]}" for (i, j) in self._ci_ee_indices]

    @lazyproperty
    def ci_colname_descriptions(self):
        """
        Return the concentration indices column descriptions.

        Returns
        -------
        list of str
            The concentration indices column descriptions.
        """
        return [
            "Concentration index calculated as "
            f"({self.aperture_flux_colnames[2 * j]} / "
            f"{self.aperture_flux_colnames[2 * i]})"
            for (i, j) in self._ci_ee_indices
        ]

    @lazyproperty
    def concentration_indices(self):
        """
        Determine the concentration indices.

        These are calculated as the flux ratios of:

            * the middle / smallest aperture radii/EE,
              e.g., CI_50_30 = aper50_flux / aper30_flux
            * the largest / middle aperture radii/EE,
              e.g., CI_70_50 = aper70_flux / aper50_flux
            * the largest / smallest aperture radii/EE,
              e.g., CI_70_30 = aper70_flux / aper30_flux

        Returns
        -------
        list of float
            The concentration indices.
        """
        fluxes = [
            (self.aperture_flux_colnames[2 * j], self.aperture_flux_colnames[2 * i])
            for (i, j) in self._ci_ee_indices
        ]
        with warnings.catch_warnings():
            warnings.filterwarnings("ignore", "divide by zero", RuntimeWarning)
            warnings.filterwarnings("ignore", "invalid value", RuntimeWarning)
            concentration = [
                getattr(self, flux1).value / getattr(self, flux2).value for flux1, flux2 in fluxes
            ]
        return concentration

    def set_ci_properties(self):
        """Set the concentration indices as dynamic attributes."""
        for name, value in zip(self.ci_colnames, self.concentration_indices, strict=False):
            setattr(self, name, value)

    @lazyproperty
    def is_extended(self):
        """
        Return a boolean indicating whether the source is extended.

        Returns
        -------
        `~numpy.ndarray`
            A boolean array where `True` values denote extended sources.
        """
        mask1 = self.concentration_indices[0] > self.ci_star_thresholds[0]
        mask2 = self.concentration_indices[1] > self.ci_star_thresholds[1]
        return np.logical_and(mask1, mask2)

    @lazyproperty
    def cutout_center(self):  # noqa: D102
        return tuple((size - 1) // 2 for size in self.kernel.shape)

    @property
    def kernel(self):
        """
        Return the DAOFind kernel.

        Returns
        -------
        _StarFinderKernel
            The DAOFind kernel object.
        """
        fwhm = self.kernel_sigma / gaussian_fwhm_to_sigma
        return _StarFinderKernel(fwhm, ratio=1.0, normalize_zerosum=True)

    @lazyproperty
    def _daofind_convolved_data(self):
        """
        Convolve the data with the DAOFind kernel.

        Returns
        -------
        `~numpy.ndarray`
            The convolved data.
        """
        return ndimage.convolve(self.model.data.value, self.kernel.data, mode="constant", cval=0.0)

    @lazyproperty
    def _daofind_cutout(self):
        """
        Construct cutouts centered on each source from the input data.

        The cutout size always matches the size of the DAOFind kernel, which has odd dimensions.

        Returns
        -------
        `~numpy.ndarray`
            A 3D array containing 2D cutouts centered on each source from the input data.
        """
        cutout = []
        for xcen, ycen in zip(*np.transpose(self._xypos_finite), strict=False):
            try:
                cutout_ = extract_array(
                    self.model.data, self.kernel.shape, (ycen, xcen), fill_value=0.0
                )
            except NoOverlapError:
                cutout_ = np.zeros(self.kernel.shape)
            cutout.append(cutout_)

        return np.array(cutout)  # all cutouts are the same size

    @lazyproperty
    def _daofind_cutout_conv(self):
        """
        Construct cutouts centered on each source from the convolved data.

        The cutout size always matches the size of the DAOFind kernel, which has odd dimensions.

        Returns
        -------
        `~numpy.ndarray`
            A 3D array containing 2D cutouts centered on each source from the convolved data.
        """
        cutout = []
        for xcen, ycen in zip(*np.transpose(self._xypos_finite), strict=False):
            try:
                cutout_ = extract_array(
                    self._daofind_convolved_data,
                    self.kernel.shape,
                    (ycen, xcen),
                    fill_value=0.0,
                )
            except NoOverlapError:
                cutout_ = np.zeros(self.kernel.shape)
            cutout.append(cutout_)

        return np.array(cutout)  # all cutouts are the same size

    @property
    def unit(self):  # noqa: D102
        return None

    @property
    def cutout_shape(self):  # noqa: D102
        return self.kernel.shape

    make_cutouts = _DAOStarFinderCatalog.make_cutouts

    @lazyproperty
    def cutout_data(self):  # noqa: D102
        return self.make_cutouts(self.model.data)

    @lazyproperty
    def data_peak(self):  # noqa: D102
        return self.cutout_data[:, self.cutout_center[0], self.cutout_center[1]]

    @lazyproperty
    def cutout_convdata(self):  # noqa: D102
        return self.make_cutouts(self._daofind_convolved_data)

    @lazyproperty
    def convdata_peak(self):  # noqa: D102
        return self.cutout_convdata[:, self.cutout_center[0], self.cutout_center[1]]

    sharpness = _DAOStarFinderCatalog.sharpness

    roundness = _DAOStarFinderCatalog.roundness1

    @lazyproperty
    def _kdtree_query(self):
        """
        Compute the distance in pixels from a source to its nearest neighbor.

        Returns
        -------
        qdist : `~numpy.ndarray`
            The distance in pixels to the nearest neighbor.
        qidx : `~numpy.ndarray`
            The label number of the nearest neighbor.
        """
        if self.n_sources == 1:
            return [np.nan], [np.nan]

        # non-finite xypos causes memory errors on linux, but not MacOS
        tree = KDTree(self._xypos_finite)
        qdist, qidx = tree.query(self._xypos_finite, k=[2])
        return np.transpose(qdist)[0], np.transpose(qidx)[0]

    @lazyproperty
    def nn_label(self):
        """
        Return the label number of the nearest neighbor for each source.

        A label value of -1 is returned if there is only one detected
        source and for sources with a non-finite xcentroid or ycentroid.

        Returns
        -------
        `~numpy.ndarray`
            The label number of the nearest neighbor.
        """
        if self.n_sources == 1:
            return -1

        nn_label = self.label[self._kdtree_query[1]]
        # assign a label of -1 for non-finite xypos
        nn_label[self._xypos_nonfinite_mask] = -1

        return nn_label

    @lazyproperty
    def nn_dist(self):
        """
        Return the distance in pixels to the nearest neighbor for each source.

        Returns NaN if there is only one detected source or for non-finite xypos.

        Returns
        -------
        `~astropy.units.Quantity` (array-like of floats with units)
            The distances in pixels to the nearest neighbors.
        """
        nn_dist = self._kdtree_query[0]
        if self.n_sources == 1:
            return nn_dist * u.pixel

        # assign a distance of np.nan for non-finite xypos
        nn_dist[self._xypos_nonfinite_mask] = np.nan
        return nn_dist * u.pixel

    @lazyproperty
    def aper_total_flux(self):
        """
        Return the aperture-corrected total flux for sources.

        Computed based on the flux in largest aperture.Should be used only for unresolved sources.

        Returns
        -------
        `~astropy.unit.Quantity`
            The aperture-corrected total flux
        """
        idx = self.n_aper - 1  # apcorr for the largest EE (largest radius)
        flux = self.aperture_params["aperture_corrections"][idx] * getattr(
            self, self.aperture_flux_colnames[idx * 2]
        )
        return flux

    @lazyproperty
    def aper_total_flux_err(self):
        """
        Return the aperture-corrected total flux error for sources.

        Computed based on the flux in largest aperture. Should be used only for unresolved sources.

        Returns
        -------
        `~astropy.unit.Quantity`
            The aperture-corrected total flux error
        """
        idx = self.n_aper - 1  # apcorr for the largest EE (largest radius)
        flux_err = self.aperture_params["aperture_corrections"][idx] * getattr(
            self, self.aperture_flux_colnames[idx * 2 + 1]
        )
        return flux_err

    @lazyproperty
    def _abmag_total(self):
        return self.convert_flux_to_abmag(self.aper_total_flux, self.aper_total_flux_err)

    @lazyproperty
    def aper_total_abmag(self):
        """
        Return the aperture-corrected total AB magnitude.

        Should be used only for unresolved sources.

        Returns
        -------
        `~numpy.ndarray`
            The aperture-corrected total AB magnitude.
        """
        return self._abmag_total[0]

    @lazyproperty
    def aper_total_abmag_err(self):
        """
        Return the aperture-corrected total AB magnitude error.

        Should be used only for unresolved sources.

        Returns
        -------
        `~numpy.ndarray`
            The aperture-corrected total AB magnitude error.
        """
        return self._abmag_total[1]

    @lazyproperty
    def aper_total_vegamag(self):
        """
        Return the aperture-corrected total Vega magnitude.

        Should be used only for unresolved sources.

        Returns
        -------
        `~numpy.ndarray`
            The aperture-corrected total Vega magnitude.
        """
        return self.aper_total_abmag - self.abvega_offset

    @lazyproperty
    def aper_total_vegamag_err(self):
        """
        Return the aperture-corrected total Vega magnitude error.

        Should be used only for unresolved sources.

        Returns
        -------
        `~numpy.ndarray`
            The aperture-corrected total Vega magnitude error.
        """
        return self.aper_total_abmag_err

    @lazyproperty
    def colnames(self):
        """
        Return the column names in order for the final source catalog.

        Returns
        -------
        list of str
            The column names.
        """
        colnames = self.segment_colnames[0:4]
        colnames.extend(self.aperture_colnames)
        colnames.extend(self.extras_colnames)
        colnames.extend(self.segment_colnames[4:])
        return colnames

    @staticmethod
    def format_columns(catalog):
        """
        Format the values in the output catalog.

        Parameters
        ----------
        catalog : `~astropy.table.Table`
            The catalog to format.

        Returns
        -------
        result : `~astropy.table.Table`
            The formatted catalog.
        """
        # output formatting requested by the JPWG (2020.02.05)
        for colname in catalog.colnames:
            if colname in ("xcentroid", "ycentroid") or "CI_" in colname:
                catalog[colname].info.format = ".4f"
            if "flux" in colname:
                catalog[colname].info.format = ".6e"
            if (
                "abmag" in colname
                or "vegamag" in colname
                or colname in ("nn_dist", "sharpness", "roundness")
            ):
                catalog[colname].info.format = ".6f"
            if colname in (
                "semimajor_sigma",
                "semiminor_sigma",
                "ellipticity",
                "orientation",
                "sky_orientation",
            ):
                catalog[colname].info.format = ".6f"

        return catalog

    @lazyproperty
    def catalog(self):
        """
        Build the final source catalog.

        Returns
        -------
        catalog : `~astropy.table.Table`
            The final source catalog.
        """
        self.set_segment_properties()
        self.set_aperture_properties()
        self.set_ci_properties()

        catalog = QTable()
        for column in self.colnames:
            catalog[column] = getattr(self, column)
            catalog[column].info.description = self.column_desc[column]

        catalog = self.format_columns(catalog)

        # update metadata
        # photutils 1.11.0 will change the meta dict key name from
        # version to versions; can remove this check when we require
        # photutils >= 1.11.0
        verkeys = ("versions", "version")
        verkey = set(self.meta.keys()).intersection(verkeys).pop()
        verdict = self.meta.get(verkey, None)

        if verdict is not None:
            verdict["jwst"] = jwst_version
            packages = ["Python", "numpy", "scipy", "astropy", "photutils", "gwcs", "jwst"]
            verdict = {key: verdict[key] for key in packages if key in verdict}
            self.meta[verkey] = verdict

        self.meta["aperture_params"] = self.aperture_params
        self.meta["abvega_offset"] = self.abvega_offset
        catalog.meta.update(self.meta)

        # reset units on input model back to MJy/sr
        self.convert_jy_to_mjysr(self.model)

        return catalog<|MERGE_RESOLUTION|>--- conflicted
+++ resolved
@@ -11,12 +11,9 @@
 from astropy.utils import lazyproperty
 from astropy.utils.exceptions import AstropyUserWarning
 from photutils.aperture import CircularAnnulus, CircularAperture, aperture_photometry
-<<<<<<< HEAD
 from photutils.detection.core import _StarFinderKernel
 from photutils.detection.daofinder import _DAOStarFinderCatalog
 from photutils.segmentation import SourceCatalog
-=======
->>>>>>> 9ee91373
 from scipy import ndimage
 from scipy.spatial import KDTree
 from stdatamodels.jwst.datamodels import ImageModel
@@ -297,22 +294,6 @@
     sky_centroid = SourceCatalog.sky_centroid
 
     @lazyproperty
-    def sky_centroid(self):
-        """
-        Compute the sky coordinate of the source centroid.
-
-        The output coordinate frame is the same as the input ``wcs``.
-
-        Returns
-        -------
-        `~astropy.coordinates.SkyCoord` or `None`
-            The sky coordinate of the source centroid, or `None` if the WCS is not set.
-        """
-        if self.wcs is None:
-            return np.array([None] * self.n_sources)
-        return self.wcs.pixel_to_world(self.xcentroid, self.ycentroid)
-
-    @lazyproperty
     def _isophotal_abmag(self):
         """
         Compute the isophotal AB magnitudes and errors if not yet computed.
