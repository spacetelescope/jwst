"""Module to calculate the source catalog."""

import logging
import warnings

from astropy.convolution import Gaussian2DKernel
from astropy.nddata.utils import extract_array, NoOverlapError
from astropy.stats import gaussian_fwhm_to_sigma, SigmaClip
from astropy.table import QTable
import astropy.units as u
from astropy.utils import lazyproperty
from astropy.utils.exceptions import AstropyUserWarning
import numpy as np
from scipy import ndimage
from scipy.spatial import KDTree

from photutils.aperture import CircularAperture, CircularAnnulus, aperture_photometry

from stdatamodels.jwst.datamodels import ImageModel

from jwst import __version__ as jwst_version

from ._wcs_helpers import pixel_scale_angle_at_skycoord

log = logging.getLogger(__name__)
log.setLevel(logging.DEBUG)


class JWSTSourceCatalog:
    """
    Class for the JWST source catalog.

    Notes
    -----
    ``model.err`` is assumed to be the total error array corresponding
    to the input science ``model.data`` array. It is assumed to include
    *all* sources of error, including the Poisson error of the sources,
    and have the same shape and units as the science data array.
    """

    def __init__(
        self,
        model,
        catalog,
        kernel_fwhm,
        aperture_params,
        abvega_offset,
        ci_star_thresholds,
    ):
        """
        Initialize the class.

        Parameters
        ----------
        model : `ImageModel`
            The input `ImageModel`. The data is assumed to be background-subtracted.
            Units are expected to be Jy.
        catalog : astropy.table.QTable
            Source catalog table, e.g. as output from tweakreg_catalog.make_tweakreg_catalog.
        kernel_fwhm : float
            The full-width at half-maximum (FWHM) of the 2D Gaussian kernel.
            This is needed to calculate the DAOFind sharpness and roundness
            properties (DAOFind uses a special kernel that sums to zero).
        aperture_params : dict
            A dictionary containing the aperture parameters (radii, aperture
            corrections, and background annulus inner and outer radii).
        abvega_offset : float
            Offset to convert from AB to Vega magnitudes.  The value
            represents m_AB - m_Vega.
        ci_star_thresholds : array-like of 2 floats
            The concentration index thresholds for determining whether
            a source is a star. The first threshold corresponds to the
            concentration index calculated from the smallest and middle
            aperture radii (see ``aperture_params``). The second threshold
            corresponds to the concentration index calculated from the
            middle and largest aperture radii. An object is considered
            extended if both concentration indices are greater than the
            corresponding thresholds, otherwise it is considered a star.
        """
        if not isinstance(model, ImageModel):
            raise TypeError("The input model must be a ImageModel.")
        self.model = model  # background was previously subtracted

        self.segm_cat = catalog
        self.kernel_sigma = kernel_fwhm * gaussian_fwhm_to_sigma
        self.aperture_params = aperture_params
        self.abvega_offset = abvega_offset

        if len(ci_star_thresholds) != 2:
            raise ValueError("ci_star_thresholds must contain only 2 items")
        self.ci_star_thresholds = ci_star_thresholds

        self.n_sources = len(self.segm_cat)
        self.aperture_ee = self.aperture_params["aperture_ee"]
        self.n_aper = len(self.aperture_ee)
        self.wcs = self.model.meta.wcs
        self.column_desc = {}
        self.meta = {}

    @staticmethod
    def convert_to_jy(model):
        """Convert data and errors from MJy/sr to Jy, and into `~astropy.unit.Quantity` objects."""
        in_unit = "MJy/sr"
        if model.meta.bunit_data != in_unit or model.meta.bunit_err != in_unit:
            raise ValueError("data and err are expected to be in units of MJy/sr")

        unit = u.Jy
        if model.meta.photometry.pixelarea_steradians is None:
            log.warning("Pixel area is None. Can't convert to Jy.")
        else:
            to_jy = 1.0e6 * model.meta.photometry.pixelarea_steradians
            model.data *= to_jy
            model.err *= to_jy
            model.data <<= unit
            model.err <<= unit
            model.meta.bunit_data = unit.name
            model.meta.bunit_err = unit.name

    @staticmethod
    def convert_from_jy(model):
        """Convert data and errors from Jy to MJy/sr, and from `Quantity` to `~np.ndarray`."""
        if model.meta.photometry.pixelarea_steradians is None:
            log.warning("Pixel area is None. Can't convert from Jy.")
        else:
            to_mjy_sr = 1.0e6 * model.meta.photometry.pixelarea_steradians
            model.data /= to_mjy_sr
            model.err /= to_mjy_sr

            model.data = model.data.value  # remove units
            model.err = model.err.value  # remove units

            model.meta.bunit_data = "MJy/sr"
            model.meta.bunit_err = "MJy/sr"

    @staticmethod
    def convert_flux_to_abmag(flux, flux_err):
        """
        Convert flux (and error) to AB magnitude (and error).

        Parameters
        ----------
        flux, flux_err : `~astropy.unit.Quantity` (array-like of floats with units)
            The input flux and error arrays in units of Jy.

        Returns
        -------
        abmag, abmag_err : `~np.ndarray`
            The output AB magnitude and error arrays.
        """
        # ignore RunTimeWarning if flux or flux_err contains NaNs
        with warnings.catch_warnings():
            warnings.simplefilter("ignore", category=RuntimeWarning)
            abmag = -2.5 * np.log10(flux.value) + 8.9
        if (flux_err is None) or np.all(np.isnan(flux_err)):
            abmag_err = np.zeros_like(abmag) * np.nan
        else:
            with warnings.catch_warnings():
                warnings.simplefilter("ignore", category=RuntimeWarning)
                abmag_err = 2.5 * np.log10(1.0 + (flux_err.value / flux.value))

        # handle negative fluxes
        idx = flux.value < 0
        abmag[idx] = np.nan
        abmag_err[idx] = np.nan

        return abmag, abmag_err

    @lazyproperty
    def segment_colnames(self):
        """
        Update the column_desc dictionary to include column names and descriptions.

        Returns
        -------
        colnames : list of str
            A list of the column names that were updated by this function.
        """
        desc = {}
        desc["label"] = "Unique source identification label number"
        desc["xcentroid"] = "X pixel value of the source centroid (0 indexed)"
        desc["ycentroid"] = "Y pixel value of the source centroid (0 indexed)"
        desc["sky_centroid"] = "ICRS Sky coordinate of the source centroid"
        desc["isophotal_flux"] = "Isophotal flux"
        desc["isophotal_flux_err"] = "Isophotal flux error"
        desc["isophotal_abmag"] = "Isophotal AB magnitude"
        desc["isophotal_abmag_err"] = "Isophotal AB magnitude error"
        desc["isophotal_vegamag"] = "Isophotal Vega magnitude"
        desc["isophotal_vegamag_err"] = "Isophotal Vega magnitude error"
        desc["isophotal_area"] = "Isophotal area"
        desc["semimajor_sigma"] = (
            "1-sigma standard deviation along the "
            "semimajor axis of the 2D Gaussian "
            "function that has the same second-order "
            "central moments as the source"
        )
        desc["semiminor_sigma"] = (
            "1-sigma standard deviation along the "
            "semiminor axis of the 2D Gaussian "
            "function that has the same second-order "
            "central moments as the source"
        )
        desc["ellipticity"] = (
            "1 minus the ratio of the 1-sigma lengths of the semimajor and semiminor axes"
        )
        desc["orientation"] = (
            "The angle (degrees) between the positive X "
            "axis and the major axis (increases "
            "counter-clockwise)"
        )
        desc["sky_orientation"] = "The position angle (degrees) from North of the major axis"
        desc["sky_bbox_ll"] = (
            "Sky coordinate of the lower-left vertex of the minimal bounding box of the source"
        )
        desc["sky_bbox_ul"] = (
            "Sky coordinate of the upper-left vertex of the minimal bounding box of the source"
        )
        desc["sky_bbox_lr"] = (
            "Sky coordinate of the lower-right vertex of the minimal bounding box of the source"
        )
        desc["sky_bbox_ur"] = (
            "Sky coordinate of the upper-right vertex of the minimal bounding box of the source"
        )

        self.column_desc.update(desc)

        return list(desc.keys())

    def set_segment_properties(self):
        """
        Calculate the segment-based source photometry and morphologies.

        The values are set as dynamic attributes.
        """
        self.meta.update(self.segm_cat.meta)

        # rename some columns in the output catalog
        prop_names = {}
        prop_names["label"] = "id"
        prop_names["isophotal_flux"] = "flux"
        prop_names["isophotal_flux_err"] = "segment_fluxerr"
        prop_names["isophotal_area"] = "area"

        for column in self.segment_colnames:
            # define the property name
            prop_name = prop_names.get(column, column)
            if prop_name in self.segm_cat.colnames:
                value = self.segm_cat[prop_name]
            else:
                value = getattr(self, prop_name, np.nan)
            setattr(self, column, value)

    @lazyproperty
    def xypos(self):
        """
        Return the (x, y) source centroids defined from the segmentation image.

        Returns
        -------
        xypos : `~numpy.ndarray`
            A 2D array of the (x, y) source positions.
        """
        return np.transpose((self.xcentroid, self.ycentroid))

    @lazyproperty
    def _xypos_finite(self):
        """
        Set non-finite source positions to a large negative value.

        At these unrealistic positions, the aperture will not overlap the data,
        causing the fluxes and errors from the source finder to be NaN.

        Returns
        -------
        xypos : `~numpy.ndarray`
            A 2D array of the (x, y) source positions.
        """
        xypos = self.xypos.copy()
        nanmask = ~np.isfinite(xypos)
        xypos[nanmask] = -1000.0
        return xypos

    @lazyproperty
    def _xypos_nonfinite_mask(self):
        """
        Mask sources with non-finite positions.

        Returns
        -------
        `~numpy.ndarray`
            A 1D boolean mask where `True` values denote sources where
            either the xcentroid or the ycentroid is not finite.
        """
        return ~np.isfinite(self.xypos).all(axis=1)

    @lazyproperty
    def sky_centroid(self):
        """
        Compute the sky coordinate of the source centroid.

        The output coordinate frame is the same as the input ``wcs``.

        Returns
        -------
        `~astropy.coordinates.SkyCoord` or `None`
            The sky coordinate of the source centroid, or `None` if the WCS is not set.
        """
        if self.wcs is None:
            return np.array([None] * self.n_sources)
        return self.wcs.pixel_to_world(self.xcentroid, self.ycentroid)

    @lazyproperty
    def _isophotal_abmag(self):
        """
        Compute the isophotal AB magnitudes and errors if not yet computed.

        Returns
        -------
        (isophotal_abmag, isophotal_abmag_err) : tuple of `np.ndarray`
            The isophotal AB magnitudes and errors.
        """
        return self.convert_flux_to_abmag(self.isophotal_flux, self.isophotal_flux_err)

    @lazyproperty
    def isophotal_abmag(self):
        """
        Return the isophotal AB magnitudes.

        Returns
        -------
        `np.ndarray`
            The isophotal AB magnitudes.
        """
        return self._isophotal_abmag[0]

    @lazyproperty
    def isophotal_abmag_err(self):
        """
        Return the isophotal AB magnitude errors.

        Returns
        -------
        `np.ndarray`
            The isophotal AB magnitudes.
        """
        return self._isophotal_abmag[1]

    @lazyproperty
    def isophotal_vegamag(self):
        """
        Return the isophotal Vega magnitudes.

        Returns
        -------
        `np.ndarray`
            The isophotal Vega magnitudes.
        """
        return self.isophotal_abmag - self.abvega_offset

    @lazyproperty
    def isophotal_vegamag_err(self):
        """
        Return the isophotal Vega magnitude errors.

        Returns
        -------
        `np.ndarray`
            The isophotal Vega magnitude errors.
        """
        return self.isophotal_abmag_err

    @lazyproperty
    def sky_orientation(self):
        """
        Compute the orientation of the source major axis.

        Returns
        -------
        `~astropy.units.Quantity`
            The position angle of the source major axis, measured East of North.
        """
        # NOTE: crpix1 and crpix2 are 1-based values
        skycoord = self.wcs.pixel_to_world(
            self.model.meta.wcsinfo.crpix1 - 1, self.model.meta.wcsinfo.crpix2 - 1
        )
        _, _, angle = pixel_scale_angle_at_skycoord(skycoord, self.wcs)

        return (180.0 * u.deg) - angle + self.orientation

    def _make_aperture_colnames(self, name):
        """
        Make the aperture column names.

        There are separate columns for the flux/magnitude for each of
        the encircled energies and the total flux/magnitude.

        Parameters
        ----------
        name : {'flux', 'abmag', 'vegamag'}
            The name type of the column.

        Returns
        -------
        colnames : list of str
            A list of the output column names.
        """
        colnames = []
        for aper_ee in self.aperture_ee:
            basename = f"aper{aper_ee}_{name}"
            colnames.append(basename)
            colnames.append(f"{basename}_err")
        colnames.extend([f"aper_total_{name}", f"aper_total_{name}_err"])

        return colnames

    def _make_aperture_descriptions(self, name):
        """
        Make aperture column descriptions.

        Parameters
        ----------
        name : {'flux', 'abmag', 'vegamag'}
            The name type of the column.

        Returns
        -------
        descriptions : list of str
            A list of the output column descriptions.
        """
        if name == "flux":
            ftype = "Flux"
            ftype2 = "flux"
        elif name == "abmag":
            ftype = ftype2 = "AB magnitude"
        elif name == "vegamag":
            ftype = ftype2 = "Vega magnitude"

        desc = []
        for aper_ee in self.aperture_ee:
            desc.append(f"{ftype} within the {aper_ee}% encircled energy circular aperture")
            desc.append(f"{ftype} error within the {aper_ee}% encircled energy circular aperture")

        desc.append(
            f"Total aperture-corrected {ftype2} based on the "
            f"{self.aperture_ee[-1]}% encircled energy circular "
            "aperture; should be used only for unresolved sources."
        )
        desc.append(
            f"Total aperture-corrected {ftype2} error based on the "
            f"{self.aperture_ee[-1]}% encircled energy circular "
            "aperture; should be used only for unresolved sources."
        )

        return desc

    @lazyproperty
    def aperture_flux_colnames(self):
        """
        Return the aperture flux column names.

        Returns
        -------
        list of str
            The aperture flux column names.
        """
        return self._make_aperture_colnames("flux")

    @lazyproperty
    def aperture_flux_descriptions(self):
        """
        Return the aperture flux column descriptions.

        Returns
        -------
        list of str
            The aperture flux column descriptions.
        """
        return self._make_aperture_descriptions("flux")

    @lazyproperty
    def aperture_abmag_colnames(self):
        """
        Return the aperture AB magnitude column names.

        Returns
        -------
        list of str
            The aperture AB magnitude column names.
        """
        return self._make_aperture_colnames("abmag")

    @lazyproperty
    def aperture_abmag_descriptions(self):
        """
        Return the aperture AB magnitude column descriptions.

        Returns
        -------
        list of str
            The aperture AB magnitude column descriptions.
        """
        return self._make_aperture_descriptions("abmag")

    @lazyproperty
    def aperture_vegamag_colnames(self):
        """
        Return the aperture Vega magnitude column names.

        Returns
        -------
        list of str
            The aperture Vega magnitude column names.
        """
        return self._make_aperture_colnames("vegamag")

    @lazyproperty
    def aperture_vegamag_descriptions(self):
        """
        Return the aperture Vega magnitude column descriptions.

        Returns
        -------
        list of str
            The aperture Vega magnitude column descriptions.
        """
        return self._make_aperture_descriptions("vegamag")

    @lazyproperty
    def aperture_colnames(self):
        """
        Update the column_desc dictionary to include background flux information.

        Returns
        -------
        colnames : list of str
            A list of the column names that were updated by this function.
        """
        desc = {}
        desc["aper_bkg_flux"] = (
            "The local background value calculated as "
            "the sigma-clipped median value in the "
            "background annulus aperture"
        )
        desc["aper_bkg_flux_err"] = (
            "The standard error of the sigma-clipped median background value"
        )

        for idx, colname in enumerate(self.aperture_flux_colnames):
            desc[colname] = self.aperture_flux_descriptions[idx]
        for idx, colname in enumerate(self.aperture_abmag_colnames):
            desc[colname] = self.aperture_abmag_descriptions[idx]
        for idx, colname in enumerate(self.aperture_vegamag_colnames):
            desc[colname] = self.aperture_vegamag_descriptions[idx]

        self.column_desc.update(desc)

        return list(desc.keys())

    @lazyproperty
    def _aper_local_background(self):
        """
        Estimate the local background and error using a circular annulus aperture.

        The local background is the sigma-clipped median value in the
        annulus.  The background error is the standard error of the
        median, sqrt(pi / 2N) * std.

        Returns
        -------
        bkg_median, bkg_median_err : tuple of `~astropy.unit.Quantity`
            The local background and error.
        """
        bkg_aper = CircularAnnulus(
            self._xypos_finite,
            self.aperture_params["bkg_aperture_inner_radius"],
            self.aperture_params["bkg_aperture_outer_radius"],
        )
        bkg_aper_masks = bkg_aper.to_mask(method="center")
        sigclip = SigmaClip(sigma=3.0)

        with warnings.catch_warnings():
            warnings.simplefilter("ignore", category=RuntimeWarning)
            warnings.simplefilter("ignore", category=AstropyUserWarning)

            nvalues = []
            bkg_median = []
            bkg_std = []
            for mask in bkg_aper_masks:
                bkg_data = mask.get_values(self.model.data.value)
                values = sigclip(bkg_data, masked=False)
                nvalues.append(values.size)
                bkg_median.append(np.median(values))
                bkg_std.append(np.std(values))

            nvalues = np.array(nvalues)
            bkg_median = np.array(bkg_median)
            # standard error of the median
            bkg_median_err = np.sqrt(np.pi / (2.0 * nvalues)) * np.array(bkg_std)

        bkg_median <<= self.model.data.unit
        bkg_median_err <<= self.model.data.unit

        return bkg_median, bkg_median_err

    @lazyproperty
    def aper_bkg_flux(self):
        """
        Return aperture local background fluxes (per pixel).

        Returns
        -------
        `~astropy.unit.Quantity` (array-like of floats with units)
            The aperture local background fluxes.
        """
        return self._aper_local_background[0]

    @lazyproperty
    def aper_bkg_flux_err(self):
        """
        Return aperture local background flux errors (per pixel).

        Returns
        -------
        `~astropy.unit.Quantity` (array-like of floats with units)
            The aperture local background flux errors.
        """
        return self._aper_local_background[1]

    def set_aperture_properties(self):
        """Calculate the aperture photometry and set the values as dynamic attributes."""
        apertures = [
            CircularAperture(self._xypos_finite, radius)
            for radius in self.aperture_params["aperture_radii"]
        ]
        aper_phot = aperture_photometry(self.model.data, apertures, error=self.model.err)

        for i, aperture in enumerate(apertures):
            flux_col = f"aperture_sum_{i}"
            flux_err_col = f"aperture_sum_err_{i}"

            # subtract the local background measured in the annulus
            aper_phot[flux_col] -= self.aper_bkg_flux * aperture.area

            flux = aper_phot[flux_col]
            flux_err = aper_phot[flux_err_col]
            abmag, abmag_err = self.convert_flux_to_abmag(flux, flux_err)
            vegamag = abmag - self.abvega_offset
            vegamag_err = abmag_err

            idx0 = 2 * i
            idx1 = (2 * i) + 1
            setattr(self, self.aperture_flux_colnames[idx0], flux)
            setattr(self, self.aperture_flux_colnames[idx1], flux_err)
            setattr(self, self.aperture_abmag_colnames[idx0], abmag)
            setattr(self, self.aperture_abmag_colnames[idx1], abmag_err)
            setattr(self, self.aperture_vegamag_colnames[idx0], vegamag)
            setattr(self, self.aperture_vegamag_colnames[idx1], vegamag_err)

    @lazyproperty
    def extras_colnames(self):
        """
        Update the column_desc dictionary to include DAO starfinder computed quantities.

        Returns
        -------
        colnames : list of str
            A list of the column names that were updated by this function.
        """
        desc = {}
        for idx, colname in enumerate(self.ci_colnames):
            desc[colname] = self.ci_colname_descriptions[idx]

        desc["is_extended"] = "Flag indicating whether the source is extended"
        desc["sharpness"] = "The DAOFind source sharpness statistic"
        desc["roundness"] = "The DAOFind source roundness statistic"
        desc["nn_label"] = "The label number of the nearest neighbor"
        desc["nn_dist"] = "The distance in pixels to the nearest neighbor"
        self.column_desc.update(desc)

        return list(desc.keys())

    @lazyproperty
    def _ci_ee_indices(self):
        """
        Return the EE indices for the concentration indices; always in increasing order.

        Returns
        -------
        tuple of tuples
            The EE indices for the concentration indices.
        """
        return (0, 1), (1, 2), (0, 2)

    @lazyproperty
    def ci_colnames(self):
        """
        Return the column names of the three concentration indices.

        Returns
        -------
        list of str
            The concentration indices column names.
        """
        return [f"CI_{self.aperture_ee[j]}_{self.aperture_ee[i]}" for (i, j) in self._ci_ee_indices]

    @lazyproperty
    def ci_colname_descriptions(self):
        """
        Return the concentration indices column descriptions.

        Returns
        -------
        list of str
            The concentration indices column descriptions.
        """
        return [
            "Concentration index calculated as "
            f"({self.aperture_flux_colnames[2 * j]} / "
            f"{self.aperture_flux_colnames[2 * i]})"
            for (i, j) in self._ci_ee_indices
        ]

    @lazyproperty
    def concentration_indices(self):
        """
        Determine the concentration indices.

        These are calculated as the flux ratios of:

            * the middle / smallest aperture radii/EE,
              e.g., CI_50_30 = aper50_flux / aper30_flux
            * the largest / middle aperture radii/EE,
              e.g., CI_70_50 = aper70_flux / aper50_flux
            * the largest / smallest aperture radii/EE,
              e.g., CI_70_30 = aper70_flux / aper30_flux

        Returns
        -------
        list of float
            The concentration indices.
        """
        fluxes = [
            (self.aperture_flux_colnames[2 * j], self.aperture_flux_colnames[2 * i])
            for (i, j) in self._ci_ee_indices
        ]
        with warnings.catch_warnings():
<<<<<<< HEAD
            warnings.filterwarnings(
                "ignore", category=RuntimeWarning, message="invalid value encountered in divide"
            )
            return [
                getattr(self, flux1).value / getattr(self, flux2).value for flux1, flux2 in fluxes
            ]
=======
            warnings.filterwarnings("ignore", "divide by zero", RuntimeWarning)
            warnings.filterwarnings("ignore", "invalid value", RuntimeWarning)
            concentration = [
                getattr(self, flux1).value / getattr(self, flux2).value for flux1, flux2 in fluxes
            ]
        return concentration
>>>>>>> 4f500299

    def set_ci_properties(self):
        """Set the concentration indices as dynamic attributes."""
        for name, value in zip(self.ci_colnames, self.concentration_indices, strict=False):
            setattr(self, name, value)

    @lazyproperty
    def is_extended(self):
        """
        Return a boolean indicating whether the source is extended.

        Returns
        -------
        `~numpy.ndarray`
            A boolean array where `True` values denote extended sources.
        """
        mask1 = self.concentration_indices[0] > self.ci_star_thresholds[0]
        mask2 = self.concentration_indices[1] > self.ci_star_thresholds[1]
        return np.logical_and(mask1, mask2)

    @lazyproperty
    def _kernel_size(self):
        """
        Return the DAOFind kernel size (in both x and y dimensions), always odd.

        Returns
        -------
        int
            The DAOFind kernel size.
        """
        return 2 * int(max(2.0, 1.5 * self.kernel_sigma)) + 1

    @lazyproperty
    def _kernel_center(self):
        """
        Return the DAOFind kernel x/y center.

        Returns
        -------
        int
            The DAOFind kernel center.
        """
        return (self._kernel_size - 1) // 2

    @lazyproperty
    def _kernel_mask(self):
        """
        Make the DAOFind kernel circular mask.

        Returns
        -------
        `~numpy.ndarray`
            A 2D array containing the DAOFind kernel mask, where 1=good pixels and 0=masked pixels.
        """
        yy, xx = np.mgrid[0 : self._kernel_size, 0 : self._kernel_size]
        radius = np.sqrt((xx - self._kernel_center) ** 2 + (yy - self._kernel_center) ** 2)
        return (radius <= max(2.0, 1.5 * self.kernel_sigma)).astype(int)

    @lazyproperty
    def _daofind_kernel(self):
        """
        Compute the DAOFind kernel, a 2D circular Gaussian normalized to have zero sum.

        Returns
        -------
        `~numpy.ndarray`
            The DAOFind kernel.
        """
        size = self._kernel_size
        kernel = Gaussian2DKernel(self.kernel_sigma, x_size=size, y_size=size).array
        kernel /= np.max(kernel)
        kernel *= self._kernel_mask

        # normalize the kernel to zero sum
        npixels = self._kernel_mask.sum()
        denom = np.sum(kernel**2) - (np.sum(kernel) ** 2 / npixels)
        return ((kernel - (kernel.sum() / npixels)) / denom) * self._kernel_mask

    @lazyproperty
    def _daofind_convolved_data(self):
        """
        Convolve the data with the DAOFind kernel.

        Returns
        -------
        `~numpy.ndarray`
            The convolved data.
        """
        return ndimage.convolve(
            self.model.data.value, self._daofind_kernel, mode="constant", cval=0.0
        )

    @lazyproperty
    def _daofind_cutout(self):
        """
        Construct cutouts centered on each source from the input data.

        The cutout size always matches the size of the DAOFind kernel, which has odd dimensions.

        Returns
        -------
        `~numpy.ndarray`
            A 3D array containing 2D cutouts centered on each source from the input data.
        """
        cutout = []
        for xcen, ycen in zip(*np.transpose(self._xypos_finite), strict=False):
            try:
                cutout_ = extract_array(
                    self.model.data, self._daofind_kernel.shape, (ycen, xcen), fill_value=0.0
                )
            except NoOverlapError:
                cutout_ = np.zeros(self._daofind_kernel.shape)
            cutout.append(cutout_)

        return np.array(cutout)  # all cutouts are the same size

    @lazyproperty
    def _daofind_cutout_conv(self):
        """
        Construct cutouts centered on each source from the convolved data.

        The cutout size always matches the size of the DAOFind kernel, which has odd dimensions.

        Returns
        -------
        `~numpy.ndarray`
            A 3D array containing 2D cutouts centered on each source from the convolved data.
        """
        cutout = []
        for xcen, ycen in zip(*np.transpose(self._xypos_finite), strict=False):
            try:
                cutout_ = extract_array(
                    self._daofind_convolved_data,
                    self._daofind_kernel.shape,
                    (ycen, xcen),
                    fill_value=0.0,
                )
            except NoOverlapError:
                cutout_ = np.zeros(self._daofind_kernel.shape)
            cutout.append(cutout_)

        return np.array(cutout)  # all cutouts are the same size

    @lazyproperty
    def sharpness(self):
        """
        Compute the DAOFind source sharpness statistic.

        The sharpness statistic measures the ratio of the difference
        between the height of the central pixel and the mean of the
        surrounding non-bad pixels to the height of the best fitting
        Gaussian function at that point.

        Stars generally have a ``sharpness`` between 0.2 and 1.0.

        Returns
        -------
        `~numpy.ndarray`
            The DAOFind source sharpness statistic.
        """
        npixels = self._kernel_mask.sum() - 1  # exclude the peak pixel
        data_masked = self._daofind_cutout * self._kernel_mask
        data_peak = self._daofind_cutout[:, self._kernel_center, self._kernel_center]
        conv_peak = self._daofind_cutout_conv[:, self._kernel_center, self._kernel_center]

        data_mean = (np.sum(data_masked, axis=(1, 2)) - data_peak) / npixels

        with warnings.catch_warnings():
            # ignore 0 / 0 for non-finite xypos
            warnings.simplefilter("ignore", category=RuntimeWarning)
            return (data_peak - data_mean) / conv_peak

    @lazyproperty
    def roundness(self):
        """
        Compute the DAOFind source roundness statistic based on symmetry.

        The roundness characteristic computes the ratio of a measure of
        the bilateral symmetry of the object to a measure of the
        four-fold symmetry of the object.

        "Round" objects have a ``roundness`` close to 0, generally
        between -1 and 1.

        Returns
        -------
        `~numpy.ndarray`
            The DAOFind source roundness statistic.
        """
        # set the central (peak) pixel to zero
        cutout = self._daofind_cutout_conv.copy()
        cutout[:, self._kernel_center, self._kernel_center] = 0.0

        # calculate the four roundness quadrants
        quad1 = cutout[:, 0 : self._kernel_center + 1, self._kernel_center + 1 :]
        quad2 = cutout[:, 0 : self._kernel_center, 0 : self._kernel_center + 1]
        quad3 = cutout[:, self._kernel_center :, 0 : self._kernel_center]
        quad4 = cutout[:, self._kernel_center + 1 :, self._kernel_center :]

        axis = (1, 2)
        sum2 = (
            -quad1.sum(axis=axis)
            + quad2.sum(axis=axis)
            - quad3.sum(axis=axis)
            + quad4.sum(axis=axis)
        )
        sum2[sum2 == 0] = 0.0

        sum4 = np.abs(cutout).sum(axis=axis)
        sum4[sum4 == 0] = np.nan

        with warnings.catch_warnings():
            # ignore 0 / 0 for non-finite xypos
            warnings.simplefilter("ignore", category=RuntimeWarning)
            return 2.0 * sum2 / sum4

    @lazyproperty
    def _kdtree_query(self):
        """
        Compute the distance in pixels from a source to its nearest neighbor.

        Returns
        -------
        qdist : `~numpy.ndarray`
            The distance in pixels to the nearest neighbor.
        qidx : `~numpy.ndarray`
            The label number of the nearest neighbor.
        """
        if self.n_sources == 1:
            return [np.nan], [np.nan]

        # non-finite xypos causes memory errors on linux, but not MacOS
        tree = KDTree(self._xypos_finite)
        qdist, qidx = tree.query(self._xypos_finite, k=[2])
        return np.transpose(qdist)[0], np.transpose(qidx)[0]

    @lazyproperty
    def nn_label(self):
        """
        Return the label number of the nearest neighbor for each source.

        A label value of -1 is returned if there is only one detected
        source and for sources with a non-finite xcentroid or ycentroid.

        Returns
        -------
        `~numpy.ndarray`
            The label number of the nearest neighbor.
        """
        if self.n_sources == 1:
            return -1

        nn_label = self.label[self._kdtree_query[1]]
        # assign a label of -1 for non-finite xypos
        nn_label[self._xypos_nonfinite_mask] = -1

        return nn_label

    @lazyproperty
    def nn_dist(self):
        """
        Return the distance in pixels to the nearest neighbor for each source.

        Returns NaN if there is only one detected source or for non-finite xypos.

        Returns
        -------
        `~astropy.units.Quantity` (array-like of floats with units)
            The distances in pixels to the nearest neighbors.
        """
        nn_dist = self._kdtree_query[0]
        if self.n_sources == 1:
            return nn_dist * u.pixel

        # assign a distance of np.nan for non-finite xypos
        nn_dist[self._xypos_nonfinite_mask] = np.nan
        return nn_dist * u.pixel

    @lazyproperty
    def aper_total_flux(self):
        """
        Return the aperture-corrected total flux for sources.

        Computed based on the flux in largest aperture.Should be used only for unresolved sources.

        Returns
        -------
        `~astropy.unit.Quantity`
            The aperture-corrected total flux
        """
        idx = self.n_aper - 1  # apcorr for the largest EE (largest radius)
        flux = self.aperture_params["aperture_corrections"][idx] * getattr(
            self, self.aperture_flux_colnames[idx * 2]
        )
        return flux

    @lazyproperty
    def aper_total_flux_err(self):
        """
        Return the aperture-corrected total flux error for sources.

        Computed based on the flux in largest aperture. Should be used only for unresolved sources.

        Returns
        -------
        `~astropy.unit.Quantity`
            The aperture-corrected total flux error
        """
        idx = self.n_aper - 1  # apcorr for the largest EE (largest radius)
        flux_err = self.aperture_params["aperture_corrections"][idx] * getattr(
            self, self.aperture_flux_colnames[idx * 2 + 1]
        )
        return flux_err

    @lazyproperty
    def _abmag_total(self):
        return self.convert_flux_to_abmag(self.aper_total_flux, self.aper_total_flux_err)

    @lazyproperty
    def aper_total_abmag(self):
        """
        Return the aperture-corrected total AB magnitude.

        Should be used only for unresolved sources.

        Returns
        -------
        `~numpy.ndarray`
            The aperture-corrected total AB magnitude.
        """
        return self._abmag_total[0]

    @lazyproperty
    def aper_total_abmag_err(self):
        """
        Return the aperture-corrected total AB magnitude error.

        Should be used only for unresolved sources.

        Returns
        -------
        `~numpy.ndarray`
            The aperture-corrected total AB magnitude error.
        """
        return self._abmag_total[1]

    @lazyproperty
    def aper_total_vegamag(self):
        """
        Return the aperture-corrected total Vega magnitude.

        Should be used only for unresolved sources.

        Returns
        -------
        `~numpy.ndarray`
            The aperture-corrected total Vega magnitude.
        """
        return self.aper_total_abmag - self.abvega_offset

    @lazyproperty
    def aper_total_vegamag_err(self):
        """
        Return the aperture-corrected total Vega magnitude error.

        Should be used only for unresolved sources.

        Returns
        -------
        `~numpy.ndarray`
            The aperture-corrected total Vega magnitude error.
        """
        return self.aper_total_abmag_err

    @lazyproperty
    def colnames(self):
        """
        Return the column names in order for the final source catalog.

        Returns
        -------
        list of str
            The column names.
        """
        colnames = self.segment_colnames[0:4]
        colnames.extend(self.aperture_colnames)
        colnames.extend(self.extras_colnames)
        colnames.extend(self.segment_colnames[4:])
        return colnames

    @staticmethod
    def format_columns(catalog):
        """
        Format the values in the output catalog.

        Parameters
        ----------
        catalog : `~astropy.table.Table`
            The catalog to format.

        Returns
        -------
        result : `~astropy.table.Table`
            The formatted catalog.
        """
        # output formatting requested by the JPWG (2020.02.05)
        for colname in catalog.colnames:
            if colname in ("xcentroid", "ycentroid") or "CI_" in colname:
                catalog[colname].info.format = ".4f"
            if "flux" in colname:
                catalog[colname].info.format = ".6e"
            if (
                "abmag" in colname
                or "vegamag" in colname
                or colname in ("nn_dist", "sharpness", "roundness")
            ):
                catalog[colname].info.format = ".6f"
            if colname in (
                "semimajor_sigma",
                "semiminor_sigma",
                "ellipticity",
                "orientation",
                "sky_orientation",
            ):
                catalog[colname].info.format = ".6f"

        return catalog

    @lazyproperty
    def catalog(self):
        """
        Build the final source catalog.

        Returns
        -------
        catalog : `~astropy.table.Table`
            The final source catalog.
        """
        self.set_segment_properties()
        self.set_aperture_properties()
        self.set_ci_properties()

        catalog = QTable()
        for column in self.colnames:
            catalog[column] = getattr(self, column)
            catalog[column].info.description = self.column_desc[column]

        catalog = self.format_columns(catalog)

        # update metadata
        # photutils 1.11.0 will change the meta dict key name from
        # version to versions; can remove this check when we require
        # photutils >= 1.11.0
        verkeys = ("versions", "version")
        verkey = set(self.meta.keys()).intersection(verkeys).pop()
        verdict = self.meta.get(verkey, None)

        if verdict is not None:
            verdict["jwst"] = jwst_version
            packages = ["Python", "numpy", "scipy", "astropy", "photutils", "gwcs", "jwst"]
            verdict = {key: verdict[key] for key in packages if key in verdict}
            self.meta[verkey] = verdict

        self.meta["aperture_params"] = self.aperture_params
        self.meta["abvega_offset"] = self.abvega_offset
        catalog.meta.update(self.meta)

        # reset units on input model back to MJy/sr
        self.convert_from_jy(self.model)

        return catalog<|MERGE_RESOLUTION|>--- conflicted
+++ resolved
@@ -743,21 +743,12 @@
             for (i, j) in self._ci_ee_indices
         ]
         with warnings.catch_warnings():
-<<<<<<< HEAD
-            warnings.filterwarnings(
-                "ignore", category=RuntimeWarning, message="invalid value encountered in divide"
-            )
-            return [
-                getattr(self, flux1).value / getattr(self, flux2).value for flux1, flux2 in fluxes
-            ]
-=======
             warnings.filterwarnings("ignore", "divide by zero", RuntimeWarning)
             warnings.filterwarnings("ignore", "invalid value", RuntimeWarning)
             concentration = [
                 getattr(self, flux1).value / getattr(self, flux2).value for flux1, flux2 in fluxes
             ]
         return concentration
->>>>>>> 4f500299
 
     def set_ci_properties(self):
         """Set the concentration indices as dynamic attributes."""
