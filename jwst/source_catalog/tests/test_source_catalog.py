import pytest
import numpy as np
from numpy.testing import assert_allclose
from photutils.datasets import make_gwcs
from photutils.utils.exceptions import NoDetectionsWarning

from stdatamodels.jwst.datamodels import ImageModel

<<<<<<< HEAD
from jwst.source_catalog.source_catalog_step import SourceCatalogStep
=======
from jwst.source_catalog import SourceCatalogStep
>>>>>>> 4f500299


@pytest.fixture
def nircam_model():
    rng = np.random.default_rng(seed=123)
    data = rng.normal(0, 0.5, size=(101, 101))
    data[20:80, 10:20] = 1.4
    data[20:30, 20:45] = 1.4
    data[20:80, 55:65] = 7.2
    data[70:80, 65:87] = 7.2
    data[45:55, 65:87] = 7.2
    data[20:30, 65:87] = 7.2
    data[55:75, 82:92] = 7.2
    data[25:45, 82:92] = 7.2

    wht = np.ones(data.shape)
    wht[0:10, :] = 0.0
    err = np.abs(data) / 10.0
    model = ImageModel(data, wht=wht, err=err)
    model.meta.bunit_data = "MJy/sr"
    model.meta.bunit_err = "MJy/sr"
    model.meta.photometry.pixelarea_steradians = 1.0
    model.meta.wcs = make_gwcs(data.shape)
    model.meta.wcsinfo = {
        "ctype1": "RA---TAN",
        "ctype2": "DEC--TAN",
        "dec_ref": 11.99875540218638,
        "ra_ref": 22.02351763251896,
        "roll_ref": 0.005076934167039675,
        "v2_ref": 86.039011,
        "v3_ref": -493.385704,
        "v3yangle": -0.07385127,
        "vparity": -1,
        "wcsaxes": 2,
        "crpix1": 50,
        "crpix2": 50,
    }
    model.meta.instrument = {
        "channel": "LONG",
        "detector": "NRCALONG",
        "filter": "F444W",
        "lamp_mode": "NONE",
        "module": "A",
        "name": "NIRCAM",
        "pupil": "CLEAR",
    }
    model.meta.exposure.type = "NRC_IMAGE"
    model.meta.observation.date = "2021-01-01"
    model.meta.observation.time = "00:00:00"

    return model


@pytest.fixture
def nircam_model_without_apcorr():
    rng = np.random.default_rng(seed=123)
    data = rng.normal(0, 0.5, size=(101, 101))
    data[20:80, 10:20] = 1.4
    data[20:30, 20:45] = 1.4
    data[20:80, 55:65] = 7.2
    data[70:80, 65:87] = 7.2
    data[45:55, 65:87] = 7.2
    data[20:30, 65:87] = 7.2
    data[55:75, 82:92] = 7.2
    data[25:45, 82:92] = 7.2

    wht = np.ones(data.shape)
    wht[0:10, :] = 0.0
    err = np.abs(data) / 10.0
    model = ImageModel(data, wht=wht, err=err)
    model.meta.bunit_data = "MJy/sr"
    model.meta.bunit_err = "MJy/sr"
    model.meta.photometry.pixelarea_steradians = 1.0
    model.meta.wcs = make_gwcs(data.shape)
    model.meta.wcsinfo = {
        "ctype1": "RA---TAN",
        "ctype2": "DEC--TAN",
        "dec_ref": 11.99875540218638,
        "ra_ref": 22.02351763251896,
        "roll_ref": 0.005076934167039675,
        "v2_ref": 86.039011,
        "v3_ref": -493.385704,
        "v3yangle": -0.07385127,
        "vparity": -1,
        "wcsaxes": 2,
        "crpix1": 50,
        "crpix2": 50,
    }
    model.meta.instrument = {
        "channel": "LONG",
        "detector": "NRCALONG",
        "filter": "F2550WR",
        "lamp_mode": "NONE",
        "module": "A",
        "name": "NIRCAM",
        "pupil": "CLEAR",
    }
    model.meta.exposure.type = "NRC_IMAGE"
    model.meta.observation.date = "2021-01-01"
    model.meta.observation.time = "00:00:00"

    return model


<<<<<<< HEAD
@pytest.mark.parametrize('npixels, nsources', ((5, 2), (1000, 1), ))
=======
@pytest.mark.parametrize("npixels, nsources", ((5, 2), (1000, 1), (5000, 0)))
>>>>>>> 4f500299
def test_source_catalog(nircam_model, npixels, nsources):
    step = SourceCatalogStep(
        snr_threshold=0.5, npixels=npixels, bkg_boxsize=50, kernel_fwhm=2.0, save_results=False
    )
    cat = step.run(nircam_model)
<<<<<<< HEAD
    assert len(cat) == nsources
    min_snr = np.min(cat['isophotal_flux'] / cat['isophotal_flux_err'])
    assert min_snr >= 100


def test_source_catalog_no_sources(nircam_model):
    npixels = 5000
    step = SourceCatalogStep(snr_threshold=0.5, npixels=npixels,
                            bkg_boxsize=50, kernel_fwhm=2.0,
                            save_results=False)
    with pytest.warns(NoDetectionsWarning):
        cat = step.run(nircam_model)
    assert cat is None
=======
    if cat is None:
        assert nsources == 0
    else:
        assert len(cat) == nsources
        min_snr = np.min(cat["isophotal_flux"] / cat["isophotal_flux_err"])
        assert min_snr >= 100
>>>>>>> 4f500299


def test_model_without_apcorr_data(nircam_model_without_apcorr):
    step = SourceCatalogStep(save_results=False)
    cat = step.run(nircam_model_without_apcorr)
    assert cat is None


def test_input_model_reset(nircam_model):
    """Changes to input model data are made in SourceCatalogStep - make sure that
    these changes are correctly reversed so the input model data/err arrays
    remain unchanged after processing (to avoid copying datamodel),
    and that the units are in MJy/sr before and after."""

    original_data = nircam_model.data.copy()
    original_data_unit = nircam_model.meta.bunit_data
    original_err = nircam_model.err.copy()
    original_err_unit = nircam_model.meta.bunit_err

    assert original_data_unit == original_err_unit == "MJy/sr"

    step = SourceCatalogStep(
        snr_threshold=0.5, npixels=5, bkg_boxsize=50, kernel_fwhm=2.0, save_results=False
    )

    step.run(nircam_model)

<<<<<<< HEAD
    assert_allclose(original_data, nircam_model.data, atol=5.e-7)
    assert_allclose(original_err, nircam_model.err, 5.e-7)
    assert (nircam_model.meta.bunit_data == 'MJy/sr')
    assert (nircam_model.meta.bunit_err == 'MJy/sr')


@pytest.mark.parametrize("finder", ["segmentation", "iraf", "dao"])
def test_source_catalog_point_sources(finder, nircam_model):
    """Test the three source finding algorithms with point sources."""
    data = np.random.default_rng(seed=123).normal(0, 0.5, size=(101, 101))

    # make a point source with some size that looks a bit like a psf, no need to be realistic
    point_source = np.ones((7,7))
    point_source[1:6, 1:6] = 3.0
    point_source[2:5, 2:5] = 5.0
    point_source[3, 3] = 10.0 

    data[30:37, 30:37] = point_source
    data[70:77, 70:77] = point_source

    nircam_model.data = data

    nircam_model.err = np.abs(data) / 10.0
    nircam_model.wht = np.ones(data.shape)

    step = SourceCatalogStep(snr_threshold=8.0, npixels=5,
                             bkg_boxsize=50, kernel_fwhm=2.0,
                             starfinder=finder, save_results=False)
    cat = step.run(nircam_model)

    assert len(cat) == 2, f"Expected 2 sources, found {len(cat)} with {finder} finder."
=======
    assert_allclose(original_data, nircam_model.data, atol=5.0e-7)
    assert_allclose(original_err, nircam_model.err, 5.0e-7)
    assert nircam_model.meta.bunit_data == "MJy/sr"
    assert nircam_model.meta.bunit_err == "MJy/sr"
>>>>>>> 4f500299
<|MERGE_RESOLUTION|>--- conflicted
+++ resolved
@@ -1,4 +1,5 @@
 import pytest
+import logging
 import numpy as np
 from numpy.testing import assert_allclose
 from photutils.datasets import make_gwcs
@@ -6,11 +7,8 @@
 
 from stdatamodels.jwst.datamodels import ImageModel
 
-<<<<<<< HEAD
-from jwst.source_catalog.source_catalog_step import SourceCatalogStep
-=======
 from jwst.source_catalog import SourceCatalogStep
->>>>>>> 4f500299
+from jwst.tests.helpers import LogWatcher
 
 
 @pytest.fixture
@@ -115,38 +113,30 @@
     return model
 
 
-<<<<<<< HEAD
-@pytest.mark.parametrize('npixels, nsources', ((5, 2), (1000, 1), ))
-=======
-@pytest.mark.parametrize("npixels, nsources", ((5, 2), (1000, 1), (5000, 0)))
->>>>>>> 4f500299
+@pytest.mark.parametrize(
+    "npixels, nsources",
+    (
+        (5, 2),
+        (1000, 1),
+    ),
+)
 def test_source_catalog(nircam_model, npixels, nsources):
     step = SourceCatalogStep(
         snr_threshold=0.5, npixels=npixels, bkg_boxsize=50, kernel_fwhm=2.0, save_results=False
     )
     cat = step.run(nircam_model)
-<<<<<<< HEAD
     assert len(cat) == nsources
-    min_snr = np.min(cat['isophotal_flux'] / cat['isophotal_flux_err'])
+    min_snr = np.min(cat["isophotal_flux"] / cat["isophotal_flux_err"])
     assert min_snr >= 100
 
 
-def test_source_catalog_no_sources(nircam_model):
+def test_source_catalog_no_sources(nircam_model, monkeypatch):
     npixels = 5000
-    step = SourceCatalogStep(snr_threshold=0.5, npixels=npixels,
-                            bkg_boxsize=50, kernel_fwhm=2.0,
-                            save_results=False)
-    with pytest.warns(NoDetectionsWarning):
-        cat = step.run(nircam_model)
+    step = SourceCatalogStep(
+        snr_threshold=0.5, npixels=npixels, bkg_boxsize=50, kernel_fwhm=2.0, save_results=False
+    )
+    cat = step.run(nircam_model)
     assert cat is None
-=======
-    if cat is None:
-        assert nsources == 0
-    else:
-        assert len(cat) == nsources
-        min_snr = np.min(cat["isophotal_flux"] / cat["isophotal_flux_err"])
-        assert min_snr >= 100
->>>>>>> 4f500299
 
 
 def test_model_without_apcorr_data(nircam_model_without_apcorr):
@@ -174,11 +164,10 @@
 
     step.run(nircam_model)
 
-<<<<<<< HEAD
-    assert_allclose(original_data, nircam_model.data, atol=5.e-7)
-    assert_allclose(original_err, nircam_model.err, 5.e-7)
-    assert (nircam_model.meta.bunit_data == 'MJy/sr')
-    assert (nircam_model.meta.bunit_err == 'MJy/sr')
+    assert_allclose(original_data, nircam_model.data, atol=5.0e-7)
+    assert_allclose(original_err, nircam_model.err, 5.0e-7)
+    assert nircam_model.meta.bunit_data == "MJy/sr"
+    assert nircam_model.meta.bunit_err == "MJy/sr"
 
 
 @pytest.mark.parametrize("finder", ["segmentation", "iraf", "dao"])
@@ -187,10 +176,10 @@
     data = np.random.default_rng(seed=123).normal(0, 0.5, size=(101, 101))
 
     # make a point source with some size that looks a bit like a psf, no need to be realistic
-    point_source = np.ones((7,7))
+    point_source = np.ones((7, 7))
     point_source[1:6, 1:6] = 3.0
     point_source[2:5, 2:5] = 5.0
-    point_source[3, 3] = 10.0 
+    point_source[3, 3] = 10.0
 
     data[30:37, 30:37] = point_source
     data[70:77, 70:77] = point_source
@@ -200,15 +189,14 @@
     nircam_model.err = np.abs(data) / 10.0
     nircam_model.wht = np.ones(data.shape)
 
-    step = SourceCatalogStep(snr_threshold=8.0, npixels=5,
-                             bkg_boxsize=50, kernel_fwhm=2.0,
-                             starfinder=finder, save_results=False)
+    step = SourceCatalogStep(
+        snr_threshold=8.0,
+        npixels=5,
+        bkg_boxsize=50,
+        kernel_fwhm=2.0,
+        starfinder=finder,
+        save_results=False,
+    )
     cat = step.run(nircam_model)
 
-    assert len(cat) == 2, f"Expected 2 sources, found {len(cat)} with {finder} finder."
-=======
-    assert_allclose(original_data, nircam_model.data, atol=5.0e-7)
-    assert_allclose(original_err, nircam_model.err, 5.0e-7)
-    assert nircam_model.meta.bunit_data == "MJy/sr"
-    assert nircam_model.meta.bunit_err == "MJy/sr"
->>>>>>> 4f500299
+    assert len(cat) == 2, f"Expected 2 sources, found {len(cat)} with {finder} finder."