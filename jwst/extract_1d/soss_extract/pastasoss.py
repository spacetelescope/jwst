--- conflicted
+++ resolved
@@ -538,20 +538,12 @@
 
     Returns
     -------
-<<<<<<< HEAD
     wavemaps : np.ndarray
         The 2D wavemaps. Will have shape (n_orders, array_x, array_y) with orders 1, 2, etc. being
         the elements of the first dimension. Wavemaps for all orders defined in the reference file
         will be returned.
     traces : np.ndarray, optional
         The corresponding 1D traces (if `spectraces` is True).
-=======
-    wavemaps : ndarray
-        The 2D wavemaps. Will have shape (2, array_x, array_y) with orders 1 and 2 being
-        the first and second elements, respectively.
-    spectraces : ndarray, optional
-        The corresponding 1D spectraces (if `spectraces` is True).
->>>>>>> 8fe1de9e
     """
     if refmodel is None:
         refmodel = retrieve_default_pastasoss_model()
@@ -573,49 +565,6 @@
     else:
         do_padding = False
 
-<<<<<<< HEAD
-=======
-    return _get_soss_wavemaps(
-        refmodel, pwcpos, subarray, padding=do_padding, padsize=padsize, spectraces=spectraces
-    )
-
-
-def _get_soss_wavemaps(refmodel, pwcpos, subarray, padding=False, padsize=0, spectraces=False):
-    """
-    Generate order 1 and 2 2D wavemaps from the rotated SOSS trace positions.
-
-    Parameters
-    ----------
-    refmodel : PastasossModel
-        The reference file datamodel containing the SOSS trace positions and
-        wavelength calibration models.
-    pwcpos : float
-        The pupil wheel position angle, e.g. as provided in the FITS header under keyword PWCPOS.
-    subarray : str
-        The subarray name, one of 'SUBSTRIP256', 'SUBSTRIP96', or 'FULL'.
-    padding : bool
-        If True, include padding on map edges (only needed for reference files)
-    padsize : int
-        The size of the padding to include on each side.
-    spectraces : bool
-        If True, return the interpolated spectraces as well.
-
-    Returns
-    -------
-    wavemaps : ndarray
-        The 2D wavemaps. Will have shape (2, array_x, array_y) with orders 1 and 2 being
-        the first and second elements, respectively.
-    spectraces : ndarray, optional
-        The corresponding 1D spectraces (if `spectraces` is True).
-    """
-    _, order1_x, order1_y, order1_wl = _get_soss_traces(
-        refmodel, pwcpos, order="1", subarray=subarray
-    )
-    _, order2_x, order2_y, order2_wl = _get_soss_traces(
-        refmodel, pwcpos, order="2", subarray=subarray
-    )
-
->>>>>>> 8fe1de9e
     # Make wavemap from trace center wavelengths, padding to shape (296, 2088)
     wavemin = WAVEMAP_WLMIN
     wavemax = WAVEMAP_WLMAX
