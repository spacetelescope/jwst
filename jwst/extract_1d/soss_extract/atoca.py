#!/usr/bin/env python3
# -*- coding: utf-8 -*-

"""
Main classes for the ATOCA (Darveau-Bernier 2021, in prep).
ATOCA: Algorithm to Treat Order ContAmination (English)
       Algorithme de Traitement d’Ordres ContAmines (French)

@authors: Antoine Darveau-Bernier, Geert Jan Talens
"""


# General imports.
import numpy as np
from scipy.sparse import issparse, csr_matrix, diags
from scipy.sparse.linalg import spsolve
from scipy.interpolate import interp1d
from ...datamodels import SossWaveGrid

# Local imports.
from . import atoca_utils

import logging

log = logging.getLogger(__name__)
log.setLevel(logging.DEBUG)


class _BaseOverlap:
    """Base class for the ATOCA algorithm (Darveau-Bernier 2021, in prep).
    Used to perform an overlapping extraction of the form:
    (B_T * B) * f = (data/sig)_T * B
    where B is a matrix and f is an array.
    The matrix multiplication B * f is the 2d model of the detector.
    We want to solve for the array f.
    The elements of f are labelled by 'k'.
    The pixels are labeled by 'i'.
    Every pixel 'i' is covered by a set of 'k' for each order
    of diffraction.
    The classes inheriting from this class should specify the
    methods get_w which computes the 'k' associated to each pixel 'i'.
    These depends of the type of interpolation used.
    """

    # The desired data-type for computations, e.g., 'float32'. 'float64' is recommended.
    dtype = 'float64'

    def __init__(self, wave_map, trace_profile, throughput, kernels,
                 orders=None, global_mask=None, mask_trace_profile=None,
                 wave_grid=None, wave_bounds=None, n_os=2,
                 threshold=1e-3, c_kwargs=None):
        """
        Parameters
        ----------
        wave_map : (N_ord, N, M) list or array of 2-D arrays
            A list or array of the central wavelength position for each
            order on the detector. It must have the same (N, M) as `data`.
        trace_profile : (N_ord, N, M) list or array of 2-D arrays
            A list or array of the spatial profile for each order
            on the detector. It must have the same (N, M) as `data`.
        throughput : (N_ord [, N_k]) list of array or callable
            A list of functions or array of the throughput at each order.
            If callable, the functions depend on the wavelength.
            If array, projected on `wave_grid`.
        kernels : array, callable or sparse matrix
            Convolution kernel to be applied on the spectrum (f_k) for each order.
            Can be array of the shape (N_ker, N_k_c).
            Can be a callable with the form f(x, x0) where x0 is
            the position of the center of the kernel. In this case, it must
            return a 1D array (len(x)), so a kernel value
            for each pairs of (x, x0). If array or callable,
            it will be passed to `convolution.get_c_matrix` function
            and the `c_kwargs` can be passed to this function.
            If sparse, the shape has to be (N_k_c, N_k) and it will
            be used directly. N_ker is the length of the effective kernel
            and N_k_c is the length of the spectrum (f_k) convolved.
        global_mask : (N, M) array_like boolean, optional
            Boolean mask of the detector pixels to mask for every extraction.
        orders: list, optional
            Boolean Mask of the detector pixels to mask for every extraction.
            Should not be related to a specific order (if so, use `mask_trace_profile` instead).
        mask_trace_profile: (N_ord, N, M) list or array of 2-D arrays[bool], optional
<<<<<<< HEAD
            A list or array of the pixel that need to be used for extraction,
=======
            A list or array of the pixels that need to be used for extraction,
>>>>>>> c50dc675
            for each order on the detector. It has to have the same (N_ord, N, M) as `trace_profile`.
            If not given, `threshold` will be applied on spatial profiles to define the masks.
        orders: list, optional:
            List of orders considered. Default is orders = [1, 2]
        wave_grid : (N_k) array_like, optional
            The grid on which f(lambda) will be projected.
            Default is a grid from `utils.get_soss_grid`.
            `n_os` will be passed to this function.
        wave_bounds : list or array-like (N_ord, 2), optional
            Boundary wavelengths covered by each order.
            Default is the wavelength covered by `wave_map`.
        n_os  : int, optional
            Oversampling rate. If `wave_grid`is None, it will be used to
            generate a grid. Default is 2.
        threshold : float, optional:
            The contribution of any order on a pixel is considered significant if
            its estimated spatial profile is greater than this threshold value.
            If it is not properly modeled (not covered by the wavelength grid),
            it will be masked. Default is 1e-3.
        c_kwargs : list of N_ord dictionaries or dictionary, optional
            Inputs keywords arguments to pass to
            `convolution.get_c_matrix` function for each order.
            If dictionary, the same c_kwargs will be used for each order.
        """

        # If no orders specified extract on orders 1 and 2.
        if orders is None:
            orders = [1, 2]

        ###########################
        # Save basic parameters
        ###########################

        # Spectral orders and number of orders.
        self.data_shape = wave_map[0].shape
        self.orders = orders
        self.n_orders = len(orders)
        self.threshold = threshold

        # Raise error if the number of orders is not consistent.
        if self.n_orders != len(wave_map):
            msg = ("The number of orders specified {} and the number of "
                   "wavelength maps provided {} do not match.")
            log.critical(msg.format(self.n_orders, len(wave_map)))
            raise ValueError(msg.format(self.n_orders, len(wave_map)))

        # Detector image.
        self.data = np.full(self.data_shape, fill_value=np.nan)

        # Error map of each pixels.
        self.error = np.ones(self.data_shape)

        # Set all reference file quantities to None.
        self.wave_map = None
        self.trace_profile = None
        self.throughput = None
        self.kernels = None

        # Set the wavelength map and trace_profile for each order.
        self.update_wave_map(wave_map)
        self.update_trace_profile(trace_profile)

        # Set the mask based on trace profiles and save
        if mask_trace_profile is None:
            # No mask (False everywhere)
            log.warning('`mask_trace_profile` was not given. Not optimal.')
            mask_trace_profile = np.array([np.zeros(self.data_shape, dtype=bool) for _ in orders])
        self.mask_trace_profile = mask_trace_profile

        # Generate a wavelength grid if none was provided.
        if wave_grid is None:
            if self.n_orders == 2:
                wave_grid = atoca_utils.get_soss_grid(wave_map, trace_profile, n_os=n_os)
            else:
                wave_grid, _ = self.grid_from_map()

        # Set the wavelength grid and its size.
        self.wave_grid = wave_grid.astype(self.dtype).copy()
        self.n_wavepoints = len(wave_grid)

        # Set the throughput for each order.
        self.update_throughput(throughput)

        ###################################
        # Build detector mask
        ###################################

        # Assign a first estimate of i_bounds to be able to compute mask.
        self.i_bounds = [[0, len(wave_grid)] for _ in range(self.n_orders)]

        # First estimate of a global mask and masks for each orders
        self.mask, self.mask_ord = self._get_masks(global_mask)

        # Correct i_bounds if it was not specified
        self.i_bounds = self._get_i_bnds(wave_bounds)

        # Re-build global mask and masks for each orders
        self.mask, self.mask_ord = self._get_masks(global_mask)

        # Save mask here as the general mask,
        # since `mask` attribute can be changed.
        self.general_mask = self.mask.copy()

        ####################################
        # Build convolution matrix
        ####################################
        self.update_kernels(kernels, c_kwargs)

        #############################
        # Compute integration weights
        #############################
        # The weights depend on the integration method used solve
        # the integral of the flux over a pixel and are encoded
        # in the class method `get_w()`.
        self.weights, self.weights_k_idx = self.compute_weights()

        #########################
        # Save remaining inputs
        #########################
        # Init the pixel mapping (b_n) matrices. Matrices that transforms the 1D spectrum to a the image pixels.
        self.pixel_mapping = [None for _ in range(self.n_orders)]
        self.i_grid = None
        self.tikho_mat = None
        self.w_t_wave_c = None

        return

    def get_attributes(self, *args, i_order=None):
        """Return list of attributes

        Parameters
        ----------
        args : str or list[str]
            All attributes to return.
        i_order : None or int, optional
            Index of order to extract. If specified, it will
            be applied to all attributes in args, so it cannot
            be mixed with non-order dependent attributes).

        Returns
        -------
        getattr(arg) for arg in args, with i_order indexing if provided
        """

        if i_order is None:
            out = [getattr(self, arg) for arg in args]
        else:
            out = [getattr(self, arg)[i_order] for arg in args]

        if len(out) == 1:
            out = out[0]

        return out

    def update_wave_map(self, wave_map):
        """Update internal wave_map
        Parameters
        ----------
        wave_map : array[float]
            Wavelength maps for each order

        Returns
        -------
        None
        """
        dtype = self.dtype
        self.wave_map = [wave_n.astype(dtype).copy() for wave_n in wave_map]

        return

    def update_trace_profile(self, trace_profile):
        """Update internal trace_profiles
        Parameters
        ----------
        trace_profile : array[float]
            Trace profiles for each order

        Returns
        -------
        None
        """
        dtype = self.dtype

        # Update the trace_profile profile.
        self.trace_profile = [trace_profile_n.astype(dtype).copy() for trace_profile_n in trace_profile]

        return

    def update_throughput(self, throughput):
        """Update internal throughput values
        Parameters
        ----------
        throughput : array[float] or callable
            Throughput values for each order, given either as an array
            or as a callable function with self.wave_grid as input.

        Returns
        -------
        None
        """

        # Update the throughput values.
        throughput_new = []
        for throughput_n in throughput:  # Loop over orders.

            if callable(throughput_n):

                # Throughput was given as a callable function.
                throughput_new.append(throughput_n(self.wave_grid))

            elif throughput_n.shape == self.wave_grid.shape:

                # Throughput was given as an array.
                throughput_new.append(throughput_n)

            else:
                msg = 'Throughputs must be given as callable or arrays matching the extraction grid.'
                log.critical(msg)
                raise ValueError(msg)

        # Set the attribute to the new values.
        self.throughput = throughput_new

        return

    def update_kernels(self, kernels, c_kwargs):
        """Update internal kernels
        Parameters
        ----------
        kernels : array, callable or sparse matrix
            Convolution kernel to be applied on the spectrum (f_k) for each order.
        c_kwargs : list of N_ord dictionaries or dictionary, optional
            Inputs keywords arguments to pass to
            `convolution.get_c_matrix` function for each order.
            If dictionary, the same c_kwargs will be used for each order.

        Returns
        -------
        None
        """

        # Check the c_kwargs inputs
        # If not given
        if c_kwargs is None:
            # Then use the kernels min_value attribute.
            # It is a way to make sure that the full kernel
            # is used.
            c_kwargs = []
            for ker in kernels:
                # If the min_value not specified, then
                # simply take the get_c_matrix defaults
                try:
                    kwargs_ker = {'thresh': ker.min_value}
                except AttributeError:
                    kwargs_ker = dict()
                c_kwargs.append(kwargs_ker)

        # ...or same for each orders if only a dictionary was given
        elif isinstance(c_kwargs, dict):
            c_kwargs = [c_kwargs for _ in kernels]

        # Define convolution sparse matrix.
        kernels_new = []
        for i_order, kernel_n in enumerate(kernels):

            if not issparse(kernel_n):
                kernel_n = atoca_utils.get_c_matrix(kernel_n, self.wave_grid,
                                                    i_bounds=self.i_bounds[i_order],
                                                    **c_kwargs[i_order])

            kernels_new.append(kernel_n)

        self.kernels = kernels_new

        return

    def get_mask_wave(self, i_order):
        """Generate mask bounded by limits of wavelength grid
        Parameters
        ----------
        i_order : int
            Order to select the wave_map on which a mask
            will be generated

        Returns
        -------
        array[bool]
            A mask with True where wave_map is outside the bounds
            of wave_grid
        """

        wave = self.wave_map[i_order]
        imin, imax = self.i_bounds[i_order]
        wave_min = self.wave_grid[imin]
        wave_max = self.wave_grid[imax - 1]

        mask = (wave <= wave_min) | (wave >= wave_max)

        return mask

    def _get_masks(self, global_mask):
        """Compute a general mask on the detector and for each order.
        Depends on the spatial profile, the wavelength grid
        and the user defined mask (optional). These are all specified
        when initializing the object.

        Parameters
        ----------
        global_mask : array[bool]
            Boolean mask of the detector pixels to mask for every extraction.

        Returns
        -------
        general_mask : array[bool]
            Mask that combines global_mask, wavelength mask, trace_profile mask
        mask_ord : array[bool]
            Mask applied to each order
        """

        # Get needed attributes
        args = ('threshold', 'n_orders', 'throughput', 'mask_trace_profile', 'wave_map', 'trace_profile')
        needed_attr = self.get_attributes(*args)
        threshold, n_orders, throughput, mask_trace_profile, wave_map, trace_profile = needed_attr

        # Convert list to array (easier for coding)
        mask_trace_profile = np.array(mask_trace_profile)

        # Mask pixels not covered by the wavelength grid.
        mask_wave = np.array([self.get_mask_wave(i_order) for i_order in range(n_orders)])

        # Apply user defined mask.
        if global_mask is None:
            mask_ord = np.any([mask_trace_profile, mask_wave], axis=0)
        else:
            mask = [global_mask for _ in range(n_orders)]  # For each orders
            mask_ord = np.any([mask_trace_profile, mask_wave, mask], axis=0)

        # Find pixels that are masked in each order.
        general_mask = np.all(mask_ord, axis=0)

        # Mask pixels if mask_trace_profile not masked but mask_wave is.
        # This means that an order is contaminated by another
        # order, but the wavelength range does not cover this part
        # of the spectrum. Thus, it cannot be treated correctly.
        is_contaminated = np.array([tr_profile_ord > threshold for tr_profile_ord in trace_profile])
        general_mask |= (np.any(mask_wave, axis=0)
                         & np.all(is_contaminated, axis=0))

        # Apply this new general mask to each order.
        mask_ord = (mask_wave | general_mask[None, :, :])

        return general_mask, mask_ord

    def update_mask(self, mask):
        """Update `mask` attribute by combining the `general_mask`
        attribute with the input `mask`. Every time the mask is
        changed, the integration weights need to be recomputed
        since the pixels change.

        Parameters
        ----------
        mask : array[bool]
            New mask to be combined with internal general_mask and
            saved in self.mask.

        Returns
        -------
        None
        """

        # Get general mask
        general_mask = self.general_mask

        # Complete with the input mask
        new_mask = (general_mask | mask)

        # Update attribute
        self.mask = new_mask

        # Correct i_bounds if it was not specified
        # self.update_i_bnds()

        # Re-compute weights
        self.weights, self.weights_k_idx = self.compute_weights()

        return

    def _get_i_bnds(self, wave_bounds=None):
        """Define wavelength boundaries for each order using the order's mask.
        Parameters
        ----------
        wave_bounds : list[float], optional
            Minimum and maximum values of masked wavelength map. If not given,
            calculated from internal wave_map and mask_ord for each order.
        Returns
        -------
        list[float]
            Wavelength boundaries for each order
        """

        wave_grid = self.wave_grid
        i_bounds = self.i_bounds

        # Check if wave_bounds given
        if wave_bounds is None:
            wave_bounds = []
            for i in range(self.n_orders):
                wave = self.wave_map[i][~self.mask_ord[i]]
                wave_bounds.append([wave.min(), wave.max()])

        # What we need is the boundary position
        # on the wavelength grid.
        i_bnds_new = []
        for bounds, i_bnds in zip(wave_bounds, i_bounds):

            a = np.min(np.where(wave_grid >= bounds[0])[0])
            b = np.max(np.where(wave_grid <= bounds[1])[0]) + 1

            # Take the most restrictive bound
            a = np.maximum(a, i_bnds[0])
            b = np.minimum(b, i_bnds[1])

            # Keep value
            i_bnds_new.append([a, b])

        return i_bnds_new

    def update_i_bnds(self):
        """Update the grid limits for the extraction.
        Needs to be done after modification of the mask
        """

        # Get old and new boundaries.
        i_bnds_old = self.i_bounds
        i_bnds_new = self._get_i_bnds()

        for i_order in range(self.n_orders):

            # Take most restrictive lower bound.
            low_bnds = [i_bnds_new[i_order][0], i_bnds_old[i_order][0]]
            i_bnds_new[i_order][0] = np.max(low_bnds)

            # Take most restrictive upper bound.
            up_bnds = [i_bnds_new[i_order][1], i_bnds_old[i_order][1]]
            i_bnds_new[i_order][1] = np.min(up_bnds)

        # Update attribute.
        self.i_bounds = i_bnds_new

        return

    def wave_grid_c(self, i_order):
        """Return wave_grid for the convolved flux at a given order.
        """

        index = slice(*self.i_bounds[i_order])

        return self.wave_grid[index]

    def get_w(self, i_order):
        """Dummy method to init this class"""

        return np.array([]), np.array([])

    def compute_weights(self):
        """
        Compute integration weights

        The weights depend on the integration method used to solve
        the integral of the flux over a pixel and are encoded
        in the class method `get_w()`.

        Returns
        -------
        weights, weights_k_idx : list
            Lists of weights and corresponding grid indices
        """

        # Init lists
        weights, weights_k_idx = [], []
        for i_order in range(self.n_orders):  # For each orders

            weights_n, k_idx_n = self.get_w(i_order)  # Compute weights

            # Convert to sparse matrix
            # First get the dimension of the convolved grid
            n_kc = np.diff(self.i_bounds[i_order]).astype(int)[0]

            # Then convert to sparse
            weights_n = atoca_utils.sparse_k(weights_n, k_idx_n, n_kc)
            weights.append(weights_n), weights_k_idx.append(k_idx_n)

        return weights, weights_k_idx

    def _set_w_t_wave_c(self, i_order, product):
        """Save the matrix product of the weighs (w), the throughput (t),
        the wavelength (lam) and the convolution matrix for faster computation.
        """

        if self.w_t_wave_c is None:
            self.w_t_wave_c = [[] for _ in range(self.n_orders)]

        # Assign value
        self.w_t_wave_c[i_order] = product.copy()

        return

    def grid_from_map(self, i_order=0):
        """Return the wavelength grid and the columns associated
        to a given order index (i_order)
        """

        attrs = ['wave_map', 'trace_profile']
        wave_map, trace_profile = self.get_attributes(*attrs, i_order=i_order)

        wave_grid, icol = atoca_utils._grid_from_map(wave_map, trace_profile)

        wave_grid = wave_grid.astype(self.dtype)

        return wave_grid, icol

    def estimate_noise(self, i_order=0, data=None, error=None, mask=None):
        """Relative noise estimate over columns.

        Parameters
        ----------
        i_order : int, optional
            index of diffraction order. Default is 0
        data : 2d array, optional
            map of the detector image
            Default is `self.data`.
        error : 2d array, optional
            map of the estimate of the detector noise.
            Default is `self.sig`
        mask : 2d array, optional
            Bool map of the masked pixels for order `i_order`.
            Default is `self.mask_ord[i_order]`

        Returns
        ------
        wave_grid : array[float]
            The wavelength grid.
        noise : array[float]
            The associated noise array.
        """

        # Use object attributes if not given
        if data is None:
            data = self.data

        if error is None:
            error = self.error

        if mask is None:
            mask = self.mask_ord[i_order]

        # Compute noise estimate only on the trace (mask the rest)
        noise = np.ma.array(error, mask=mask)

        # RMS over columns
        noise = np.sqrt((noise**2).sum(axis=0))

        # Relative
        noise /= np.ma.array(data, mask=mask).sum(axis=0)

        # Convert to array with nans
        noise = noise.filled(fill_value=np.nan)

        # Get associated wavelengths
        wave_grid, i_col = self.grid_from_map(i_order)

        # Return sorted according to wavelengths
        return wave_grid, noise[i_col]

    def get_pixel_mapping(self, i_order, same=False, error=True, quick=False):
        """Compute the matrix `b_n = (P/sig).w.T.lambda.c_n` ,
        where `P` is the spatial profile matrix (diag),
        `w` is the integrations weights matrix,
        `T` is the throughput matrix (diag),
        `lambda` is the convolved wavelength grid matrix (diag),
        `c_n` is the convolution kernel.
        The model of the detector at order n (`model_n`)
        is given by the system:
        model_n = b_n.c_n.f ,
        where f is the incoming flux projected on the wavelength grid.
        This methods updates the `b_n_list` attribute.

        Parameters
        ----------
        i_order: integer
            Label of the order (depending on the initiation of the object).
        same: bool, optional
            Do not recompute b_n. Take the last b_n computed.
            Useful to speed up code. Default is False.
        error: bool or (N, M) array_like, optional
            If 2-d array, `sig` is the new error estimation map.
            It is the same shape as `sig` initiation input. If bool,
            whether to apply sigma or not. The method will return
            b_n/sigma if True or array_like and b_n if False. If True,
            the default object attribute `sig` will be used.
        quick: bool, optional
            If True, only perform one matrix multiplication
            instead of the whole system: (P/sig).(w.T.lambda.c_n)

        Returns
        ------
        array[float]
            Sparse matrix of b_n coefficients
        """

        # Force to compute if b_n never computed.
        if self.pixel_mapping[i_order] is None:
            same = False

        # Take the last b_n computed if nothing changes
        if same:
            pixel_mapping = self.pixel_mapping[i_order]

        else:
            # Special treatment for error map
            # Can be bool or array.
            if error is False:
                # Sigma will have no effect
                error = np.ones(self.data_shape)
            else:
                if error is not True:
                    # Sigma must be an array so
                    # update object attribute
                    self.error = error.copy()

                # Take sigma from object
                error = self.error

            # Get needed attributes ...
            attrs = ['wave_grid', 'mask']
            wave_grid, mask = self.get_attributes(*attrs)

            # ... order dependent attributes
            attrs = ['trace_profile', 'throughput', 'kernels', 'weights', 'i_bounds']
            trace_profile_n, throughput_n, kernel_n, weights_n, i_bnds = self.get_attributes(*attrs, i_order=i_order)

            # Keep only valid pixels (P and sig are still 2-D)
            # And apply directly 1/sig here (quicker)
            trace_profile_n = trace_profile_n[~mask] / error[~mask]

            # Compute b_n
            # Quick mode if only `p_n` or `sig` has changed
            if quick:
                # Get pre-computed (right) part of the equation
                right = self.w_t_wave_c[i_order]

                # Apply new p_n
                pixel_mapping = diags(trace_profile_n).dot(right)

            else:
                # First (T * lam) for the convolve axis (n_k_c)
                product = (throughput_n * wave_grid)[slice(*i_bnds)]

                # then convolution
                product = diags(product).dot(kernel_n)

                # then weights
                product = weights_n.dot(product)

                # Save this product for quick mode
                self._set_w_t_wave_c(i_order, product)

                # Then spatial profile
                pixel_mapping = diags(trace_profile_n).dot(product)

            # Save new pixel mapping matrix.
            self.pixel_mapping[i_order] = pixel_mapping

        return pixel_mapping

    def build_sys(self, data=None, error=True, mask=None, trace_profile=None, throughput=None):
        """Build linear system arising from the logL maximisation.
        TIPS: To be quicker, only specify the psf (`p_list`) in kwargs.
              There will be only one matrix multiplication:
              (P/sig).(w.T.lambda.c_n).
        Parameters
        ----------
        data : (N, M) array_like, optional
            A 2-D array of real values representing the detector image.
            Default is the object attribute `data`.
        error : bool or (N, M) array_like, optional
            Estimate of the error on each pixel.
            If 2-d array, `sig` is the new error estimation map.
            It is the same shape as `sig` initiation input. If bool,
            whether to apply sigma or not. The method will return
            b_n/sigma if True or array_like and b_n if False. If True,
            the default object attribute `sig` will be use.
        mask : (N, M) array_like boolean, optional
            Additional mask for a given exposure. Will be added
            to the object general mask.
        trace_profile : (N_ord, N, M) list or array of 2-D arrays, optional
            A list or array of the spatial profile for each order
            on the detector. It has to have the same (N, M) as `data`.
            Default is the object attribute `p_list`
        throughput : (N_ord [, N_k]) list or array of functions, optional
            A list or array of the throughput at each order.
            The functions depend on the wavelength
            Default is the object attribute `t_list`

        Returns
        ------
        A and b from Ax = b being the system to solve.
        """

        # Get the detector model
        b_matrix, data = self.get_detector_model(data, error, mask, trace_profile, throughput)

        # (B_T * B) * f = (data/sig)_T * B
        # (matrix ) * f = result
        matrix = b_matrix.T.dot(b_matrix)
        result = data.dot(b_matrix)

        return matrix, result.toarray().squeeze()

    def get_detector_model(self, data=None, error=True, mask=None, trace_profile=None, throughput=None):
        """Get the linear model of the detector pixel, B.dot(flux) = pixels
        TIPS: To be quicker, only specify the psf (`p_list`) in kwargs.
              There will be only one matrix multiplication:
              (P/sig).(w.T.lambda.c_n).
        Parameters
        ----------
        data : (N, M) array_like, optional
            A 2-D array of real values representing the detector image.
            Default is the object attribute `data`.
        error: bool or (N, M) array_like, optional
            Estimate of the error on each pixel.
            If 2-d array, `sig` is the new error estimation map.
            It is the same shape as `sig` initiation input. If bool,
            whether to apply sigma or not. The method will return
            b_n/sigma if True or array_like and b_n if False. If True,
            the default object attribute `sig` will be use.
        mask : (N, M) array_like boolean, optional
            Additional mask for a given exposure. Will be added
            to the object general mask.
        trace_profile : (N_ord, N, M) list or array of 2-D arrays, optional
            A list or array of the spatial profile for each order
            on the detector. It has to have the same (N, M) as `data`.
            Default is the object attribute `p_list`
        throughput : (N_ord [, N_k]) list or array of functions, optional
            A list or array of the throughput at each order.
            The functions depend on the wavelength
            Default is the object attribute `t_list`

        Returns
        ------
        B, pix_array : array[float]
            From the linear equation B.dot(flux) = pix_array
        """

        # Check if inputs are suited for quick mode;
        # Quick mode if `t_list` is not specified.
        quick = (throughput is None)

        # and if mask doesn't change
        quick &= (mask is None)
        quick &= (self.w_t_wave_c is not None)  # Pre-computed

        # Use data from object as default
        if data is None:
            data = self.data
        else:
            # Update data
            self.data = data

        # Update mask if given
        if mask is not None:
            self.update_mask(mask)

        # Take (updated) mask from object
        mask = self.mask

        # Get some dimensions infos
        n_wavepoints, n_orders = self.n_wavepoints, self.n_orders

        # Update trace_profile maps and throughput values.
        if trace_profile is not None:
            self.update_trace_profile(trace_profile)

        if throughput is not None:
            self.update_throughput(throughput)

        # Calculations

        # Build matrix B
        # Initiate with empty matrix
        n_i = (~mask).sum()  # n good pixels
        b_matrix = csr_matrix((n_i, n_wavepoints))

        # Sum over orders
        for i_order in range(n_orders):

            # Get sparse pixel mapping matrix.
            b_matrix += self.get_pixel_mapping(i_order, error=error, quick=quick)

        # Build detector pixels' array
        # Fisrt get `error` which have been update`
        # when calling `get_pixel_mapping`
        error = self.error

        # Take only valid pixels and apply `error` on data
        data = data[~mask] / error[~mask]

        return b_matrix, csr_matrix(data)

    def set_tikho_matrix(self, t_mat=None, t_mat_func=None, fargs=None, fkwargs=None):
        """Set the tikhonov matrix attribute.
        The matrix can be directly specified as an input, or
        it can be built using `t_mat_func`

        Parameters
        ----------
        t_mat : matrix-like, optional
            Tikhonov regularization matrix. scipy.sparse matrix
            are recommended.
        t_mat_func : callable, optional
            Function used to generate `t_mat` if not specified.
            Will take `fargs` and `fkwargs`as input.
            Use the `atoca_utils.get_tikho_matrix` as default.
        fargs : tuple, optional
            Arguments passed to `t_mat_func`. Default is `(self.wave_grid, )`.
        fkwargs : dict, optional
            Keyword arguments passed to `t_mat_func`. Default is
            `{'n_derivative': 1, 'd_grid': True, 'estimate': None, 'pwr_law': 0}`

        Returns
        -------
        None
        """

        # Generate the matrix with the function
        if t_mat is None:

            # Default function if not specified
            if t_mat_func is None:
                # Use the `atoca_utils.get_tikho_matrix`
                # The default arguments will return the 1rst derivative
                # as the tikhonov matrix
                t_mat_func = atoca_utils.get_tikho_matrix

            # Default args
            if fargs is None:
                # The argument for `atoca_utils.get_tikho_matrix` is the wavelength grid
                fargs = (self.wave_grid, )
            if fkwargs is None:
                # The kwargs for `atoca_utils.get_tikho_matrix` are
                # n_derivative = 1, d_grid = True, estimate = None, pwr_law = 0
                fkwargs = {'n_derivative': 1, 'd_grid': True, 'estimate': None, 'pwr_law': 0}

            # Call function
            t_mat = t_mat_func(*fargs, **fkwargs)

        # Set attribute
        self.tikho_mat = t_mat

        return

    def get_tikho_matrix(self, **kwargs):
        """Return the Tikhonov matrix.
        Generate it with `set_tikho_matrix` method
        if not defined yet. If so, all arguments are passed
        to `set_tikho_matrix`. The result is saved as an attribute.
        """

        if self.tikho_mat is None:
            self.set_tikho_matrix(**kwargs)

        return self.tikho_mat

    def estimate_tikho_factors(self, flux_estimate):
        """Estimate an initial guess of the Tikhonov factor. The output factor will
        be used to find the best Tikhonov factor. The flux_estimate is used to generate
        a factor_guess. The user should construct a grid with this output in log space,
        e.g. np.logspace(np.log10(flux_estimate)-4, np.log10(flux_estimate)+4, 9).

        Parameters
        ----------
        flux_estimate : callable
            Estimate of the underlying flux (the solution f_k). Must be function
            of wavelengths and it will be projected on self.wave_grid.

        Returns
        -------
        array[float]
            Grid of Tikhonov factors.
        """
        # Get some values from the object
        mask, wave_grid = self.get_attributes('mask', 'wave_grid')

        # Find the number of valid pixels
        n_pixels = (~mask).sum()

        # Project the estimate on the wavelength grid
        estimate_on_grid = flux_estimate(wave_grid)

        # Get the tikhonov matrix
        tikho_matrix = self.get_tikho_matrix()

        # Estimate the norm-2 of the regularization term
        reg_estimate = tikho_matrix.dot(estimate_on_grid)
        reg_estimate = np.nansum(np.array(reg_estimate) ** 2)

        # Estimate of the factor
        factor_guess = (n_pixels / reg_estimate) ** 0.5

        log.info(f'First guess of tikhonov factor: {factor_guess}')

        return factor_guess

    def get_tikho_tests(self, factors, tikho=None, tikho_kwargs=None, data=None,
                        error=None, mask=None, trace_profile=None, throughput=None):
        """
        Test different factors for Tikhonov regularization.

        Parameters
        ----------
        factors : 1D list or array-like
            Factors to be tested.
        tikho : Tikhonov object, optional
            Tikhonov regularization object (see regularization.Tikhonov).
            If not given, an object will be initiated using the linear system
            from `build_sys` method and kwargs will be passed.
        estimate: 1D array-like, optional
            Estimate of the flux projected on the wavelength grid.
        tikho_kwargs:
            passed to init Tikhonov object. Possible options
            are `t_mat` and `grid`
        data : (N, M) array_like, optional
            A 2-D array of real values representing the detector image.
            Default is the object attribute `data`.
        error : (N, M) array_like, optional
            Estimate of the error on each pixel`
            Same shape as `data`.
            Default is the object attribute `sig`.
        mask : (N, M) array_like boolean, optional
            Additional mask for a given exposure. Will be added
            to the object general mask.
        trace_profile : (N_ord, N, M) list or array of 2-D arrays, optional
            A list or array of the spatial profile for each order
            on the detector. It has to have the same (N, M) as `data`.
            Default is the object attribute `p_list`
        throughput : (N_ord [, N_k]) list or array of functions, optional
            A list or array of the throughput at each order.
            The functions depend on the wavelength
            Default is the object attribute `t_list`

        Returns
        ------
        dictionary of the tests results
        """

        # Build the system to solve
        b_matrix, pix_array = self.get_detector_model(data, error, mask, trace_profile, throughput)

        if tikho is None:
            t_mat = self.get_tikho_matrix()
            if tikho_kwargs is None:
                tikho_kwargs = {}
            tikho = atoca_utils.Tikhonov(b_matrix, pix_array, t_mat, **tikho_kwargs)

        # Test all factors
        tests = tikho.test_factors(factors)

        # Save also grid
        tests["grid"] = self.wave_grid

        # Save as attribute
        self.tikho_tests = tests

        return tests

    def best_tikho_factor(self, tests=None, fit_mode='all', mode_kwargs=None):
        """
        Compute the best scale factor for Tikhonov regularization.
        It is determined by taking the factor giving the lowest reduced chi2 on
        the detector, the highest curvature of the l-curve or when the improvement
        on the chi2 (so the derivative of the chi2, 'd_chi2') reaches a certain threshold.

        Parameters
        ----------
        tests : dictionary, optional
            Results of Tikhonov extraction tests for different factors.
            Must have the keys "factors" and "-logl".
            If not specified, the tests from self.tikho.tests are used.
        fit_mode : string, optional
            Which mode is used to find the best Tikhonov factor. Options are
            'all', 'curvature', 'chi2', 'd_chi2'. If 'all' is chosen, the best of the
            three other options will be selected.
        mode_kwargs : dictionary-like
            Dictionary of keyword arguments to be passed to TikhoTests.best_tikho_factor().
            Example: mode_kwargs = {'curvature': curvature_kwargs}.
            Here, curvature_kwargs is also a dictionary.

        Returns
        -------
        best_fac : float
            The best Tikhonov factor.
        best_mode : str
            The mode used to determine the best factor.
        results : dict
            A dictionary holding the factors computed for each mode requested.
        """

        # Use pre-run tests if not specified
        if tests is None:
            tests = self.tikho_tests

        # TODO Find a way to identify when the solution becomes unstable
        #      and do nnot use these in the search for the best tikhonov factor.
        # The follwing commented bloc was an attemp to do it, but problems
        # occur if the chi2 reaches a maximum at large factors.
#         # Remove all bad factors that are most likely unstable
#         min_factor = tests.best_tikho_factor(mode='d_chi2', thresh=1e-8)
#         idx_to_keep = min_factor <= tests['factors']
#         print(idx_to_keep)
# #         # Keep at least the max factor if None are found
# #         if not idx_to_keep.any():
# #             idx_max = np.argmax(tests['factors'])
# #             idx_to_keep[idx_max] = True
#         # Make new tests with remaining factors
#         new_tests = dict()
#         for key in tests:
#             if key != 'grid':
#                 new_tests[key] = tests[key][idx_to_keep]
#         tests = atoca_utils.TikhoTests(new_tests)

        # Modes to be tested
        if fit_mode == 'all':
            # Test all modes
            list_mode = ['curvature', 'chi2', 'd_chi2']
        else:
            # Single mode
            list_mode = [fit_mode]

        # Init the mode_kwargs if None were given
        if mode_kwargs is None:
            mode_kwargs = dict()

        # Fill the missing value in mode_kwargs
        for mode in list_mode:
            try:
                # Try the mode
                mode_kwargs[mode]
            except KeyError:
                # Init with empty dictionary if it was not given
                mode_kwargs[mode] = dict()

        # Evaluate best factor with different methods
        results = dict()
        for mode in list_mode:
            best_fac = tests.best_tikho_factor(mode=mode, **mode_kwargs[mode])
            results[mode] = best_fac

        if fit_mode == 'all':
            # Choose the best factor.
            # In a well behave case, the results should be ordered as 'chi2', 'd_chi2', 'curvature'
            # and 'd_chi2' will be the best criterion determine the best factor.
            # 'chi2' usually overfitting the solution and 'curvature' may oversmooth the solution
            if results['curvature'] <= results['chi2'] or results['d_chi2'] <= results['chi2']:
                # In this case, 'chi2' is likely to not overfit the solution, so must be favored
                best_mode = 'chi2'
            elif results['curvature'] < results['d_chi2']:
                # Take the smaller factor between 'd_chi2' and 'curvature'
                best_mode = 'curvature'
            elif results['d_chi2'] <= results['curvature']:
                best_mode = 'd_chi2'
            else:
                msg = 'Logic error in comparing methods for best Tikhonov factor.'
                log.critical(msg)
                raise ValueError(msg)
        else:
            best_mode = fit_mode

        # Get the factor of the chosen mode
        best_fac = results[best_mode]

<<<<<<< HEAD
        log.debug(f'mode chosen to find regularization factor is {best_mode}')
=======
        log.debug(f'Mode chosen to find regularization factor is {best_mode}')
>>>>>>> c50dc675

        return best_fac, best_mode, results

    def rebuild(self, spectrum=None, i_orders=None, same=False, fill_value=0.0):
        """Build current model image of the detector.
        Parameters
        ----------
        spectrum : callable or array-like, optional
            flux as a function of wavelength if callable
            or array of flux values corresponding to self.wave_grid.
            If not provided, will find via self.__call__().
        i_orders : list[int], optional
            Indices of orders to model. Default is all available orders.
        same : bool, optional
            If True, do not recompute the pixel_mapping matrix (b_n)
            and instead use the most recent pixel_mapping to speed up the computation.
            Default is False.
        fill_value : float or np.nan, optional
            Pixel value where the detector is masked. Default is 0.0.

        Returns
        -------
        array[float]
            The modeled detector image.
        """

        # If no spectrum given compute it.
        if spectrum is None:
            spectrum = self.__call__()

        # If flux is callable, evaluate on the wavelength grid.
        if callable(spectrum):
            spectrum = spectrum(self.wave_grid)

        # Iterate over all orders by default.
        if i_orders is None:
            i_orders = range(self.n_orders)

        # Get required class attribute.
        mask = self.mask

        # Evaluate the detector model.
        model = np.zeros(self.data_shape)
        for i_order in i_orders:

            # Compute the pixel mapping matrix (b_n) for the current order.
            pixel_mapping = self.get_pixel_mapping(i_order, error=False, same=same)

            # Evaluate the model of the current order.
            model[~mask] += pixel_mapping.dot(spectrum)

        # Assign masked values
        model[mask] = fill_value

        return model

    def compute_likelihood(self, spectrum=None, same=False):
        """Return the log likelihood associated with a particular spectrum.

        Parameters
        ----------
        spectrum : array[float] or callable, optional
            Flux as a function of wavelength if callable
            or array of flux values corresponding to self.wave_grid.
            If not given it will be computed by calling self.__call__().
        same : bool, optional
            If True, do not recompute the pixel_mapping matrix (b_n)
            and instead use the most recent pixel_mapping to speed up the computation.
            Default is False.

        Returns
        -------
        array[float]
            The log-likelihood of the spectrum.
        """

        # If no spectrum given compute it.
        if spectrum is None:
            spectrum = self.__call__()

        # Evaluate the model image for the spectrum.
        model = self.rebuild(spectrum, same=same)

        # Get data and error attributes.
        data = self.data
        error = self.error
        mask = self.mask

        # Compute the log-likelihood for the spectrum.
        with np.errstate(divide='ignore'):
            logl = (model - data) / error
        logl = -np.nansum((logl[~mask])**2)

        return logl

    @staticmethod
    def _solve(matrix, result):
        """Simply pass `matrix` and `result`
        to `scipy.spsolve` and apply index.
        """

        # Get valid indices
        idx = np.nonzero(result)[0]

        # Init solution with NaNs.
        sln = np.ones(result.shape[-1]) * np.nan

        # Only solve for valid indices, i.e. wavelengths that are
        # covered by the pixels on the detector.
        # It will be a singular matrix otherwise.
        sln[idx] = spsolve(matrix[idx, :][:, idx], result[idx])

        return sln

    @staticmethod
    def _solve_tikho(matrix, result, t_mat, **kwargs):
        """Solve system using Tikhonov regularization"""

        # Note that the indexing is applied inside the function
        tikho = atoca_utils.Tikhonov(matrix, result, t_mat)

        return tikho.solve(**kwargs)

    def __call__(self, tikhonov=False, tikho_kwargs=None, factor=None, **kwargs):
        """
        Extract underlying flux on the detector.
        All parameters are passed to `build_sys` method.
        TIPS: To be quicker, only specify the psf (`p_list`) in kwargs.
              There will be only one matrix multiplication:
              (P/sig).(w.T.lambda.c_n).

        Parameters
        ----------
        tikhonov : bool, optional
            Whether to use Tikhonov extraction
            Default is False.
        tikho_kwargs : dictionary or None, optional
            Arguments passed to `tikho_solve`.
        factor : the Tikhonov factor to use if tikhonov is True
        data : (N, M) array_like, optional
            A 2-D array of real values representing the detector image.
            Default is the object attribute `data`.
        error : (N, M) array_like, optional
            Estimate of the error on each pixel`
            Same shape as `data`.
            Default is the object attribute `sig`.
        mask : (N, M) array_like boolean, optional
            Additional mask for a given exposure. Will be added
            to the object general mask.
        trace_profile : (N_ord, N, M) list or array of 2-D arrays, optional
            A list or array of the spatial profile for each order
            on the detector. It has to have the same (N, M) as `data`.
            Default is the object attribute `p_list`
        throughput : (N_ord [, N_k]) list or array of functions, optional
            A list or array of the throughput at each order.
            The functions depend on the wavelength
            Default is the object attribute `t_list`

        Returns
        -----
        spectrum (f_k): solution of the linear system
        """

        # Solve with the specified solver.
        if tikhonov:
            # Build the system to solve
            b_matrix, pix_array = self.get_detector_model(**kwargs)

            if factor is None:
                msg = "Please specify tikhonov `factor`."
                log.critical(msg)
                raise ValueError(msg)

            t_mat = self.get_tikho_matrix()

            if tikho_kwargs is None:
                tikho_kwargs = {}

            spectrum = self._solve_tikho(b_matrix, pix_array, t_mat, factor=factor, **tikho_kwargs)

        else:
            # Build the system to solve
            matrix, result = self.build_sys(**kwargs)

            # Only solve for valid range `i_grid` (on the detector).
            # It will be a singular matrix otherwise.
            spectrum = self._solve(matrix, result)

        return spectrum

    def bin_to_pixel(self, i_order=0, grid_pix=None, grid_f_k=None, convolved_spectrum=None,
                     spectrum=None, bounds_error=False, throughput=None, **kwargs):
        """Integrate the convolved_spectrum (f_k_c) over a pixel grid using the trapezoidal rule.
        The convolved spectrum (f_k_c) is interpolated using scipy.interpolate.interp1d and the
        kwargs and bounds_error are passed to interp1d.
        i_order : int, optional
            index of the order to be integrated, default is 0, so
            the first order specified.
        grid_pix : tuple or array, optional
            If a tuple of 2 arrays is given, assume it is the lower and upper
            integration ranges. If 1d-array, assume it is the center
            of the pixels. If not given, the wavelength map and the psf map
            of `i_order` will be used to compute a pixel grid.
        grid_f_k : 1d array, optional
            grid on which the convolved flux is projected.
            Default is the wavelength grid for `i_order`.
        convolved_spectrum : 1d array, optional
            Convolved flux (f_k_c) to be integrated. If not given, `spectrum`
            will be used (and convolved to `i_order` resolution)
        spectrum : 1d array, optional
            non-convolved flux (f_k, result of the `extract` method).
            Not used if `convolved_spectrum` is specified.
        bounds_error : bool, optional
            passed to interp1d function to interpolate the convolved_spectrum.
            Default is False
        throughput : callable, optional
            Spectral throughput for a given order (ì_ord).
            Default is given by the list of throughput saved as
            the attribute `t_list`.
        kwargs : iterable, optional
            If provided, will be passed to interp1d function.

        Returns
        -------
        pix_center, bin_val : array[float]
            The pixel centers and the associated integrated values.
        """
        # Take the value from the order if not given...

        # ... for the flux grid ...
        if grid_f_k is None:
            grid_f_k = self.wave_grid_c(i_order)

        # ... for the convolved flux ...
        if convolved_spectrum is None:
            # Use the spectrum (f_k) if the convolved_spectrum (f_k_c) not given.
            if spectrum is None:
                raise ValueError("`spectrum` or `convolved_spectrum` must be specified.")
            else:
                # Convolve the spectrum (f_k).
                convolved_spectrum = self.kernels[i_order].dot(spectrum)

        # ... and for the pixel bins
        if grid_pix is None:
            pix_center, _ = self.grid_from_map(i_order)

            # Get pixels borders (plus and minus)
            pix_p, pix_m = atoca_utils.get_wave_p_or_m(pix_center)

        else:  # Else, unpack grid_pix

            # Could be a scalar or a 2-elements object)
            if len(grid_pix) == 2:

                # 2-elements object, so we have the borders
                pix_m, pix_p = grid_pix

                # Need to compute pixel center
                d_pix = (pix_p - pix_m)
                pix_center = grid_pix[0] + d_pix
            else:

                # 1-element object, so we have the pix centers
                pix_center = grid_pix

                # Need to compute the borders
                pix_p, pix_m = atoca_utils.get_wave_p_or_m(pix_center)

        # Set the throughput to object attribute
        # if not given
        if throughput is None:

            # Need to interpolate
            x, y = self.wave_grid, self.throughput[i_order]
            throughput = interp1d(x, y)

        # Apply throughput on flux
        convolved_spectrum = convolved_spectrum * throughput(grid_f_k)

        # Interpolate
        kwargs['bounds_error'] = bounds_error
        fct_f_k = interp1d(grid_f_k, convolved_spectrum, **kwargs)

        # Intergrate over each bins
        bin_val = []
        for x1, x2 in zip(pix_m, pix_p):

            # Grid points that fall inside the pixel range
            i_grid = (x1 < grid_f_k) & (grid_f_k < x2)
            x_grid = grid_f_k[i_grid]

            # Add boundaries values to the integration grid
            x_grid = np.concatenate([[x1], x_grid, [x2]])

            # Integrate
            integrand = fct_f_k(x_grid) * x_grid
            bin_val.append(np.trapz(integrand, x_grid))

        # Convert to array and return with the pixel centers.
        return pix_center, np.array(bin_val)


class ExtractionEngine(_BaseOverlap):
    """
    Run the ATOCA algorithm (Darveau-Bernier 2021, in prep).

    This version models the pixels of the detector using an oversampled trapezoidal integration.
    """

    # The desired data-type for computations, e.g., 'float32'. 'float64' is recommended.
    dtype = 'float64'

    def __init__(self, wave_map, trace_profile, *args, **kwargs):
        """
        Parameters
        ----------
        trace_profile : (N_ord, N, M) list or array of 2-D arrays
            A list or array of the spatial profile for each order
            on the detector. It has to have the same (N, M) as `data`.
        wave_map : (N_ord, N, M) list or array of 2-D arrays
            A list or array of the central wavelength position for each
            order on the detector.
            It has to have the same (N, M) as `data`.
        throughput : (N_ord [, N_k]) list of array or callable
            A list of functions or array of the throughput at each order.
            If callable, the functions depend on the wavelength.
            If array, projected on `wave_grid`.
        kernels : array, callable or sparse matrix
            Convolution kernel to be applied on spectrum (f_k) for each orders.
            Can be array of the shape (N_ker, N_k_c).
            Can be a callable with the form f(x, x0) where x0 is
            the position of the center of the kernel. In this case, it must
            return a 1D array (len(x)), so a kernel value
            for each pairs of (x, x0). If array or callable,
            it will be passed to `convolution.get_c_matrix` function
            and the `c_kwargs` can be passed to this function.
            If sparse, the shape has to be (N_k_c, N_k) and it will
            be used directly. N_ker is the length of the effective kernel
            and N_k_c is the length of the spectrum (f_k) convolved.
        data : (N, M) array_like, optional
            A 2-D array of real values representing the detector image.
        error : (N, M) array_like, optional
            Estimate of the error on each pixel. Default is one everywhere.
        mask : (N, M) array_like boolean, optional
            Boolean Mask of the detector pixels to mask for every extraction.
            Should not be related to a specific order (if so, use `mask_trace_profile` instead).
        mask_trace_profile: (N_ord, N, M) list or array of 2-D arrays[bool], optional
            A list or array of the pixel that need to be used for extraction,
            for each order on the detector. It has to have the same (N_ord, N, M) as `trace_profile`.
            If not given, `threshold` will be applied on spatial profiles to define the masks.
        orders: list, optional
            List of orders considered. Default is orders = [1, 2]
        wave_grid : (N_k) array_like, optional
            The grid on which f(lambda) will be projected.
            Default still has to be improved.
        wave_bounds : list or array-like (N_ord, 2), optional
            Boundary wavelengths covered by each orders.
            Default is the wavelength covered by `wave_map`.
        n_os  : int, optional
            Oversampling rate. If `wave_grid`is None, it will be used to
            generate a grid. Default is 2.
        threshold : float, optional:
            The contribution of any order on a pixel is considered significant if
            its estimated spatial profile is greater than this threshold value.
            If it is not properly modeled (not covered by the wavelength grid),
            it will be masked. Default is 1e-3.
        c_kwargs : list of N_ord dictionaries or dictionary, optional
            Inputs keywords arguments to pass to
            `convolution.get_c_matrix` function for each order.
            If dictionary, the same c_kwargs will be used for each order.
        """

        # Get wavelength at the boundary of each pixel
        wave_p, wave_m = [], []
        for wave in wave_map:  # For each order
            lp, lm = atoca_utils.get_wave_p_or_m(wave)  # Lambda plus or minus
            # Make sure it is the good precision
            wave_p.append(lp.astype(self.dtype))
            wave_m.append(lm.astype(self.dtype))

        # Save values
        self.wave_p, self.wave_m = wave_p, wave_m

        # Init upper class
        super().__init__(wave_map, trace_profile, *args, **kwargs)

    def _get_lo_hi(self, grid, i_order):
        """
        Find the lowest (lo) and highest (hi) index
        of wave_grid for each pixels and orders.

        Parameters
        ----------
        grid : array[float]
            Wave_grid to check.
        i_order : int
            Order to check values.

        Returns
        -------
        lo, hi : array[float]
            Arrays of indices for lowest and highest values.
        """

        log.debug('Computing lowest and highest indices of wave_grid.')

        # Get needed attributes
        mask = self.mask

        # ... order dependent attributes
        attrs = ['wave_p', 'wave_m', 'mask_ord']
        wave_p, wave_m, mask_ord = self.get_attributes(*attrs, i_order=i_order)

        # Compute only for valid pixels
        wave_p = wave_p[~mask]
        wave_m = wave_m[~mask]

        # Find lower (lo) index in the pixel
        lo = np.searchsorted(grid, wave_m, side='right')

        # Find higher (hi) index in the pixel
        hi = np.searchsorted(grid, wave_p) - 1

        # Set invalid pixels for this order to lo=-1 and hi=-2
        ma = mask_ord[~mask]
        lo[ma], hi[ma] = -1, -2

        return lo, hi

    def get_mask_wave(self, i_order):
        """Generate mask bounded by limits of wavelength grid
        Parameters
        ----------
        i_order : int
            Order to select the wave_map on which a mask
            will be generated

        Returns
        -------
        array[bool]
            A mask with True where wave_map is outside the bounds
            of wave_grid
        """

        attrs = ['wave_p', 'wave_m', 'i_bounds']
        wave_p, wave_m, i_bnds = self.get_attributes(*attrs, i_order=i_order)
        wave_min = self.wave_grid[i_bnds[0]]
        wave_max = self.wave_grid[i_bnds[1] - 1]

        mask = (wave_m < wave_min) | (wave_p > wave_max)

        return mask

    def get_w(self, i_order):
        """Compute integration weights for each grid points and each pixels.
        Depends on the order `n`.

        Parameters
        ----------
        i_order : int
            Order to set the value of n in output arrays.

        Returns
        ------
        w_n : array
            2D array of weights at this specific order `n`. The shape is given by:
            (number of pixels, max number of wavelengths covered by a pixel)
        k_n : array
            2D array of the wavelength grid indices corresponding to the weights.
            Same shape as w_n
        """

        log.debug('Computing weights and k.')

        # Get needed attributes
        wave_grid, mask = self.get_attributes('wave_grid', 'mask')

        # ... order dependent attributes
        attrs = ['wave_p', 'wave_m', 'mask_ord', 'i_bounds']
        wave_p, wave_m, mask_ord, i_bnds = self.get_attributes(*attrs, i_order=i_order)

        # Use the convolved grid (depends on the order)
        wave_grid = wave_grid[i_bnds[0]:i_bnds[1]]

        # Compute the wavelength coverage of the grid
        d_grid = np.diff(wave_grid)

        # Get lo hi
        lo, hi = self._get_lo_hi(wave_grid, i_order)  # Get indexes

        # Compute only valid pixels
        wave_p, wave_m = wave_p[~mask], wave_m[~mask]
        ma = mask_ord[~mask]

        # Number of used pixels
        n_i = len(lo)
        i = np.arange(n_i)

        # Define first and last index of wave_grid
        # for each pixel
        k_first, k_last = -1 * np.ones(n_i), -1 * np.ones(n_i)

        # If lowest value close enough to the exact grid value,
        # NOTE: Could be approximately equal to the exact grid
        # value. It would look like that.
        # >>> lo_dgrid = lo
        # >>> lo_dgrid[lo_dgrid==len(d_grid)] = len(d_grid) - 1
        # >>> cond = (grid[lo]-wave_m)/d_grid[lo_dgrid] <= 1.0e-8
        # But let's stick with the exactly equal
        cond = (wave_grid[lo] == wave_m)

        # special case (no need for lo_i - 1)
        k_first[cond & ~ma] = lo[cond & ~ma]
        wave_m[cond & ~ma] = wave_grid[lo[cond & ~ma]]

        # else, need lo_i - 1
        k_first[~cond & ~ma] = lo[~cond & ~ma] - 1

        # Same situation for highest value. If we follow the note
        # above (~=), the code could look like
        # >>> cond = (wave_p-grid[hi])/d_grid[hi-1] <= 1.0e-8
        # But let's stick with the exactly equal
        cond = (wave_p == wave_grid[hi])

        # special case (no need for hi_i - 1)
        k_last[cond & ~ma] = hi[cond & ~ma]
        wave_p[cond & ~ma] = wave_grid[hi[cond & ~ma]]

        # else, need hi_i + 1
        k_last[~cond & ~ma] = hi[~cond & ~ma] + 1

        # Generate array of all k_i. Set to -1 if not valid
        k_n, bad = atoca_utils.arange_2d(k_first, k_last + 1, dtype=int)
        k_n[bad] = -1

        # Number of valid k per pixel
        n_k = np.sum(~bad, axis=-1)

        # Compute array of all w_i. Set to np.nan if not valid
        # Initialize
        w_n = np.zeros(k_n.shape, dtype=float)
        ####################
        ####################
        # 4 different cases
        ####################
        ####################

        # Valid for every cases
        w_n[:, 0] = wave_grid[k_n[:, 1]] - wave_m
        w_n[i, n_k - 1] = wave_p - wave_grid[k_n[i, n_k - 2]]

        ##################
        # Case 1, n_k == 2
        ##################
        case = (n_k == 2) & ~ma
        if case.any():

            log.debug('n_k = 2 in get_w().')

            # if k_i[0] != lo_i
            cond = case & (k_n[:, 0] != lo)
            w_n[cond, 1] += wave_m[cond] - wave_grid[k_n[cond, 0]]

            # if k_i[-1] != hi_i
            cond = case & (k_n[:, 1] != hi)
            w_n[cond, 0] += wave_grid[k_n[cond, 1]] - wave_p[cond]

            # Finally
            part1 = (wave_p[case] - wave_m[case])
            part2 = d_grid[k_n[case, 0]]
            w_n[case, :] *= (part1 / part2)[:, None]

        ##################
        # Case 2, n_k >= 3
        ##################
        case = (n_k >= 3) & ~ma
        if case.any():

            log.debug('n_k = 3 in get_w().')
            n_ki = n_k[case]
            w_n[case, 1] = wave_grid[k_n[case, 1]] - wave_m[case]
            w_n[case, n_ki - 2] += wave_p[case] - wave_grid[k_n[case, n_ki - 2]]

            # if k_i[0] != lo_i
            cond = case & (k_n[:, 0] != lo)
            nume1 = wave_grid[k_n[cond, 1]] - wave_m[cond]
            nume2 = wave_m[cond] - wave_grid[k_n[cond, 0]]
            deno = d_grid[k_n[cond, 0]]
            w_n[cond, 0] *= (nume1 / deno)
            w_n[cond, 1] += (nume1 * nume2 / deno)

            # if k_i[-1] != hi_i
            cond = case & (k_n[i, n_k - 1] != hi)
            n_ki = n_k[cond]
            nume1 = wave_p[cond] - wave_grid[k_n[cond, n_ki - 2]]
            nume2 = wave_grid[k_n[cond, n_ki - 1]] - wave_p[cond]
            deno = d_grid[k_n[cond, n_ki - 2]]
            w_n[cond, n_ki - 1] *= (nume1 / deno)
            w_n[cond, n_ki - 2] += (nume1 * nume2 / deno)

        ##################
        # Case 3, n_k >= 4
        ##################
        case = (n_k >= 4) & ~ma
        if case.any():
            log.debug('n_k = 4 in get_w().')
            n_ki = n_k[case]
            w_n[case, 1] += wave_grid[k_n[case, 2]] - wave_grid[k_n[case, 1]]
            w_n[case, n_ki - 2] += (wave_grid[k_n[case, n_ki - 2]]
                                    - wave_grid[k_n[case, n_ki - 3]])

        ##################
        # Case 4, n_k > 4
        ##################
        case = (n_k > 4) & ~ma
        if case.any():
            log.debug('n_k > 4 in get_w().')
            i_k = np.indices(k_n.shape)[-1]
            cond = case[:, None] & (2 <= i_k) & (i_k < n_k[:, None] - 2)
            ind1, ind2 = np.where(cond)
            w_n[ind1, ind2] = (d_grid[k_n[ind1, ind2] - 1]
                               + d_grid[k_n[ind1, ind2]])

        # Finally, divide w_n by 2
        w_n /= 2.

        # Make sure invalid values are masked
        w_n[k_n < 0] = np.nan

        return w_n, k_n<|MERGE_RESOLUTION|>--- conflicted
+++ resolved
@@ -80,11 +80,7 @@
             Boolean Mask of the detector pixels to mask for every extraction.
             Should not be related to a specific order (if so, use `mask_trace_profile` instead).
         mask_trace_profile: (N_ord, N, M) list or array of 2-D arrays[bool], optional
-<<<<<<< HEAD
-            A list or array of the pixel that need to be used for extraction,
-=======
             A list or array of the pixels that need to be used for extraction,
->>>>>>> c50dc675
             for each order on the detector. It has to have the same (N_ord, N, M) as `trace_profile`.
             If not given, `threshold` will be applied on spatial profiles to define the masks.
         orders: list, optional:
@@ -1165,11 +1161,7 @@
         # Get the factor of the chosen mode
         best_fac = results[best_mode]
 
-<<<<<<< HEAD
-        log.debug(f'mode chosen to find regularization factor is {best_mode}')
-=======
         log.debug(f'Mode chosen to find regularization factor is {best_mode}')
->>>>>>> c50dc675
 
         return best_fac, best_mode, results
 
