--- conflicted
+++ resolved
@@ -463,12 +463,8 @@
 
 
 def model_image(scidata_bkg, scierr, scimask, refmask, ref_files, box_weights, subarray, transform=None,
-<<<<<<< HEAD
-                tikfac=None, threshold=1e-4, n_os=2, wave_grid=None, estimate=None, rtol=1e-3, max_grid_size=1000000):
-=======
                 tikfac=None, threshold=1e-4, n_os=2, wave_grid_in=None, wave_grid_out=None,
                 estimate=None, rtol=1e-3, max_grid_size=1000000):
->>>>>>> dea577cf
     """Perform the spectral extraction on a single image.
 
     Parameters
@@ -503,13 +499,6 @@
     threshold : float
         The threshold value for using pixels based on the spectral profile.
         Default value is 1e-4.
-<<<<<<< HEAD
-    wave_grid : str or SpecModel or None
-        Filename of reference file or SpecModel containing the wavelength grid used by ATOCA
-        to model each pixel valid pixel of the detector. If not given, the grid is determined
-        based on an estimate of the flux (estimate), the relative tolerance (rtol)
-        required on each pixel model and the maximum grid size (max_grid_size).
-=======
     wave_grid_in : str or SossWaveGrid or None
         Filename of reference file or SossWaveGrid containing the wavelength grid used by ATOCA
         to model each pixel valid pixel of the detector. If not given, the grid is determined
@@ -517,7 +506,6 @@
         required on each pixel model and the maximum grid size (max_grid_size).
     wave_grid_out : str or None
         Filename to save wave_grid array into SossWaveGrid datamodel.
->>>>>>> dea577cf
     estimate : UnivariateSpline or None
          Estimate of the target flux as a function of wavelength in microns.
     rtol : float
@@ -565,24 +553,11 @@
     # Note: estim_flux func is not strictly necessary and factors could be a simple logspace -
     #       dq mask caused issues here and this may need a try/except wrap.
     #       Dev suggested np.logspace(-19, -10, 10)
-<<<<<<< HEAD
-    if (tikfac is None or wave_grid is None) and estimate is None:
-=======
     if (tikfac is None or wave_grid_in is None) and estimate is None:
->>>>>>> dea577cf
         estimate = estim_flux_first_order(scidata_bkg, scierr, scimask,
                                           ref_file_args, mask_trace_profile[0])
 
     # Generate grid based on estimate if not given
-<<<<<<< HEAD
-    if wave_grid is None:
-        log.info(f'soss_wave_grid not given: generating grid based on rtol={rtol}')
-        wave_grid = make_decontamination_grid(ref_files, transform, rtol, max_grid_size, estimate, n_os)
-        log.debug(f'soss_wave_grid covering from {wave_grid.min()} to {wave_grid.max()}')
-
-    # TODO: Unpack wave_grid to array. wave_grid can be a MultiSpecModel
-    #       to allow to specify wave_grid for different orders.
-=======
     if wave_grid_in is None:
         log.info(f'soss_wave_grid_in not given: generating grid based on rtol={rtol}')
         wave_grid = make_decontamination_grid(ref_files, transform, rtol, max_grid_size, estimate, n_os)
@@ -590,7 +565,6 @@
     else:
         log.info(f'Loading wavelength grid from {wave_grid_in}.')
         wave_grid = datamodels.SossWaveGrid(wave_grid_in).wavegrid
->>>>>>> dea577cf
 
 #     # Use estimate to evaluate the contribution from each orders to pixels
 #     # (Used to determine which pixel to model later)
@@ -676,7 +650,6 @@
         spec_ord.meta.soss_extract1d.factor = tikfac
         spec_ord.meta.soss_extract1d.color_range = 'RED'
         spec_ord.meta.soss_extract1d.type = 'OBSERVATION'
-<<<<<<< HEAD
 
         # Project on detector and save in dictionary
         tracemodels[order] = tracemodel_ord
@@ -705,36 +678,6 @@
         # Build 1d spectrum integrated over pixels
         pixel_wave_grid, valid_cols = get_native_grid_from_trace(ref_files, transform, order)
 
-=======
-
-        # Project on detector and save in dictionary
-        tracemodels[order] = tracemodel_ord
-
-        # Add the result to spec_list
-        spec_list.append(spec_ord)
-
-    # ###############################
-    # Model remaining part of order 2
-    # ###############################
-    if subarray != 'SUBSTRIP96':
-        idx_order2 = 1
-        order = idx_order2 + 1
-        order_str = 'Order 2'
-        log.info('Generate model for blue-most part of order 2')
-
-        # Take only the second order's specific ref_files
-        ref_file_order = [[ref_f[idx_order2]] for ref_f in ref_file_args]
-
-        # Mask for the fit. All valid pixels inside box aperture
-        mask_fit = mask_trace_profile[idx_order2] | scimask
-#         # and extract only what was not already modeled
-#         already_modeled = np.isfinite(tracemodels[order_str])
-#         mask_fit |= already_modeled
-
-        # Build 1d spectrum integrated over pixels
-        pixel_wave_grid, valid_cols = get_native_grid_from_trace(ref_files, transform, order)
-
->>>>>>> dea577cf
         # Hardcode wavelength highest boundary as well.
         # Must overlap with lower limit in make_decontamination_grid
         is_in_wv_range = (pixel_wave_grid < 0.95)
@@ -766,10 +709,6 @@
             sp.meta.soss_extract1d.color_range = 'BLUE'
         spec_list += spec_ord
 
-<<<<<<< HEAD
-    # TODO : Re-pack wave_grid to so it can be passed for the next integration.
-=======
->>>>>>> dea577cf
 
     return tracemodels, tikfac, logl, wave_grid, spec_list
 
@@ -801,22 +740,6 @@
 
 def decontaminate_image(scidata_bkg, tracemodels, subarray):
     """Perform decontamination of the image based on the trace models"""
-<<<<<<< HEAD
-
-    # Which orders to extract.
-    if subarray == 'SUBSTRIP96':
-        order_list = [1, 2]
-    else:
-        order_list = [1, 2, 3]
-
-    order_str = {order: f'Order {order}' for order in order_list}
-
-    # List of modeled orders
-    mod_order_list = tracemodels.keys()
-
-    # Create dictionaries for the output images.
-    decontaminated_data = dict()
-=======
 
     # Which orders to extract.
     if subarray == 'SUBSTRIP96':
@@ -956,137 +879,8 @@
     spec_list.append(spec_ord)
 
     return model, spec_list
->>>>>>> dea577cf
-
-    log.debug('Performing the decontamination.')
-
-    # Extract each order from order list
-    for order_integer in order_list:
-        # Order string-name is used more often than integer-name
-        order = order_str[order_integer]
-
-<<<<<<< HEAD
-        # Decontaminate using all other modeled orders
-        decont = scidata_bkg
-        for mod_order in mod_order_list:
-            if mod_order != order:
-                log.debug(f'Decontaminating {order} from {mod_order} using model.')
-                is_valid = np.isfinite(tracemodels[mod_order])
-                decont = decont - np.where(is_valid, tracemodels[mod_order], 0.)
-
-        # Save results
-        decontaminated_data[order] = decont
-
-    return decontaminated_data
-
-
-# TODO Add docstring
-# TODO Add threshold like in model_image? TO use with the rough (but stable) estimate
-def model_single_order(data_order, err_order, ref_file_args, mask_fit,
-                       mask_rebuild, order, wave_grid, valid_cols, save_tiktests=False, tikfac_log_range=None):
-
-    # The throughput and kernel is not needed here; set them so they have no effect on the extraction.
-    def throughput(wavelength):
-        return np.ones_like(wavelength)
-    kernel = np.array([1.])
-
-    # Set reference file arguments
-    ref_file_args[2] = [throughput]
-    ref_file_args[3] = [kernel]
-
-    # ###########################
-    # First, generate an estimate
-    # (only if the initial guess of tikhonov factor range is not given)
-    # ###########################
-
-    if tikfac_log_range is None:
-        # Initialize the engine
-        engine = ExtractionEngine(*ref_file_args,
-                                  wave_grid=wave_grid,
-                                  orders=[order],
-                                  mask_trace_profile=[mask_fit])
-
-        # Extract estimate
-        spec_estimate = engine.__call__(data=data_order, error=err_order)
-
-        # Interpolate
-        idx = np.isfinite(spec_estimate)
-        estimate_spl = UnivariateSpline(wave_grid[idx], spec_estimate[idx], k=3, s=0, ext=0)
-
-    # ##################################################
-    # Second, do the extraction to get the best estimate
-    # ##################################################
-    # Define wavelength grid with oversampling of 3 (should be enough)
-    wave_grid_os = oversample_grid(wave_grid, n_os=3)
-    wave_grid_os = wave_grid_os[wave_grid_os > 0.58]
-
-    # Initialize the Engine.
-    engine = ExtractionEngine(*ref_file_args,
-                              wave_grid=wave_grid_os,
-                              orders=[order],
-                              mask_trace_profile=[mask_fit])
-
-    # Find the tikhonov factor.
-    # Initial pass with tikfac_range.
-    if tikfac_log_range is None:
-        guess_factor = engine.estimate_tikho_factors(estimate_spl)
-        log_guess = np.log10(guess_factor)
-        factors = np.log_range(log_guess - 2, log_guess + 8, 10)
-    else:
-        factors = np.logspace(tikfac_log_range[0], tikfac_log_range[-1] + 8, 10)
-    all_tests = engine.get_tikho_tests(factors, data=data_order, error=err_order)
-    tikfac, mode, _ = engine.best_tikho_factor(tests=all_tests, fit_mode='all')
-
-    # Refine across 4 orders of magnitude.
-    tikfac = np.log10(tikfac)
-    factors = np.logspace(tikfac - 2, tikfac + 2, 20)
-    tiktests = engine.get_tikho_tests(factors, data=data_order, error=err_order)
-    tikfac, mode, _ = engine.best_tikho_factor(tests=tiktests, fit_mode='d_chi2')
-    all_tests = append_tiktests(all_tests, tiktests)
-
-    # Run the extract method of the Engine.
-    f_k_final = engine.__call__(data=data_order, error=err_order, tikhonov=True, factor=tikfac)
-
-    # Save binned spectra in a list of SingleSpecModels for optional output
-    spec_list = []
-    if save_tiktests:
-        for idx in range(len(all_tests['factors'])):
-            f_k = all_tests['solution'][idx, :]
-
-            # Build 1d spectrum integrated over pixels
-            spec_ord = f_to_spec(f_k, wave_grid_os, ref_file_args, wave_grid,
-                                 np.all(mask_rebuild, axis=0)[valid_cols], sp_ord=order)
-            populate_tikho_attr(spec_ord, all_tests, idx, order)
-
-            # Add the result to spec_list
-            spec_list.append(spec_ord)
-
-    # ##########################################
-    # Third, rebuild trace, including bad pixels
-    # ##########################################
-    # Initialize the Engine.
-    engine = ExtractionEngine(*ref_file_args,
-                              wave_grid=wave_grid_os,
-                              orders=[order],
-                              mask_trace_profile=[mask_rebuild])
-
-    # Project on detector and save in dictionary
-    model = engine.rebuild(f_k_final, fill_value=np.nan)
-
-    # Build 1d spectrum integrated over pixels
-    spec_ord = f_to_spec(f_k_final, wave_grid_os, ref_file_args, wave_grid,
-                         np.all(mask_rebuild, axis=0)[valid_cols], sp_ord=order)
-    spec_ord.meta.soss_extract1d.factor = tikfac
-    spec_ord.meta.soss_extract1d.type = 'OBSERVATION'
-
-    # Add the result to spec_list
-    spec_list.append(spec_ord)
-
-    return model, spec_list
-
-
-=======
->>>>>>> dea577cf
+
+
 # Remove bad pixels that are not modeled for pixel number
 # TODO Update docstring
 def extract_image(decontaminated_data, scierr, scimask, box_weights, bad_pix='model', tracemodels=None):
@@ -1247,10 +1041,6 @@
     # Save names for logging
     param_name = np.array(['theta', 'x-offset', 'y-offset'])
 
-<<<<<<< HEAD
-
-=======
->>>>>>> dea577cf
     # TODO: Maybe not unpack yet. Use SpecModel attributes
     #       to allow for multiple orders? Create unpacking function.
     # Convert estimate to cubic spline if given.
@@ -1297,7 +1087,6 @@
         cube_model = input_model
         nimages = len(cube_model.data)
         log.info('Input is a CubeModel containing {} integrations.'.format(nimages))
-<<<<<<< HEAD
 
     else:
         msg = "Only ImageModel and CubeModel are implemented for the NIRISS SOSS extraction."
@@ -1309,19 +1098,6 @@
 
         log.info('Processing integration {} of {}.'.format(i + 1, nimages))
 
-=======
-
-    else:
-        msg = "Only ImageModel and CubeModel are implemented for the NIRISS SOSS extraction."
-        log.critical(msg)
-        raise ValueError(msg)
-
-    # Loop over images.
-    for i in range(nimages):
-
-        log.info('Processing integration {} of {}.'.format(i + 1, nimages))
-
->>>>>>> dea577cf
         # Unpack the i-th image, set dtype to float64 and convert DQ to boolean mask.
         scidata = cube_model.data[i].astype('float64')
         scierr = cube_model.err[i].astype('float64')
@@ -1395,12 +1171,8 @@
             kwargs['max_grid_size'] = soss_kwargs['max_grid_size']
             kwargs['rtol'] = soss_kwargs['rtol']
             kwargs['n_os'] = soss_kwargs['n_os']
-<<<<<<< HEAD
-            kwargs['wave_grid'] = soss_kwargs['wave_grid']
-=======
             kwargs['wave_grid_in'] = soss_kwargs['wave_grid_in']
             kwargs['wave_grid_out'] = soss_kwargs['wave_grid_out']
->>>>>>> dea577cf
             kwargs['threshold'] = soss_kwargs['threshold']
 
             result = model_image(scidata_bkg, scierr, scimask, refmask,
@@ -1506,8 +1278,6 @@
         order_int = order_str_2_int[order]
         setattr(output_references, f'aperture{order_int}', box_w_ord)
 
-<<<<<<< HEAD
-=======
     if pipe_utils.is_tso(input_model):
         log.info("Populating INT_TIMES keywords from input table.")
         populate_time_keywords(input_model, output_model)
@@ -1519,5 +1289,4 @@
         wave_grid_model.save(path=soss_kwargs['wave_grid_out'])
         wave_grid_model.close()
 
->>>>>>> dea577cf
     return output_model, output_references, output_atoca