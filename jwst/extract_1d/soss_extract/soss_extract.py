--- conflicted
+++ resolved
@@ -677,7 +677,6 @@
 
         # Build 1d spectrum integrated over pixels
         pixel_wave_grid, valid_cols = get_native_grid_from_trace(ref_files, transform, order)
-<<<<<<< HEAD
 
         # Hardcode wavelength highest boundary as well.
         # Must overlap with lower limit in make_decontamination_grid
@@ -880,215 +879,8 @@
     spec_list.append(spec_ord)
 
     return model, spec_list
-=======
-
-        # Hardcode wavelength highest boundary as well.
-        # Must overlap with lower limit in make_decontamination_grid
-        is_in_wv_range = (pixel_wave_grid < 0.95)
-        pixel_wave_grid, valid_cols = pixel_wave_grid[is_in_wv_range], valid_cols[is_in_wv_range]
-
-        # NOTE: This code is currently unused.
-        # Remove order 1
-        # scidata_order2_decont = scidata_bkg - tracemodels['Order 1']
-
-        # Range of initial tikhonov factors
-        tikfac_log_range = np.log10(tikfac) + np.array([-2, 8])
-
-        # Model the remaining part of order 2 with atoca
-        model, spec_ord = model_single_order(scidata_bkg, scierr, ref_file_order,
-                                             mask_fit, global_mask, order,
-                                             pixel_wave_grid, valid_cols, save_tiktests,
-                                             tikfac_log_range=tikfac_log_range)
-
-        # Keep only pixels from which order 2 contribution
-        # is not already modeled.
-        already_modeled = np.isfinite(tracemodels[order_str])
-        model = np.where(already_modeled, 0., model)
-
-        # Add to tracemodels
-        tracemodels[order_str] = np.nansum([tracemodels[order_str], model], axis=0)
-
-        # Add the result to spec_list
-        for sp in spec_ord:
-            sp.meta.soss_extract1d.color_range = 'BLUE'
-        spec_list += spec_ord
-
-
-    return tracemodels, tikfac, logl, wave_grid, spec_list
-
-
-def compute_box_weights(ref_files, transform, subarray, shape, width=40.):
-
-    # Which orders to compute (for modeling, different than extraction).
-    if subarray == 'SUBSTRIP96':
-        order_list = [1, 2]
-    else:
-        order_list = [1, 2, 3]
-
-    # Extract each order from order list
-    box_weights = dict()
-    wavelengths = dict()
-    order_str = {order: f'Order {order}' for order in order_list}
-    for order_integer in order_list:
-        # Order string-name is used more often than integer-name
-        order = order_str[order_integer]
-
-        log.debug(f'Compute box weights for order {order}.')
-
-        # Define the box aperture
-        xtrace, ytrace, wavelengths[order] = get_trace_1d(ref_files, transform, order_integer)
-        box_weights[order] = get_box_weights(ytrace, width, shape, cols=xtrace)
-
-    return box_weights, wavelengths
-
-
-def decontaminate_image(scidata_bkg, tracemodels, subarray):
-    """Perform decontamination of the image based on the trace models"""
->>>>>>> c50dc675
-
-    # Which orders to extract.
-    if subarray == 'SUBSTRIP96':
-        order_list = [1, 2]
-    else:
-        order_list = [1, 2, 3]
-
-    order_str = {order: f'Order {order}' for order in order_list}
-
-    # List of modeled orders
-    mod_order_list = tracemodels.keys()
-
-    # Create dictionaries for the output images.
-    decontaminated_data = dict()
-
-    log.debug('Performing the decontamination.')
-
-    # Extract each order from order list
-    for order_integer in order_list:
-        # Order string-name is used more often than integer-name
-        order = order_str[order_integer]
-
-<<<<<<< HEAD
-=======
-        # Decontaminate using all other modeled orders
-        decont = scidata_bkg
-        for mod_order in mod_order_list:
-            if mod_order != order:
-                log.debug(f'Decontaminating {order} from {mod_order} using model.')
-                is_valid = np.isfinite(tracemodels[mod_order])
-                decont = decont - np.where(is_valid, tracemodels[mod_order], 0.)
-
-        # Save results
-        decontaminated_data[order] = decont
-
-    return decontaminated_data
-
-
-# TODO Add docstring
-# TODO Add threshold like in model_image? TO use with the rough (but stable) estimate
-def model_single_order(data_order, err_order, ref_file_args, mask_fit,
-                       mask_rebuild, order, wave_grid, valid_cols, save_tiktests=False, tikfac_log_range=None):
-
-    # The throughput and kernel is not needed here; set them so they have no effect on the extraction.
-    def throughput(wavelength):
-        return np.ones_like(wavelength)
-    kernel = np.array([1.])
-
-    # Set reference file arguments
-    ref_file_args[2] = [throughput]
-    ref_file_args[3] = [kernel]
-
-    # ###########################
-    # First, generate an estimate
-    # (only if the initial guess of tikhonov factor range is not given)
-    # ###########################
-
-    if tikfac_log_range is None:
-        # Initialize the engine
-        engine = ExtractionEngine(*ref_file_args,
-                                  wave_grid=wave_grid,
-                                  orders=[order],
-                                  mask_trace_profile=[mask_fit])
-
-        # Extract estimate
-        spec_estimate = engine.__call__(data=data_order, error=err_order)
-
-        # Interpolate
-        idx = np.isfinite(spec_estimate)
-        estimate_spl = UnivariateSpline(wave_grid[idx], spec_estimate[idx], k=3, s=0, ext=0)
-
-    # ##################################################
-    # Second, do the extraction to get the best estimate
-    # ##################################################
-    # Define wavelength grid with oversampling of 3 (should be enough)
-    wave_grid_os = oversample_grid(wave_grid, n_os=3)
-    wave_grid_os = wave_grid_os[wave_grid_os > 0.58]
-
-    # Initialize the Engine.
-    engine = ExtractionEngine(*ref_file_args,
-                              wave_grid=wave_grid_os,
-                              orders=[order],
-                              mask_trace_profile=[mask_fit])
-
-    # Find the tikhonov factor.
-    # Initial pass with tikfac_range.
-    if tikfac_log_range is None:
-        guess_factor = engine.estimate_tikho_factors(estimate_spl)
-        log_guess = np.log10(guess_factor)
-        factors = np.log_range(log_guess - 2, log_guess + 8, 10)
-    else:
-        factors = np.logspace(tikfac_log_range[0], tikfac_log_range[-1] + 8, 10)
-    all_tests = engine.get_tikho_tests(factors, data=data_order, error=err_order)
-    tikfac, mode, _ = engine.best_tikho_factor(tests=all_tests, fit_mode='all')
-
-    # Refine across 4 orders of magnitude.
-    tikfac = np.log10(tikfac)
-    factors = np.logspace(tikfac - 2, tikfac + 2, 20)
-    tiktests = engine.get_tikho_tests(factors, data=data_order, error=err_order)
-    tikfac, mode, _ = engine.best_tikho_factor(tests=tiktests, fit_mode='d_chi2')
-    all_tests = append_tiktests(all_tests, tiktests)
-
-    # Run the extract method of the Engine.
-    f_k_final = engine.__call__(data=data_order, error=err_order, tikhonov=True, factor=tikfac)
-
-    # Save binned spectra in a list of SingleSpecModels for optional output
-    spec_list = []
-    if save_tiktests:
-        for idx in range(len(all_tests['factors'])):
-            f_k = all_tests['solution'][idx, :]
-
-            # Build 1d spectrum integrated over pixels
-            spec_ord = f_to_spec(f_k, wave_grid_os, ref_file_args, wave_grid,
-                                 np.all(mask_rebuild, axis=0)[valid_cols], sp_ord=order)
-            populate_tikho_attr(spec_ord, all_tests, idx, order)
-
-            # Add the result to spec_list
-            spec_list.append(spec_ord)
-
-    # ##########################################
-    # Third, rebuild trace, including bad pixels
-    # ##########################################
-    # Initialize the Engine.
-    engine = ExtractionEngine(*ref_file_args,
-                              wave_grid=wave_grid_os,
-                              orders=[order],
-                              mask_trace_profile=[mask_rebuild])
-
-    # Project on detector and save in dictionary
-    model = engine.rebuild(f_k_final, fill_value=np.nan)
-
-    # Build 1d spectrum integrated over pixels
-    spec_ord = f_to_spec(f_k_final, wave_grid_os, ref_file_args, wave_grid,
-                         np.all(mask_rebuild, axis=0)[valid_cols], sp_ord=order)
-    spec_ord.meta.soss_extract1d.factor = tikfac
-    spec_ord.meta.soss_extract1d.type = 'OBSERVATION'
-
-    # Add the result to spec_list
-    spec_list.append(spec_ord)
-
-    return model, spec_list
-
-
->>>>>>> c50dc675
+
+
 # Remove bad pixels that are not modeled for pixel number
 # TODO Update docstring
 def extract_image(decontaminated_data, scierr, scimask, box_weights, bad_pix='model', tracemodels=None):
@@ -1221,16 +1013,8 @@
         DataModel containing the extracted spectra.
     """
 
-<<<<<<< HEAD
-    # Use atoca to decontaminate or not
-    apply_decontamination = soss_kwargs['atoca']
-
-    # Generate the atoca models or not (not necessarily for decontamination)
-    generate_model = soss_kwargs['model'] or (soss_kwargs['bad_pix'] == 'model')
-=======
     # Generate the atoca models or not (not necessarily for decontamination)
     generate_model = soss_kwargs['atoca'] or (soss_kwargs['bad_pix'] == 'model')
->>>>>>> c50dc675
 
     # Map the order integer names to the string names
     order_str_2_int = {f'Order {order}': order for order in [1, 2, 3]}
@@ -1300,7 +1084,6 @@
         cube_model = input_model
         nimages = len(cube_model.data)
         log.info('Input is a CubeModel containing {} integrations.'.format(nimages))
-<<<<<<< HEAD
 
     else:
         msg = "Only ImageModel and CubeModel are implemented for the NIRISS SOSS extraction."
@@ -1312,19 +1095,6 @@
 
         log.info('Processing integration {} of {}.'.format(i + 1, nimages))
 
-=======
-
-    else:
-        msg = "Only ImageModel and CubeModel are implemented for the NIRISS SOSS extraction."
-        log.critical(msg)
-        raise ValueError(msg)
-
-    # Loop over images.
-    for i in range(nimages):
-
-        log.info('Processing integration {} of {}.'.format(i + 1, nimages))
-
->>>>>>> c50dc675
         # Unpack the i-th image, set dtype to float64 and convert DQ to boolean mask.
         scidata = cube_model.data[i].astype('float64')
         scierr = cube_model.err[i].astype('float64')
