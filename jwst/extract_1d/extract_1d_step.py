--- conflicted
+++ resolved
@@ -106,33 +106,21 @@
         Filename or SpecModel of the estimate of the target flux. The estimate must
         be a SpecModel with wavelength and flux values.
 
-<<<<<<< HEAD
-    soss_wave_grid : str or SpecModel or None
-        Filename of reference file or SpecModel containing the wavelength grid used by ATOCA
-=======
     soss_wave_grid_in : str or SossWaveGrid or None
         Filename or SossWaveGrid containing the wavelength grid used by ATOCA
->>>>>>> dea577cf
         to model each pixel valid pixel of the detector. If not given, the grid is determined
         based on an estimate of the flux (soss_estimate), the relative tolerance (soss_rtol)
         required on each pixel model and the maximum grid size (soss_max_grid_size).
 
-<<<<<<< HEAD
-=======
     soss_wave_grid_out : str or None
         Filename to hold the wavelength grid calculated by ATOCA.
 
->>>>>>> dea577cf
     soss_rtol : float
         The relative tolerance needed on a pixel model. It is used to determine the sampling
         of the soss_wave_grid when not directly given.
 
     soss_max_grid_size: int
-<<<<<<< HEAD
-        Maximum grid size allowed. It is used when soss_wave_grid is not directly
-=======
         Maximum grid size allowed. It is used when soss_wave_grid is not provided
->>>>>>> dea577cf
         to make sure the computation time or the memory used stays reasonable.
     """
 
@@ -151,12 +139,8 @@
     soss_atoca = boolean(default=True)  # use ATOCA algorithm
     soss_threshold = float(default=1e-2)  # TODO: threshold could be removed from inputs. Its use is too specific now.
     soss_n_os = integer(default=2)  # minimum oversampling factor of the underlying wavelength grid used when modeling trace.
-<<<<<<< HEAD
-    soss_wave_grid = input_file(default = None)  # Wavelength grid used to model the detector
-=======
     soss_wave_grid_in = input_file(default = None)  # Input wavelength grid used to model the detector
     soss_wave_grid_out = string(default = None)  # Output wavelength grid solution filename
->>>>>>> dea577cf
     soss_estimate = input_file(default = None)  # Estimate used to generate the wavelength grid
     soss_rtol = float(default=1.0e-4)  # Relative tolerance needed on a pixel model
     soss_max_grid_size = integer(default=20000)  # Maximum grid size, if wave_grid not specified
@@ -397,12 +381,8 @@
                 soss_kwargs['subtract_background'] = self.subtract_background
                 soss_kwargs['rtol'] = self.soss_rtol
                 soss_kwargs['max_grid_size'] = self.soss_max_grid_size
-<<<<<<< HEAD
-                soss_kwargs['wave_grid'] = self.soss_wave_grid
-=======
                 soss_kwargs['wave_grid_in'] = self.soss_wave_grid_in
                 soss_kwargs['wave_grid_out'] = self.soss_wave_grid_out
->>>>>>> dea577cf
                 soss_kwargs['estimate'] = self.soss_estimate
                 soss_kwargs['atoca'] = self.soss_atoca
                 # Set flag to output the model and the tikhonov tests
