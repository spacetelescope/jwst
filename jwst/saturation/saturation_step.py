#! /usr/bin/env python
import gc
from stdatamodels.jwst import datamodels

from ..stpipe import Step
from ..lib import pipe_utils
from . import saturation
from jwst.lib.basic_utils import use_datamodel, copy_datamodel


__all__ = ["SaturationStep"]


class SaturationStep(Step):
    """
    This Step sets saturation flags.
    """

    class_alias = "saturation"

    spec = """
        n_pix_grow_sat = integer(default=1) # number of layers adjacent pixels to flag
        use_readpatt = boolean(default=True) # Use grouped read pattern information to assist with flagging
    """

    reference_file_types = ['saturation']

    def process(self, input_model):

        # Open the input data model
        input_model = use_datamodel(input_model, model_class=datamodels.RampModel)

        result, input_model = copy_datamodel(input_model, self.parent)

        # Get the name of the saturation reference file
        self.ref_name = self.get_reference_file(result, 'saturation')
        self.log.info('Using SATURATION reference file %s', self.ref_name)

        # Check for a valid reference file
        if self.ref_name == 'N/A':
            self.log.warning('No SATURATION reference file found')
            self.log.warning('Saturation step will be skipped')
            result.meta.cal_step.saturation = 'SKIPPED'
            gc.collect()
            return result

<<<<<<< HEAD
        # Open the reference file data model
        ref_model = datamodels.SaturationModel(self.ref_name)
=======
            # Do the saturation check
            if pipe_utils.is_irs2(input_model):
                sat = saturation.irs2_flag_saturation(input_model, ref_model, self.n_pix_grow_sat, self.use_readpatt)
            else:
                sat = saturation.flag_saturation(input_model, ref_model, self.n_pix_grow_sat, self.use_readpatt)
>>>>>>> 6244cd39

        # Do the saturation check
        if pipe_utils.is_irs2(result):
            sat = saturation.irs2_flag_saturation(result, ref_model, self.n_pix_grow_sat)
        else:
            sat = saturation.flag_saturation(result, ref_model, self.n_pix_grow_sat)

        # Close the reference file and update the step status
        del ref_model
        sat.meta.cal_step.saturation = 'COMPLETE'

        del result
        gc.collect()
        return sat<|MERGE_RESOLUTION|>--- conflicted
+++ resolved
@@ -44,22 +44,14 @@
             gc.collect()
             return result
 
-<<<<<<< HEAD
         # Open the reference file data model
         ref_model = datamodels.SaturationModel(self.ref_name)
-=======
-            # Do the saturation check
-            if pipe_utils.is_irs2(input_model):
-                sat = saturation.irs2_flag_saturation(input_model, ref_model, self.n_pix_grow_sat, self.use_readpatt)
-            else:
-                sat = saturation.flag_saturation(input_model, ref_model, self.n_pix_grow_sat, self.use_readpatt)
->>>>>>> 6244cd39
-
+        
         # Do the saturation check
         if pipe_utils.is_irs2(result):
-            sat = saturation.irs2_flag_saturation(result, ref_model, self.n_pix_grow_sat)
+            sat = saturation.irs2_flag_saturation(result, ref_model, self.n_pix_grow_sat, self.use_readpatt)
         else:
-            sat = saturation.flag_saturation(result, ref_model, self.n_pix_grow_sat)
+            sat = saturation.flag_saturation(result, ref_model, self.n_pix_grow_sat, self.use_readpatt)
 
         # Close the reference file and update the step status
         del ref_model
