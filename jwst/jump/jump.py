--- conflicted
+++ resolved
@@ -36,13 +36,6 @@
 
     # extract data and info from input_model to pass to detect_jumps
     frames_per_group = output_model.meta.exposure.nframes
-<<<<<<< HEAD
-    data = output_model.data
-    gdq = output_model.groupdq
-    pdq = output_model.pixeldq
-    err = output_model.err
-=======
->>>>>>> 217d6601
 
     # determine the number of groups that correspond to the after_jump times
     # needed because the group time is not passed to detect_jumps
