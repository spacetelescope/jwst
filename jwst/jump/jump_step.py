#! /usr/bin/env python
from stdatamodels.jwst import datamodels

from ..stpipe import Step
from .jump import run_detect_jumps
import time
import multiprocessing

__all__ = ["JumpStep"]

multiprocessing.set_start_method('forkserver', force=True)


class JumpStep(Step):
    """
    JumpStep: Performs CR/jump detection on each ramp integration within an
    exposure. The 2-point difference method is applied.
    """

    spec = """
        rejection_threshold = float(default=4.0,min=0) # CR sigma rejection threshold
        three_group_rejection_threshold = float(default=6.0,min=0) # CR sigma rejection threshold
        four_group_rejection_threshold = float(default=5.0,min=0) # CR sigma rejection threshold
        maximum_cores = string(default='1') # cores for multiprocessing. Can be an integer, 'half', 'quarter', or 'all'
        flag_4_neighbors = boolean(default=True) # flag the four perpendicular neighbors of each CR
        max_jump_to_flag_neighbors = float(default=1000) # maximum jump sigma that will trigger neighbor flagging
        min_jump_to_flag_neighbors = float(default=10) # minimum jump sigma that will trigger neighbor flagging
        after_jump_flag_dn1 = float(default=0) # 1st flag groups after jump above DN threshold
        after_jump_flag_time1 = float(default=0) # 1st flag groups after jump groups within specified time
        after_jump_flag_dn2 = float(default=0) # 2nd flag groups after jump above DN threshold
        after_jump_flag_time2 = float(default=0) # 2nd flag groups after jump groups within specified time
        expand_large_events = boolean(default=False) # Turns on Snowball detector for NIR detectors
        min_sat_area = float(default=1.0) # minimum required area for the central saturation of snowballs
        min_jump_area = float(default=5.0) # minimum area to trigger large events processing
        expand_factor = float(default=2.0) # The expansion factor for the enclosing circles or ellipses
        use_ellipses = boolean(default=False) # deprecated
        sat_required_snowball = boolean(default=True) # Require the center of snowballs to be saturated
        min_sat_radius_extend = float(default=2.5) # The min radius of the sat core to trigger the extension of the core
<<<<<<< HEAD
        sat_expand = integer(default=2) # Number of pixels to add to the radius of the saturated core of snowballs       
        edge_size = integer(default=25) # Size of region on the edges of NIR detectors where a sat core is not required    
        mask_snowball_core_nxt_int = boolean(default=True) # Controls whether the saturated cores of snowballs are flagged in the next int.
        snowball_time_masked_next_int(default=4000) # The number of seconds to flag the saturated cores in the next integration.
        find_showers = boolean(default=False) # Turn on shower flagging for MIRI        
=======
        sat_expand = integer(default=2) # Number of pixels to add to the radius of the saturated core of snowballs
        find_showers = boolean(default=False) # Turn on shower flagging for MIRI
        edge_size = integer(default=25) # Size of region on the edges of NIR detectors where a sat core is not required
>>>>>>> 43ab8632
        extend_snr_threshold = float(default=1.2) # The SNR minimum for detection of extended showers in MIRI
        extend_min_area = integer(default=90) # Min area of emission after convolution for the detection of showers
        extend_inner_radius = float(default=1) # Inner radius of the ring_2D_kernel used for convolution
        extend_outer_radius = float(default=2.6) # Outer radius of the ring_2D_Kernel used for convolution
        extend_ellipse_expand_ratio = float(default=1.1) # Expand the radius of the ellipse fit to the extended emission
        time_masked_after_shower = float(default=15) # Seconds to flag as jump after a detected extended emission
        min_diffs_single_pass = integer(default=10) # The minimum number of differences needed to skip the iterative flagging of jumps.
        max_extended_radius = integer(default=200) # The maximum radius of an extended snowball or shower
        minimum_groups = integer(default=3) # The minimum number of groups to perform jump detection using sigma clipping
        minimum_sigclip_groups = integer(default=100) # The minimum number of groups to switch to sigma clipping
        only_use_ints = boolean(default=True) # In sigclip only compare the same group across ints, if False compare all groups
    """

    reference_file_types = ['gain', 'readnoise']

    class_alias = 'jump'

    def process(self, input):

        with datamodels.RampModel(input) as input_model:
            tstart = time.time()
            # Check for an input model with NGROUPS<=2
            ngroups = input_model.data.shape[1]
            if ngroups <= 2:
                self.log.warning('Cannot apply jump detection when NGROUPS<=2;')
                self.log.warning('Jump step will be skipped')
                result = input_model.copy()
                result.meta.cal_step.jump = 'SKIPPED'
                return result

            # Retrieve the parameter values
            rej_thresh = self.rejection_threshold
            three_grp_rej_thresh = self.three_group_rejection_threshold
            four_grp_rej_thresh = self.four_group_rejection_threshold
            max_cores = self.maximum_cores
            max_jump_to_flag_neighbors = self.max_jump_to_flag_neighbors
            min_jump_to_flag_neighbors = self.min_jump_to_flag_neighbors
            flag_4_neighbors = self.flag_4_neighbors
            after_jump_flag_dn1 = self.after_jump_flag_dn1
            after_jump_flag_time1 = self.after_jump_flag_time1
            after_jump_flag_dn2 = self.after_jump_flag_dn2
            after_jump_flag_time2 = self.after_jump_flag_time2
            min_sat_area = self.min_sat_area
            min_jump_area = self.min_jump_area
            expand_factor = self.expand_factor
            use_ellipses = self.use_ellipses
            sat_required_snowball = self.sat_required_snowball
            expand_large_events = self.expand_large_events
            self.log.info('CR rejection threshold = %g sigma', rej_thresh)
            if self.maximum_cores != 'none':
                self.log.info('Maximum cores to use = %s', max_cores)

            # Get the gain and readnoise reference files
            gain_filename = self.get_reference_file(input_model, 'gain')
            self.log.info('Using GAIN reference file: %s', gain_filename)

            gain_model = datamodels.GainModel(gain_filename)

            readnoise_filename = self.get_reference_file(input_model,
                                                         'readnoise')
            self.log.info('Using READNOISE reference file: %s',
                          readnoise_filename)
            readnoise_model = datamodels.ReadnoiseModel(readnoise_filename)
            # Call the jump detection routine
            result = run_detect_jumps(input_model, gain_model, readnoise_model,
                                      rej_thresh, three_grp_rej_thresh, four_grp_rej_thresh, max_cores,
                                      max_jump_to_flag_neighbors, min_jump_to_flag_neighbors,
                                      flag_4_neighbors,
                                      after_jump_flag_dn1,
                                      after_jump_flag_time1,
                                      after_jump_flag_dn2,
                                      after_jump_flag_time2,
                                      min_sat_area=min_sat_area, min_jump_area=min_jump_area,
                                      expand_factor=expand_factor, use_ellipses=use_ellipses,
                                      min_sat_radius_extend=self.min_sat_radius_extend,
                                      sat_required_snowball=sat_required_snowball, sat_expand=self.sat_expand * 2,
                                      expand_large_events=expand_large_events, find_showers=self.find_showers,
                                      edge_size=self.edge_size, extend_snr_threshold=self.extend_snr_threshold,
                                      extend_min_area=self.extend_min_area,
                                      extend_inner_radius=self.extend_inner_radius,
                                      extend_outer_radius=self.extend_outer_radius,
                                      extend_ellipse_expand_ratio=self.extend_ellipse_expand_ratio,
                                      time_masked_after_shower=self.time_masked_after_shower,
                                      min_diffs_single_pass=self.min_diffs_single_pass,
                                      max_extended_radius=self.max_extended_radius * 2,
                                      minimum_groups=self.minimum_groups,
                                      minimum_sigclip_groups=self.minimum_sigclip_groups,
                                      only_use_ints=self.only_use_ints,
                                      mask_persist_next_int=self.mask_snowball_core_nxt_int,
                                      snowball_time_masked_next_int=self.snowball_time_masked_next_int,
                                      )


            gain_model.close()
            readnoise_model.close()
            tstop = time.time()
            self.log.info('The execution time in seconds: %f', tstop - tstart)

        result.meta.cal_step.jump = 'COMPLETE'

        return result<|MERGE_RESOLUTION|>--- conflicted
+++ resolved
@@ -36,17 +36,11 @@
         use_ellipses = boolean(default=False) # deprecated
         sat_required_snowball = boolean(default=True) # Require the center of snowballs to be saturated
         min_sat_radius_extend = float(default=2.5) # The min radius of the sat core to trigger the extension of the core
-<<<<<<< HEAD
         sat_expand = integer(default=2) # Number of pixels to add to the radius of the saturated core of snowballs       
         edge_size = integer(default=25) # Size of region on the edges of NIR detectors where a sat core is not required    
         mask_snowball_core_nxt_int = boolean(default=True) # Controls whether the saturated cores of snowballs are flagged in the next int.
         snowball_time_masked_next_int(default=4000) # The number of seconds to flag the saturated cores in the next integration.
         find_showers = boolean(default=False) # Turn on shower flagging for MIRI        
-=======
-        sat_expand = integer(default=2) # Number of pixels to add to the radius of the saturated core of snowballs
-        find_showers = boolean(default=False) # Turn on shower flagging for MIRI
-        edge_size = integer(default=25) # Size of region on the edges of NIR detectors where a sat core is not required
->>>>>>> 43ab8632
         extend_snr_threshold = float(default=1.2) # The SNR minimum for detection of extended showers in MIRI
         extend_min_area = integer(default=90) # Min area of emission after convolution for the detection of showers
         extend_inner_radius = float(default=1) # Inner radius of the ring_2D_kernel used for convolution
