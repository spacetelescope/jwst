#! /usr/bin/env python
from stdatamodels.jwst import datamodels

from ..stpipe import Step
from .jump import run_detect_jumps
import time

__all__ = ["JumpStep"]


class JumpStep(Step):
    """
    JumpStep: Performs CR/jump detection on each ramp integration within an
    exposure. The 2-point difference method is applied.
    """

    spec = """
        rejection_threshold = float(default=4.0,min=0) # CR sigma rejection threshold
        three_group_rejection_threshold = float(default=6.0,min=0) # CR sigma rejection threshold
        four_group_rejection_threshold = float(default=5.0,min=0) # CR sigma rejection threshold
        maximum_cores = option('none', 'quarter', 'half', 'all', default='none') # max number of processes to create
        flag_4_neighbors = boolean(default=True) # flag the four perpendicular neighbors of each CR
        max_jump_to_flag_neighbors = float(default=1000) # maximum jump sigma that will trigger neighbor flagging
        min_jump_to_flag_neighbors = float(default=10) # minimum jump sigma that will trigger neighbor flagging
        after_jump_flag_dn1 = float(default=0) # 1st flag groups after jump above DN threshold
        after_jump_flag_time1 = float(default=0) # 1st flag groups after jump groups within specified time
        after_jump_flag_dn2 = float(default=0) # 2nd flag groups after jump above DN threshold
        after_jump_flag_time2 = float(default=0) # 2nd flag groups after jump groups within specified time
        expand_large_events = boolean(default=False) # Turns on Snowball detector for NIR detectors
        min_sat_area = float(default=1.0) # minimum required area for the central saturation of snowballs
        min_jump_area = float(default=5.0) # minimum area to trigger large events processing
        expand_factor = float(default=2.0) # The expansion factor for the enclosing circles or ellipses
        use_ellipses = boolean(default=False) # deprecated
        sat_required_snowball = boolean(default=True) # Require the center of snowballs to be saturated
        min_sat_radius_extend = float(default=2.5) # The min radius of the sat core to trigger the extension of the core
<<<<<<< HEAD
        sat_expand = integer(default=2) # Number of pixels to add to the radius of the saturated core of snowballs
        expand_large_events = boolean(default=False) # Turns on Snowball detector for NIR detectors
        find_showers = boolean(default=False) # Turn on shower flagging for MIRI
        edge_size = integer(default=25) # Size of region on the edges of NIR detectors where a sat core is not required
=======
        sat_expand = integer(default=2) # Number of pixels to add to the radius of the saturated core of snowballs       
        edge_size = integer(default=25) # Size of region on the edges of NIR detectors where a sat core is not required    
        find_showers = boolean(default=False) # Turn on shower flagging for MIRI        
>>>>>>> 11576e07
        extend_snr_threshold = float(default=1.2) # The SNR minimum for detection of extended showers in MIRI
        extend_min_area = integer(default=90) # Min area of emission after convolution for the detection of showers
        extend_inner_radius = float(default=1) # Inner radius of the ring_2D_kernel used for convolution
        extend_outer_radius = float(default=2.6) # Outer radius of the ring_2D_Kernel used for convolution
        extend_ellipse_expand_ratio = float(default=1.1) # Expand the radius of the ellipse fit to the extended emission
        time_masked_after_shower = float(default=15) # Seconds to flag as jump after a detected extended emission
        max_extended_radius = integer(default=200) # The maximum radius of an extended snowball or shower
<<<<<<< HEAD
        minimum_groups = integer(default=3) # The minimum number of groups to perform jump detection
=======
        minimum_groups = integer(default=3) # The minimum number of groups to perform jump detection using sigma clipping
>>>>>>> 11576e07
        minimum_sigclip_groups = integer(default=100) # The minimum number of groups to switch to sigma clipping
        only_use_ints = boolean(default=True) # In sigclip only compare the same group across ints, if False compare all groups
    """

    reference_file_types = ['gain', 'readnoise']

    class_alias = 'jump'

    def process(self, input):

        with datamodels.RampModel(input) as input_model:
            tstart = time.time()
            # Check for an input model with NGROUPS<=2
            ngroups = input_model.data.shape[1]
            if ngroups <= 2:
                self.log.warning('Cannot apply jump detection when NGROUPS<=2;')
                self.log.warning('Jump step will be skipped')
                result = input_model.copy()
                result.meta.cal_step.jump = 'SKIPPED'
                return result

            # Retrieve the parameter values
            rej_thresh = self.rejection_threshold
            three_grp_rej_thresh = self.three_group_rejection_threshold
            four_grp_rej_thresh = self.four_group_rejection_threshold
            max_cores = self.maximum_cores
            max_jump_to_flag_neighbors = self.max_jump_to_flag_neighbors
            min_jump_to_flag_neighbors = self.min_jump_to_flag_neighbors
            flag_4_neighbors = self.flag_4_neighbors
            after_jump_flag_dn1 = self.after_jump_flag_dn1
            after_jump_flag_time1 = self.after_jump_flag_time1
            after_jump_flag_dn2 = self.after_jump_flag_dn2
            after_jump_flag_time2 = self.after_jump_flag_time2
            min_sat_area = self.min_sat_area
            min_jump_area = self.min_jump_area
            expand_factor = self.expand_factor
            use_ellipses = self.use_ellipses
            sat_required_snowball = self.sat_required_snowball
            expand_large_events = self.expand_large_events
            self.log.info('CR rejection threshold = %g sigma', rej_thresh)
            if self.maximum_cores != 'none':
                self.log.info('Maximum cores to use = %s', max_cores)

            # Get the gain and readnoise reference files
            gain_filename = self.get_reference_file(input_model, 'gain')
            self.log.info('Using GAIN reference file: %s', gain_filename)

            gain_model = datamodels.GainModel(gain_filename)

            readnoise_filename = self.get_reference_file(input_model,
                                                         'readnoise')
            self.log.info('Using READNOISE reference file: %s',
                          readnoise_filename)
            readnoise_model = datamodels.ReadnoiseModel(readnoise_filename)
            # Call the jump detection routine
            result = run_detect_jumps(input_model, gain_model, readnoise_model,
                                      rej_thresh, three_grp_rej_thresh, four_grp_rej_thresh, max_cores,
                                      max_jump_to_flag_neighbors, min_jump_to_flag_neighbors,
                                      flag_4_neighbors,
                                      after_jump_flag_dn1,
                                      after_jump_flag_time1,
                                      after_jump_flag_dn2,
                                      after_jump_flag_time2,
                                      min_sat_area=min_sat_area, min_jump_area=min_jump_area,
                                      expand_factor=expand_factor, use_ellipses=use_ellipses,
                                      min_sat_radius_extend=self.min_sat_radius_extend,
                                      sat_required_snowball=sat_required_snowball, sat_expand=self.sat_expand * 2,
                                      expand_large_events=expand_large_events, find_showers=self.find_showers,
                                      edge_size=self.edge_size, extend_snr_threshold=self.extend_snr_threshold,
                                      extend_min_area=self.extend_min_area,
                                      extend_inner_radius=self.extend_inner_radius,
                                      extend_outer_radius=self.extend_outer_radius,
                                      extend_ellipse_expand_ratio=self.extend_ellipse_expand_ratio,
                                      time_masked_after_shower=self.time_masked_after_shower,
                                      max_extended_radius=self.max_extended_radius * 2,
                                      minimum_groups=self.minimum_groups,
                                      minimum_sigclip_groups=self.minimum_sigclip_groups,
                                      only_use_ints=self.only_use_ints
                                      )


            gain_model.close()
            readnoise_model.close()
            tstop = time.time()
            self.log.info('The execution time in seconds: %f', tstop - tstart)

        result.meta.cal_step.jump = 'COMPLETE'

        return result<|MERGE_RESOLUTION|>--- conflicted
+++ resolved
@@ -33,16 +33,9 @@
         use_ellipses = boolean(default=False) # deprecated
         sat_required_snowball = boolean(default=True) # Require the center of snowballs to be saturated
         min_sat_radius_extend = float(default=2.5) # The min radius of the sat core to trigger the extension of the core
-<<<<<<< HEAD
-        sat_expand = integer(default=2) # Number of pixels to add to the radius of the saturated core of snowballs
-        expand_large_events = boolean(default=False) # Turns on Snowball detector for NIR detectors
-        find_showers = boolean(default=False) # Turn on shower flagging for MIRI
-        edge_size = integer(default=25) # Size of region on the edges of NIR detectors where a sat core is not required
-=======
         sat_expand = integer(default=2) # Number of pixels to add to the radius of the saturated core of snowballs       
         edge_size = integer(default=25) # Size of region on the edges of NIR detectors where a sat core is not required    
         find_showers = boolean(default=False) # Turn on shower flagging for MIRI        
->>>>>>> 11576e07
         extend_snr_threshold = float(default=1.2) # The SNR minimum for detection of extended showers in MIRI
         extend_min_area = integer(default=90) # Min area of emission after convolution for the detection of showers
         extend_inner_radius = float(default=1) # Inner radius of the ring_2D_kernel used for convolution
@@ -50,11 +43,7 @@
         extend_ellipse_expand_ratio = float(default=1.1) # Expand the radius of the ellipse fit to the extended emission
         time_masked_after_shower = float(default=15) # Seconds to flag as jump after a detected extended emission
         max_extended_radius = integer(default=200) # The maximum radius of an extended snowball or shower
-<<<<<<< HEAD
-        minimum_groups = integer(default=3) # The minimum number of groups to perform jump detection
-=======
         minimum_groups = integer(default=3) # The minimum number of groups to perform jump detection using sigma clipping
->>>>>>> 11576e07
         minimum_sigclip_groups = integer(default=100) # The minimum number of groups to switch to sigma clipping
         only_use_ints = boolean(default=True) # In sigclip only compare the same group across ints, if False compare all groups
     """
