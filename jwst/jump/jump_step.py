--- conflicted
+++ resolved
@@ -42,10 +42,7 @@
         extend_outer_radius = float(default=2.6) Outer radius of the ring_2D_Kernel used for convolution
         extend_ellipse_expand_ratio = float(default=1.1) Expand the radius of the ellipse fit to the extended emission
         time_masked_after_shower = float(default=15) Seconds to flag as jump after a detected extended emission
-<<<<<<< HEAD
         max_extended_radius = integer(default=200) The maximum radius of an extended snowball or shower
-=======
->>>>>>> 33f102e7
     """
 
     reference_file_types = ['gain', 'readnoise']
@@ -118,12 +115,9 @@
                                       extend_inner_radius=self.extend_inner_radius,
                                       extend_outer_radius=self.extend_outer_radius,
                                       extend_ellipse_expand_ratio=self.extend_ellipse_expand_ratio,
-<<<<<<< HEAD
                                       time_masked_after_shower=self.time_masked_after_shower,
                                       max_extended_radius=self.max_extended_radius * 2)
-=======
-                                      time_masked_after_shower=self.time_masked_after_shower)
->>>>>>> 33f102e7
+
 
             gain_model.close()
             readnoise_model.close()
