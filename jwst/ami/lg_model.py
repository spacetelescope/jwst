import logging
import numpy as np

from . import leastsqnrm as leastsqnrm
from . import analyticnrm2
from . import utils
from . import mask_definition_ami

log = logging.getLogger(__name__)
log.addHandler(logging.NullHandler())
log.setLevel(logging.DEBUG)


m = 1.0
mm = 1.0e-3 * m
um = 1.0e-6 * m
mas = 1.0e-3 / (60 * 60 * 180 / np.pi)  # in radians


class LgModel:
    """
    A class for conveniently dealing with an "NRM object.

    This should be able to take an NRMDefinition object for mask geometry.
    Defines mask geometry and detector-scale parameters.
    Simulates PSF (broadband or monochromatic)
    Builds a fringe model - either by user definition, or automated to data
    Fits model to data by least squares
    Masks: jwst_ami (formerly jwst_g7s6c)
    Algorithm documented in Greenbaum, A. Z., Pueyo, L. P., Sivaramakrishnan,
    A., and Lacour, S., Astrophysical Journal vol. 798, Jan 2015.
    First written by Alexandra Greenbaum in 2014.
    """

    def __init__(
        self,
        nrm_model,
        mask=None,
        holeshape="hex",
        pixscale=None,
        over=1,
        pixweight=None,
        phi=None,
        chooseholes=None,
        affine2d=None,
        **kwargs,
    ):
        """
        Set attributes of LgModel class.

        Parameters
        ----------
        nrm_model : NRMModel datamodel
            Datamodel containing mask geometry information

        mask : str
            Keyword for built-in values

        holeshape : str
           Shape of apertures, default="hex"

        pixscale : float
           Initial estimate of pixel scale in radians

        over : int
           Oversampling factor

        pixweight : 2D float array, default None
            Weighting array

        phi : float 1D array
            Distance of fringe from hole center in units of waves

        chooseholes : list of strings, default None
            E.g. ['B2', 'B4', 'B5', 'B6'] for a four-hole mask
            If None, use the real seven-hole mask.

        affine2d : Affine2d object
            Affine2d object

        **kwargs : dict
            Keyword arguments
            debug: boolean
                if set, print debug
        """
        if "debug" in kwargs:
            self.debug = kwargs["debug"]
        else:
            self.debug = False

        self.holeshape = holeshape
        self.pixel = pixscale  # det pix in rad (square)
        self.over = over
        self.pixweight = pixweight

        # get these from mask_definition_ami instead
        if mask is None:
            log.info("Using JWST AMI mask geometry from LgModel")
            mask = mask_definition_ami.NRMDefinition(
                nrm_model, maskname="jwst_ami", chooseholes=chooseholes
            )
        elif isinstance(mask, str):
            mask = mask_definition_ami.NRMDefinition(
                nrm_model, maskname=mask, chooseholes=chooseholes
            )  # retain ability to possibly  use other named masks, for now
        self.ctrs = mask.ctrs
        self.d = mask.hdia
        self.D = mask.active_D

        self.N = len(self.ctrs)
        self.fmt = "%10.4e"

        # get closest in time OPD from WebbPSF?

        if phi:  # meters of OPD at central wavelength
            if phi == "perfect":
                self.phi = np.zeros(self.N)  # backwards compatibility
            else:
                self.phi = phi
        else:
            self.phi = np.zeros(self.N)

        self.chooseholes = chooseholes

        # affine2d property not to be changed in LgModel - create a new
        #     instance instead
        # Save affine deformation of pupil object or create a no-deformation
        #     object.
        # We apply this when sampling the PSF, not to the pupil geometry.

        if affine2d is None:
            self.affine2d = utils.Affine2d(
                mx=1.0, my=1.0, sx=0.0, sy=0.0, xo=0.0, yo=0.0, name="Ideal"
            )
        else:
            self.affine2d = affine2d

    def simulate(self, fov=None, bandpass=None, over=None, psf_offset=(0, 0)):
        """
        Simulate a detector-scale psf.

        Use parameters input from the call and
        already stored in the object, and generate a simulation fits header
        storing all of the  parameters used to generate that psf.  If the input
        bandpass is one number it will calculate a monochromatic psf.

        Parameters
        ----------
        fov : int, default=None
            Number of detector pixels on a side

        bandpass : 2D float array, default=None
            Array of the form: [(weight1, wavl1), (weight2, wavl2), ...]

        over : int
            Oversampling factor

        psf_offset : detector pixels
            Center offset from center of array

        Returns
        -------
        Object's 'psf' : float 2D array
            Simulated psf
        """
        # First set up conditions for choosing various parameters
        self.bandpass = bandpass

        if over is None:
            over = 1  # ?  Always comes in as integer.

        self.psf_over = np.zeros((over * fov, over * fov))
        nspec = 0
        # accumulate polychromatic oversampled psf in the object

        for w, l in bandpass:  # w: wavelength's weight, l: lambda (wavelength)
            self.psf_over += w * analyticnrm2.psf(
                self.pixel,  # det pixel, rad
                fov,  # in detpix number
                over,
                self.ctrs,
                self.d,
                l,
                self.phi,
                psf_offset,  # det pixels
                self.affine2d,
                shape=self.holeshape,
            )
            # offset signs fixed to agree w/DS9, +x shifts ctr R, +y shifts up
            nspec += 1

        # store the detector pixel scale psf in the object
        self.psf = utils.rebin(self.psf_over, (over, over))

        return self.psf

    def make_model(
        self, fov=None, bandpass=None, over=1, psf_offset=(0, 0), pixscale=None
    ):
        """
        Generate the fringe model.

        Use the attributes of the object with a bandpass that is either a single
        wavelength or a list of tuples of the form
        [(weight1, wavl1), (weight2, wavl2),...].  The model is
        a collection of fringe intensities, where nholes = 7 means the model
        has a @D slice for each of 21 cosines, 21 sines, a DC-like, and a flux
        slice for a toal of 44 2D slices.

        Parameters
        ----------
        fov : int, default=None
            Number of detector pixels on a side

        bandpass : 2D float array, default=None
            Array of the form: [(weight1, wavl1), (weight2, wavl2), ...]

        over : int
           Cversampling factor

        psf_offset : detector pixels
            Center offset from center of array

        pixscale : float, default=None
            Pixel scale

        Returns
        -------
        Object's 'model': fringe model
            Generated fringe model
        """
        if fov:
            self.fov = fov

        self.over = over

        if hasattr(self, "pixscale_measured"):
            if self.pixscale_measured is not None:
                self.modelpix = self.pixscale_measured

        if pixscale is None:
            self.modelpix = self.pixel
        else:
            self.modelpix = pixscale

        self.modelctrs = self.ctrs

        # The model shape is (fov) x (fov) x (# solution coefficients)
        # the coefficient refers to the terms in the analytic equation
        # There are N(N-1) independent pistons, double-counted by cosine
        # and sine, one constant term and a DC offset.

        self.model = np.zeros((self.fov, self.fov, self.N * (self.N - 1) + 2))
        self.model_beam = np.zeros((self.over * self.fov, self.over * self.fov))
        self.fringes = np.zeros(
            (self.N * (self.N - 1) + 1, self.over * self.fov, self.over * self.fov)
        )

        for w, l in bandpass:  # w: weight, l: lambda (wavelength)
            # model_array returns the envelope and fringe model as a list of
            #   oversampled fov x fov slices
            pb, ff = analyticnrm2.model_array(
                self.modelctrs,
                l,
                self.over,
                self.modelpix,
                self.fov,
                self.d,
                shape=self.holeshape,
                psf_offset=psf_offset,
                affine2d=self.affine2d,
            )

            log.debug(f"Passed to model_array: psf_offset: {psf_offset}")
            log.debug(f"Primary beam in the model created: {pb}")
            self.model_beam += pb
            self.fringes += ff

            # this routine multiplies the envelope by each fringe "image"
            self.model_over = leastsqnrm.multiplyenv(pb, ff)

            model_binned = np.zeros((self.fov, self.fov, self.model_over.shape[2]))
            # loop over slices "sl" in the model
            for sl in range(self.model_over.shape[2]):
                model_binned[:, :, sl] = utils.rebin(
                    self.model_over[:, :, sl], (self.over, self.over)
                )

            self.model += w * model_binned

        return self.model

    def fit_image(
        self,
        image,
        reference=None,
<<<<<<< HEAD
        pixguess=None,
        rotguess=0,
        psf_offset=(0, 0),
        model_in=None,
=======
        modelin=None,
>>>>>>> ade1522d
        savepsfs=False,
        dqm=None,
        weighted=False,
    ):
        """
        Run a least-squares fit on an input image.

        Find the appropriate wavelength scale and rotation.
        If a model is not specified then this
        method will find the appropriate wavelength scale, rotation (and
        hopefully centering as well -- This is not written into the object yet,
        but should be soon).  Without specifying a model, fit_image can take a
        reference image (a cropped deNaNed version of the data) to run
        correlations. It is recommended that the symmetric part of the data be
        used to avoid piston confusion in scaling.

        Parameters
        ----------
        image : 2D float array
            Input image

<<<<<<< HEAD
        model_in: 2D array
            optional model image
=======
        reference : 2D float array
            Input reference image
>>>>>>> ade1522d

        modelin : 2D array
            Optional model image

        savepsfs : bool
            Save the psfs for writing to file (currently unused)

        dqm : 2D array
            Bad pixel mask of same dimensions as image

        weighted : bool
            Use weighted operations in the least squares routine
        """
        self.model_in = model_in
        self.weighted = weighted
        self.saveval = savepsfs

        if model_in is None:  # No model provided
            # Perform a set of automatic routines
            # A Cleaned up version of your image to enable Fourier fitting for
            # centering crosscorrelation with FindCentering() and
            # magnification and rotation via improve_scaling().

            if reference is None:
                self.reference = image
                if np.isnan(image.any()):
                    raise ValueError(
                        "Must have non-NaN image to "
                        "crosscorrelate for scale. Reference "
                        "image should also be centered."
                    )
            else:
                self.reference = reference

            self.pixscale_measured = self.pixel
            self.fov = image.shape[0]
            self.fittingmodel = self.make_model(
                self.fov,
                bandpass=self.bandpass,
                over=self.over,
                psf_offset=self.bestcenter,
                pixscale=self.pixel,
            )
        else:
            self.fittingmodel = model_in
        if self.weighted is False:
            self.soln, self.residual, self.cond, self.linfit_result = (
                leastsqnrm.matrix_operations(image, self.fittingmodel, dqm=dqm)
            )
        else:
            self.soln, self.residual, self.cond, self.singvals = (
                leastsqnrm.weighted_operations(image, self.fittingmodel, dqm=dqm)
            )

        self.rawDC = self.soln[-1]
        self.flux = self.soln[0]
        self.soln = self.soln / self.soln[0]

        # fringephase now in radians
        self.fringeamp, self.fringephase = leastsqnrm.tan2visibilities(self.soln)
        self.fringepistons = utils.fringes2pistons(self.fringephase, len(self.ctrs))
        self.redundant_cps = leastsqnrm.redundant_cps(self.fringephase, n=self.N)
        # RC 8/24
        self.t3_amplitudes = leastsqnrm.t3_amplitudes(self.fringeamp, n=self.N)
        self.redundant_cas = leastsqnrm.closure_amplitudes(self.fringeamp, n=self.N)
        self.q4_phases = leastsqnrm.q4_phases(self.fringephase, n=self.N)  # RC 8/24

    def create_modelpsf(self):
        """Make an image from the object's model and fit solutions by setting modelpsf attribute."""
        try:
            self.modelpsf = np.zeros((self.fov, self.fov))
        except AttributeError:
            self.modelpsf = np.zeros((self.fov_sim, self.fov_sim))

        for ind, coeff in enumerate(self.soln):
            self.modelpsf += self.flux * coeff * self.fittingmodel[:, :, ind]

        return None

    def improve_scaling(self, img):
        """
        Determine the scale and rotation that best fits the data.

        Correlations
        are calculated in the image plane, in anticipation of data with many
        bad pixels.

        Parameters
        ----------
        img : 2D float array
            Input image

        Returns
        -------
        self.pixscale_factor: float
            Improved estimate of pixel scale in radians

        self.rot_measured : float
            Value of mag at the extreme value of rotation from quadratic fit

        self.gof : float
            Goodness of fit
        """
        if not hasattr(self, "bandpass"):
            raise ValueError("This obj has no specified bandpass/wavelength")

        reffov = img.shape[0]
        scal_corrlist = np.zeros((len(self.scallist), reffov, reffov))
        pixscl_corrlist = scal_corrlist.copy()
        scal_corr = np.zeros(len(self.scallist))
        self.pixscl_corr = scal_corr.copy()

        # User can specify a reference set of phases (m) at an earlier point so
        #  that all PSFs are simulated with those phase pistons (e.g. measured
        #  from data at an earlier iteration
        if not hasattr(self, "refphi"):
            self.refphi = np.zeros(len(self.ctrs))
        else:
            pass

        self.pixscales = np.zeros(len(self.scallist))
        for q, scal in enumerate(self.scallist):
            self.test_pixscale = self.pixel * scal
            self.pixscales[q] = self.test_pixscale
            psf = self.simulate(
                bandpass=self.bandpass,
                pixel=self.test_pixscale,
            )
            pixscl_corrlist[q, :, :] = run_data_correlate(img, psf)
            self.pixscl_corr[q] = np.max(pixscl_corrlist[q])
            if True in np.isnan(self.pixscl_corr):
                raise ValueError("Correlation produced NaNs, check your work!")

        self.pixscale_optimal, scal_maxy = utils.findmax(
            mag=self.pixscales, vals=self.pixscl_corr
        )
        self.pixscale_factor = self.pixscale_optimal / self.pixel

        radlist = self.rotlist_rad
        corrlist = np.zeros((len(radlist), reffov, reffov))
        self.corrs = np.zeros(len(radlist))

        self.rots = radlist
        for q in range(len(radlist)):
            psf = self.simulate(
                bandpass=self.bandpass,
                fov=reffov,
            )

            corrlist[q, :, :] = run_data_correlate(psf, img)
            self.corrs[q] = np.max(corrlist[q])

        self.rot_measured, maxy = utils.findmax(mag=self.rots, vals=self.corrs)
        self.refpsf = self.simulate(
            bandpass=self.bandpass,
            pixel=self.pixscale_factor * self.pixel,
            fov=reffov,
        )

        try:
            self.gof = goodness_of_fit(img, self.refpsf)
        except Exception:
            self.gof = False

        return self.pixscale_factor, self.rot_measured, self.gof

    def set_pistons(self, phi_m):
        """
        Set piston's phi in meters of OPD at center wavelength LG++.

        Parameters
        ----------
        phi_m : float
            Piston angle
        """
        self.phi = phi_m

    def set_pixelscale(self, pixel_rad):
        """
        Set the detector pixel scale.

        Parameters
        ----------
        pixel_rad : float
            Detector pixel scale
        """
        self.pixel = pixel_rad


def goodness_of_fit(data, bestfit, disk_r=8):
    """
    Calculate goodness of fit between the data and the fit.

    Parameters
    ----------
    data : 2D float array
        Input image

    bestfit : 2D float array
        Fit to input image

    disk_r : int
        Radius of disk

    Returns
    -------
    gof : float
        Goodness of fit
    """
    mask = (
        np.ones(data.shape)
        + utils.makedisk(data.shape[0], 2)
        - utils.makedisk(data.shape[0], disk_r)
    )

    difference = np.ma.masked_invalid(mask * (bestfit - data))

    masked_data = np.ma.masked_invalid(mask * data)

    gof = abs(difference).sum() / abs(masked_data).sum()

    return gof


def run_data_correlate(data, model):
    """
    Calculate correlation between data and model.

    Parameters
    ----------
    data : 2D float array
        Reference image

    model : 2D float array
        Simulated psf

    Returns
    -------
    cor: 2D float array
        Correlation between data and model
    """
    sci = data
    log.debug("shape sci: %s", np.shape(sci))

    cor = utils.rcrosscorrelate(sci, model)

    return cor<|MERGE_RESOLUTION|>--- conflicted
+++ resolved
@@ -294,14 +294,7 @@
         self,
         image,
         reference=None,
-<<<<<<< HEAD
-        pixguess=None,
-        rotguess=0,
-        psf_offset=(0, 0),
         model_in=None,
-=======
-        modelin=None,
->>>>>>> ade1522d
         savepsfs=False,
         dqm=None,
         weighted=False,
@@ -323,15 +316,10 @@
         image : 2D float array
             Input image
 
-<<<<<<< HEAD
-        model_in: 2D array
-            optional model image
-=======
         reference : 2D float array
             Input reference image
->>>>>>> ade1522d
-
-        modelin : 2D array
+
+        model_in : 2D array
             Optional model image
 
         savepsfs : bool
