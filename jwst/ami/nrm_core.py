import logging
import numpy as np
from . import lg_model
from . import utils
from . import oifits

from stdatamodels.jwst import datamodels

log = logging.getLogger(__name__)
log.setLevel(logging.DEBUG)


class FringeFitter:
    """
    Fit fringes to get interferometric observables for the data.

    For the given information on the instrument and mask, calculate the
    fringe observables (visibilities and closure phases in the image plane.
    Original python was by A. Greenbaum & A. Sivaramakrishnan
    """

    def __init__(self, instrument_data, **kwargs):
        """
        Initialize the FringeFitter object.

        Parameters
        ----------
        instrument_data : jwst.ami.instrument_data.NIRISS object
            Information on the mask geometry (namely # holes), instrument,
            wavelength obs mode.

        **kwargs : dict
            Keyword arguments.
            oversample - model oversampling (also how fine to measure the centering)
            psf_offset - subpixel centering of your data, if known
            npix - number of data pixels to use. Default is the shape of the data frame.
            find_rotation - will find the best pupil rotation that matches the data
        """
        self.instrument_data = instrument_data

        # Options
        if "oversample" in kwargs:
            self.oversample = kwargs["oversample"]
        else:
            # default oversampling is 3
            self.oversample = 3

        if "find_rotation" in kwargs:
            # can be True/False or 1/0
            self.find_rotation = kwargs["find_rotation"]
        else:
            self.find_rotation = False

        if "psf_offset_ff" in kwargs:  # if so do not find center of image in data
            self.psf_offset_ff = kwargs["psf_offset_ff"]
        else:
            self.psf_offset_ff = None  # find center of image in data

        if "npix" in kwargs:
            self.npix = kwargs["npix"]
        else:
            self.npix = "default"
        # Default: unweighted fit
        self.weighted = False
        if "weighted" in kwargs:
            self.weighted = kwargs["weighted"]
        if self.weighted is True:
            log.info("leastsqnrm.weighted_operations() - weighted by Poisson variance")
        else:
            log.info("leastsqnrm.matrix_operations() - equally-weighted")

    def fit_fringes_all(self, input_model):
        """
        Generate the best model to match the data (centering, scaling, rotation).

        Parameters
        ----------
        input_model : instance Data Model
            DM object for input

        Returns
        -------
        output_model : AmiOIModel object
            AMI tables of median observables from LG algorithm fringe fitting in OIFITS format
        output_model_multi : AmiOIModel object
            AMI tables of observables for each integration
            from LG algorithm fringe fitting in OIFITS format
        lgfit : AmiLgFitModel object
            AMI cropped data, model, and residual data from LG algorithm fringe fitting

        Notes
        -----
        May allow parallelization by integration (later)
        """
        # scidata, dqmask are already centered around peak
        self.scidata, self.dqmask = self.instrument_data.read_data_model(input_model)

        # list for nrm objects for each slc
        self.nrm_list = []

        for slc in range(self.instrument_data.nwav):
            self.nrm_list.append(self.fit_fringes_single_integration(slc))

        # Now save final output model(s) of all slices, averaged slices to AmiOiModels
        # averaged
        oifits_model = oifits.RawOifits(self)
        output_model = oifits_model.make_oifits()

        # multi-integration
        oifits_model_multi = oifits.RawOifits(self, method="multi")
        output_model_multi = oifits_model_multi.make_oifits()

        # Save cropped/centered data, model, residual in AmiLgFitModel
        lgfit = self.make_lgfitmodel()

        return output_model, output_model_multi, lgfit

    def make_lgfitmodel(self):
        """
        Populate the LGFitModel with the output of the fringe fitting (LG algorithm).

        Returns
        -------
        m : AmiLgFitModel object
            LG analysis centered data, fit, residual, and model info
        """
        nslices = len(self.nrm_list)
        # 3d arrays of centered data, models, and residuals (data - model)
        ctrd_arr = np.zeros((nslices, self.scidata.shape[1], self.scidata.shape[2]))
        n_ctrd_arr = np.zeros((nslices, self.scidata.shape[1], self.scidata.shape[2]))
        model_arr = np.zeros((nslices, self.scidata.shape[1], self.scidata.shape[2]))
        n_model_arr = np.zeros((nslices, self.scidata.shape[1], self.scidata.shape[2]))
        resid_arr = np.zeros((nslices, self.scidata.shape[1], self.scidata.shape[2]))
        n_resid_arr = np.zeros((nslices, self.scidata.shape[1], self.scidata.shape[2]))
        # Model parameters
        solns_arr = np.zeros((nslices, 44))

        for i, nrmslc in enumerate(self.nrm_list):
            datapeak = nrmslc.reference.max()
            ctrd_arr[i, :, :] = nrmslc.reference
            n_ctrd_arr[i, :, :] = nrmslc.reference / datapeak
            model_arr[i, :, :] = nrmslc.modelpsf
            n_model_arr[i, :, :] = nrmslc.modelpsf / datapeak
            resid_arr[i, :, :] = nrmslc.residual
            n_resid_arr[i, :, :] = nrmslc.residual / datapeak
            solns_arr[i, :] = nrmslc.soln

        # Populate datamodel
        m = datamodels.AmiLgFitModel()
        m.centered_image = ctrd_arr
        m.norm_centered_image = n_ctrd_arr
        m.fit_image = model_arr
        m.norm_fit_image = n_model_arr
        m.resid_image = resid_arr
        m.norm_resid_image = n_resid_arr
        m.solns_table = np.recarray(
            solns_arr.shape[0],
            dtype=[("coeffs", "f8", solns_arr.shape[1])],
            buf=solns_arr,
        )

        return m

    def fit_fringes_single_integration(self, slc):
        """
        Generate the best model to match a single slice.

        Parameters
        ----------
        slc : numpy array
            2D slice of data

        Returns
        -------
        nrm : LgModel object
            Model with best fit results

        Notes
        -----
        After nrm.fit_image is called, these attributes are stored in nrm object:

        -----------------------------------------------------------------------------
        soln            --- resulting sin/cos coefficients from least squares fitting
        fringephase     --- baseline phases in radians
        fringeamp       --- baseline amplitudes (flux normalized)
        redundant_cps   --- closure phases in radians
        redundant_cas   --- closure amplitudes
        residual        --- fit residuals [data - model solution]
        cond            --- matrix condition for inversion
        fringepistons   --- zero-mean piston opd in radians on each hole (eigenphases)
        -----------------------------------------------------------------------------
        """
        nrm = lg_model.LgModel(
            self.instrument_data.nrm_model,
            mask=self.instrument_data.mask,
            pixscale=self.instrument_data.pscale_rad,
            holeshape=self.instrument_data.holeshape,
            affine2d=self.instrument_data.affine2d,
            over=self.oversample,
        )

        nrm.bandpass = self.instrument_data.wls[0]

        if self.npix == "default":
            self.npix = self.scidata[slc, :, :].shape[0]

        self.ctrd = self.scidata[slc]
        self.dqslice = self.dqmask[slc]

        nrm.reference = (
            self.ctrd
        )  # self.ctrd is the cropped image centered on the brightest pixel

        if self.psf_offset_ff is None:
            # returned values have offsets x-y flipped:
            # Finding centroids the Fourier way assumes no bad pixels case:
            # Fourier domain mean slope
            centroid = utils.find_centroid(self.ctrd)
            # centroid represents offsets from brightest pixel ctr
            # use flipped centroids to update centroid of image for JWST:
            # check parity for GPI, Vizier,...
            # pixel coordinates: - note the flip of [0] and [1] to match DS9 view
            nrm.xpos = centroid[1]  # flip 0 and 1 to convert
            nrm.ypos = centroid[0]  # flip 0 and 1
            nrm.psf_offset = nrm.xpos, nrm.ypos  # renamed .bestcenter to .psf_offset
        else:
<<<<<<< HEAD
            nrm.psf_offset = self.psf_offset_ff  # user-provided psf_offsetoffsets from array center are here.

        nrm.make_model(fov=self.ctrd.shape[0],
                       bandpass=nrm.bandpass,
                       over=self.oversample,
                       psf_offset=nrm.psf_offset,
                       pixscale=nrm.pixel)

        nrm.fit_image(self.ctrd,
                      model_in=nrm.model,
                      psf_offset=nrm.psf_offset,
                      dqm=self.dqslice,
                      weighted=self.weighted)
=======
            nrm.psf_offset = (
                self.psf_offset_ff
            )  # user-provided psf_offsetoffsets from array center are here.

        nrm.make_model(
            fov=self.ctrd.shape[0],
            bandpass=nrm.bandpass,
            over=self.oversample,
            psf_offset=nrm.psf_offset,
            pixscale=nrm.pixel,
        )

        nrm.fit_image(
            self.ctrd,
            modelin=nrm.model,
            dqm=self.dqslice,
            weighted=self.weighted,
        )
>>>>>>> ade1522d

        nrm.create_modelpsf()
        # model now stored as nrm.modelpsf, also nrm.residual
        self.nrm = nrm  # this gets updated with each slice
        return nrm  # to fit_fringes_all, where output model is created from list of nrm objects<|MERGE_RESOLUTION|>--- conflicted
+++ resolved
@@ -224,21 +224,6 @@
             nrm.ypos = centroid[0]  # flip 0 and 1
             nrm.psf_offset = nrm.xpos, nrm.ypos  # renamed .bestcenter to .psf_offset
         else:
-<<<<<<< HEAD
-            nrm.psf_offset = self.psf_offset_ff  # user-provided psf_offsetoffsets from array center are here.
-
-        nrm.make_model(fov=self.ctrd.shape[0],
-                       bandpass=nrm.bandpass,
-                       over=self.oversample,
-                       psf_offset=nrm.psf_offset,
-                       pixscale=nrm.pixel)
-
-        nrm.fit_image(self.ctrd,
-                      model_in=nrm.model,
-                      psf_offset=nrm.psf_offset,
-                      dqm=self.dqslice,
-                      weighted=self.weighted)
-=======
             nrm.psf_offset = (
                 self.psf_offset_ff
             )  # user-provided psf_offsetoffsets from array center are here.
@@ -253,11 +238,10 @@
 
         nrm.fit_image(
             self.ctrd,
-            modelin=nrm.model,
+            model_in=nrm.model,
             dqm=self.dqslice,
             weighted=self.weighted,
         )
->>>>>>> ade1522d
 
         nrm.create_modelpsf()
         # model now stored as nrm.modelpsf, also nrm.residual
