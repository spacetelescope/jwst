--- conflicted
+++ resolved
@@ -1,9 +1,7 @@
 """General utility objects"""
 
-<<<<<<< HEAD
 from stdatamodels.jwst import datamodels
 from stdatamodels.jwst.datamodels import dqflags
-import numpy as np
 
 
 def use_datamodel(input, model_class=None):
@@ -30,6 +28,7 @@
         model = model_class(model)
     return model
 
+  
 def copy_datamodel(input, step_parent):
     """Return a copy of the datamodel and set the input to None to recover memory or simply
     return the input if the data is to be modified in-place.
@@ -56,31 +55,6 @@
     else:
         return input, None
 
-
-def set_nans_to_donotuse(data, dq):
-    """Set all NaN values in the data that have an even value to
-    DO_NOT_USE.
-
-    Parameters
-    ----------
-    data : numpy array
-        The science data array to find NaN values and
-        check of these have a DQ flag=DO_NOT_USE, or
-        set it if not.
-
-    dq : numpy array
-        The DQ array to be checked.
-
-    Returns
-    -------
-    dq : numpy array
-        The updated DQ array.
-    """
-    dq[np.isnan(data)] |= dqflags.pixel['DO_NOT_USE']
-    return dq
-
-=======
->>>>>>> fad3ee08
 
 class LoggingContext:
     """Logging context manager
