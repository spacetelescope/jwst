import logging
import os
import warnings
import json

import numpy as np
import psutil
from drizzle import cdrizzle, util
from spherical_geometry.polygon import SphericalPolygon

from stdatamodels.jwst import datamodels
from stdatamodels.jwst.library.basic_utils import bytes2human

from jwst.datamodels import ModelLibrary
from jwst.associations.asn_from_list import asn_from_list

from . import gwcs_drizzle
from jwst.resample import resample_utils
from ..model_blender import blendmeta

log = logging.getLogger(__name__)
log.setLevel(logging.DEBUG)

__all__ = ["OutputTooLargeError", "ResampleData"]


class OutputTooLargeError(RuntimeError):
    """Raised when the output is too large for in-memory instantiation"""


class ResampleData:
    """
    This is the controlling routine for the resampling process.

    Notes
    -----
    This routine performs the following operations::

      1. Extracts parameter settings from input model, such as pixfrac,
         weight type, exposure time (if relevant), and kernel, and merges
         them with any user-provided values.
      2. Creates output WCS based on input images and define mapping function
         between all input arrays and the output array.
      3. Updates output data model with output arrays from drizzle, including
         a record of metadata from all input models.
    """

    def __init__(self, input_models, output=None, single=False, blendheaders=True,
                 pixfrac=1.0, kernel="square", fillval="NAN", wht_type="ivm",
                 good_bits=0, pscale_ratio=1.0, pscale=None, **kwargs):
        """
        Parameters
        ----------
        input_models : library of objects
            library of data models, one for each input image

        output : str
            filename for output

        kwargs : dict
            Other parameters.

            .. note::
                ``output_shape`` is in the ``x, y`` order.

            .. note::
                ``in_memory`` controls whether or not the resampled
                array from ``resample_many_to_many()``
                should be kept in memory or written out to disk and
                deleted from memory. Default value is `True` to keep
                all products in memory.
        """
        self.output_dir = None
        self.output_filename = output
        if output is not None and '.fits' not in str(output):
            self.output_dir = output
            self.output_filename = None
        self.intermediate_suffix = 'outlier_i2d'

        self.pscale_ratio = pscale_ratio
        self.single = single
        self.blendheaders = blendheaders
        self.pixfrac = pixfrac
        self.kernel = kernel
        self.fillval = fillval
        self.weight_type = wht_type
        self.good_bits = good_bits
        self.in_memory = kwargs.get('in_memory', True)
        self.input_pixscale0 = None  # computed pixel scale of the first image (deg)
        self._recalc_pscale_ratio = pscale is not None

        log.info(f"Driz parameter kernel: {self.kernel}")
        log.info(f"Driz parameter pixfrac: {self.pixfrac}")
        log.info(f"Driz parameter fillval: {self.fillval}")
        log.info(f"Driz parameter weight_type: {self.weight_type}")

        output_wcs = kwargs.get('output_wcs', None)
        output_shape = kwargs.get('output_shape', None)
        crpix = kwargs.get('crpix', None)
        crval = kwargs.get('crval', None)
        rotation = kwargs.get('rotation', None)

        self.asn_id = kwargs.get('asn_id', None)

        if pscale is not None:
            log.info(f'Output pixel scale: {pscale} arcsec.')
            pscale /= 3600.0
        else:
            log.info(f'Output pixel scale ratio: {pscale_ratio}')

        if output_wcs:
            # Use user-supplied reference WCS for the resampled image:
            self.output_wcs = output_wcs
            if output_shape is not None:
                self.output_wcs.array_shape = output_shape[::-1]

            if output_wcs.pixel_area is None:
                output_pix_area = compute_image_pixel_area(self.output_wcs)
                if output_pix_area is None:
                    raise ValueError(
                        "Unable to compute output pixel area from 'output_wcs'."
                    )
            else:
                output_pix_area = output_wcs.pixel_area

        else:
            # Define output WCS based on all inputs, including a reference WCS:
            self.output_wcs = resample_utils.make_output_wcs(
                input_models,
                ref_wcs=output_wcs,
                pscale_ratio=self.pscale_ratio,
                pscale=pscale,
                rotation=rotation,
                shape=None if output_shape is None else output_shape[::-1],
                crpix=crpix,
                crval=crval
            )
            # Estimate output pixel area in Sr. NOTE: in principle we could
            # use the same algorithm as for when output_wcs is provided by the
            # user.
            tr = self.output_wcs.pipeline[0].transform
            output_pix_area = (
                np.deg2rad(tr['cdelt1'].factor.value) *
                np.deg2rad(tr['cdelt2'].factor.value)
            )

        if pscale is None:
            pscale = np.rad2deg(np.sqrt(output_pix_area))
            log.info(f'Computed output pixel scale: {3600.0 * pscale} arcsec.')

        self.pscale = pscale  # in deg

        log.debug('Output mosaic size: {}'.format(self.output_wcs.array_shape))

        allowed_memory = kwargs['allowed_memory']
        if allowed_memory is None:
            allowed_memory = os.environ.get('DMODEL_ALLOWED_MEMORY', allowed_memory)
        if allowed_memory:
            allowed_memory = float(allowed_memory)
            # make a small image model to get the dtype
            dtype = datamodels.ImageModel((1, 1)).data.dtype

            # get the available memory
            available_memory = psutil.virtual_memory().available + psutil.swap_memory().total

            # compute the output array size
            required_memory = np.prod(self.output_wcs.array_shape) * dtype.itemsize

            # compare used to available
            used_fraction = required_memory / available_memory
            can_allocate = used_fraction <= allowed_memory
        else:
            can_allocate = True

        if not can_allocate:
            raise OutputTooLargeError(
                f'Combined ImageModel size {self.output_wcs.array_shape} '
                f'requires {bytes2human(required_memory)}. '
                f'Model cannot be instantiated.'
            )
        self.blank_output = datamodels.ImageModel(tuple(self.output_wcs.array_shape))

        # update meta data and wcs
        with input_models:
            example_model = input_models.borrow(0)
            self.blank_output.update(example_model)
            input_models.shelve(example_model, 0, modify=False)
            del example_model
        self.blank_output.meta.wcs = self.output_wcs
        self.blank_output.meta.photometry.pixelarea_steradians = output_pix_area
        self.blank_output.meta.photometry.pixelarea_arcsecsq = (
            output_pix_area * np.rad2deg(3600)**2
        )


    def do_drizzle(self, input_models):
        """Pick the correct drizzling mode based on self.single
        """
        if self.single:
            return self.resample_many_to_many(input_models)
        else:
            return self.resample_many_to_one(input_models)

    def blend_output_metadata(self, output_model, input_models):
        """Create new output metadata based on blending all input metadata."""
        # Run fitsblender on output product
        output_file = output_model.meta.filename

        ignore_list = [
            'meta.photometry.pixelarea_steradians',
            'meta.photometry.pixelarea_arcsecsq',
        ]

        log.info('Blending metadata for {}'.format(output_file))
        blendmeta.blendmodels(
            output_model,
            inputs=input_models,
            output=output_file,
            ignore=ignore_list
        )

    def _get_intensity_scale(self, img):
        """
        Compute an intensity scale from the input and output pixel area.

        For imaging data, the scaling is used to account for differences
        between the nominal pixel area and the average pixel area for
        the input data.

        For spectral data, the scaling is used to account for flux
        conservation with non-unity pixel scale ratios, when the
        data units are flux density.

        Parameters
        ----------
        img : DataModel
            The input data model.

        Returns
        -------
        iscale : float
            The scale to apply to the input data before drizzling.
        """
        input_pixflux_area = img.meta.photometry.pixelarea_steradians
        if input_pixflux_area:
            if 'SPECTRAL' in img.meta.wcs.output_frame.axes_type:
                # Use the nominal area as is
                input_pixel_area = input_pixflux_area

                # If input image is in flux density units, correct the
                # flux for the user-specified change to the spatial dimension
                if resample_utils.is_flux_density(img.meta.bunit_data):
                    input_pixel_area *= self.pscale_ratio
            else:
                img.meta.wcs.array_shape = img.data.shape
                input_pixel_area = compute_image_pixel_area(img.meta.wcs)
                if input_pixel_area is None:
                    raise ValueError(
                        "Unable to compute input pixel area from WCS of input "
                        f"image {repr(img.meta.filename)}."
                    )
                if self.input_pixscale0 is None:
                    self.input_pixscale0 = np.rad2deg(
                        np.sqrt(input_pixel_area)
                    )
                    if self._recalc_pscale_ratio:
                        self.pscale_ratio = self.pscale / self.input_pixscale0
            iscale = np.sqrt(input_pixflux_area / input_pixel_area)
        else:
            iscale = 1.0
        return iscale

    def resample_many_to_many(self, input_models):
        """Resample many inputs to many outputs where outputs have a common frame.

        Coadd only different detectors of the same exposure, i.e. map NRCA5 and
        NRCB5 onto the same output image, as they image different areas of the
        sky.

        Used for outlier detection
        """
        output_models = []
        for group_id, indices in input_models.group_indices.items():
            output_model = self.blank_output
<<<<<<< HEAD

            copy_asn_info_from_library(input_models, output_model)

            with input_models:
                example_image = input_models.borrow(indices[0])

=======

            copy_asn_info_from_library(input_models, output_model)

            with input_models:
                example_image = input_models.borrow(indices[0])

>>>>>>> 04e2fa51
                # Determine output file type from input exposure filenames
                # Use this for defining the output filename
                indx = example_image.meta.filename.rfind('.')
                output_type = example_image.meta.filename[indx:]
                output_root = '_'.join(example_image.meta.filename.replace(
                    output_type, '').split('_')[:-1])
                if self.asn_id is not None:
<<<<<<< HEAD
                    output_model.meta.filename = f'{output_root}_{self.asn_id}_outlier_i2d{output_type}'
                else:
                    output_model.meta.filename = f'{output_root}_outlier_i2d{output_type}'
=======
                    output_model.meta.filename = (
                        f'{output_root}_{self.asn_id}_'
                        f'{self.intermediate_suffix}{output_type}')
                else:
                    output_model.meta.filename = (
                        f'{output_root}_'
                        f'{self.intermediate_suffix}{output_type}')
>>>>>>> 04e2fa51
                input_models.shelve(example_image, indices[0], modify=False)
                del example_image

                # Initialize the output with the wcs
                driz = gwcs_drizzle.GWCSDrizzle(output_model, pixfrac=self.pixfrac,
                                                kernel=self.kernel, fillval=self.fillval)

                log.info(f"{len(indices)} exposures to drizzle together")
                for index in indices:
                    img = input_models.borrow(index)
                    if isinstance(img, datamodels.SlitModel):
                        # must call this explicitly to populate area extension
                        # although the existence of this extension may not be necessary
                        img.area = img.area 
                    iscale = self._get_intensity_scale(img)
                    log.debug(f'Using intensity scale iscale={iscale}')

                    inwht = resample_utils.build_driz_weight(
                        img,
                        weight_type=self.weight_type,
                        good_bits=self.good_bits
                    )

                    # apply sky subtraction
                    blevel = img.meta.background.level
                    if not img.meta.background.subtracted and blevel is not None:
                        data = img.data - blevel
                    else:
                        data = img.data

                    xmin, xmax, ymin, ymax = resample_utils._resample_range(
                        data.shape,
                        img.meta.wcs.bounding_box
                    )

                    driz.add_image(
                        data,
                        img.meta.wcs,
                        iscale=iscale,
                        inwht=inwht,
                        xmin=xmin,
                        xmax=xmax,
                        ymin=ymin,
                        ymax=ymax
                    )
                    del data
                    input_models.shelve(img, index, modify=False)
                    del img

            if not self.in_memory:
                # Write out model to disk, then return filename
                output_name = output_model.meta.filename
                if self.output_dir is not None:
                    output_name = os.path.join(self.output_dir, output_name)
                output_model.save(output_name)
                log.info(f"Saved model in {output_name}")
                output_models.append(output_name)
            else:
                output_models.append(output_model.copy())
            output_model.data *= 0.
            output_model.wht *= 0.

        if not self.in_memory:
            # build ModelLibrary as an association from the output files
            # this saves memory if there are multiple groups
            asn = asn_from_list(output_models, product_name='outlier_i2d')
            asn_dict = json.loads(asn.dump()[1]) # serializes the asn and converts to dict
            return ModelLibrary(asn_dict, on_disk=True)
        # otherwise just build it as a list of in-memory models
        return ModelLibrary(output_models, on_disk=False)

    def resample_many_to_one(self, input_models):
        """Resample and coadd many inputs to a single output.

        Used for stage 3 resampling
        """
        output_model = self.blank_output.copy()
        output_model.meta.filename = self.output_filename
        output_model.meta.resample.weight_type = self.weight_type
        output_model.meta.resample.pointings = len(input_models.group_names)

        # copy over asn information
        copy_asn_info_from_library(input_models, output_model)

        if self.blendheaders:
            # right now this needs a list of input models, all in memory
            # for now, just load the models as a list with empty data arrays
            # but the blend_meta step itself should eventually be refactored 
            # to expect a list of metadata objects
            # instead of a list of datamodels
            input_list = []
            with input_models:
                for i, model in enumerate(input_models):
                    empty_model = type(model)()
                    empty_model.meta = model.meta
                    copy_asn_info_from_library(input_models, empty_model)
                    empty_model.data = np.empty((1, 1))
                    empty_model.dq = np.empty((1, 1))
                    empty_model.err = np.empty((1, 1))
                    empty_model.wht = np.empty((1, 1))
                    empty_model.var_rnoise = np.empty((1, 1))
                    empty_model.var_poisson = np.empty((1, 1))
                    empty_model.var_flat = np.empty((1, 1))
                    input_list.append(empty_model)
                    input_models.shelve(model, i, modify=False)
            self.blend_output_metadata(output_model, input_list)
            del input_list

        # Initialize the output with the wcs
        driz = gwcs_drizzle.GWCSDrizzle(output_model, pixfrac=self.pixfrac,
                                        kernel=self.kernel, fillval=self.fillval)

        log.info("Resampling science data")
        with input_models:
            for img in input_models:
                iscale = self._get_intensity_scale(img)
                log.debug(f'Using intensity scale iscale={iscale}')
                img.meta.iscale = iscale

                inwht = resample_utils.build_driz_weight(img,
                                                        weight_type=self.weight_type,
                                                        good_bits=self.good_bits)
                # apply sky subtraction
                blevel = img.meta.background.level
                if not img.meta.background.subtracted and blevel is not None:
                    data = img.data - blevel
                else:
                    data = img.data.copy()

                xmin, xmax, ymin, ymax = resample_utils._resample_range(
                    data.shape,
                    img.meta.wcs.bounding_box
                )

                driz.add_image(
                    data,
                    img.meta.wcs,
                    iscale=iscale,
                    inwht=inwht,
                    xmin=xmin,
                    xmax=xmax,
                    ymin=ymin,
                    ymax=ymax
                )
                del data, inwht
                input_models.shelve(img)

        # Resample variance arrays in input_models to output_model
        self.resample_variance_arrays(output_model, input_models)
        var_components = [
            output_model.var_rnoise,
            output_model.var_poisson,
            output_model.var_flat
        ]
        output_model.err = np.sqrt(np.nansum(var_components,axis=0))

        # nansum returns zero for input that is all NaN -
        # set those values to NaN instead
        all_nan = np.all(np.isnan(var_components), axis=0)
        output_model.err[all_nan] = np.nan

        self.update_exposure_times(output_model, input_models)

        return ModelLibrary([output_model,], on_disk=False)


    def resample_variance_arrays(self, output_model, input_models):
        """Resample variance arrays from input_models to the output_model.

        Variance images from each input model are resampled individually and
        added to a weighted sum. If weight_type is 'ivm', the inverse of the
        resampled read noise variance is used as the weight for all the variance
        components. If weight_type is 'exptime', the exposure time is used.

        The output_model is modified in place.
        """
        log.info("Resampling variance components")
        weighted_rn_var = np.full_like(output_model.data, np.nan)
        weighted_pn_var = np.full_like(output_model.data, np.nan)
        weighted_flat_var = np.full_like(output_model.data, np.nan)
        total_weight_rn_var = np.zeros_like(output_model.data)
        total_weight_pn_var = np.zeros_like(output_model.data)
        total_weight_flat_var = np.zeros_like(output_model.data)
        with input_models:
            for i, model in enumerate(input_models):
                # Do the read noise variance first, so it can be
                # used for weights if needed
                rn_var = self._resample_one_variance_array(
                    "var_rnoise", model, output_model)

                # Find valid weighting values in the variance
                if rn_var is not None:
                    mask = (rn_var > 0) & np.isfinite(rn_var)
                else:
                    mask = np.full_like(rn_var, False)

                # Set the weight for the image from the weight type
                weight = np.ones(output_model.data.shape)
                if self.weight_type == "ivm" and rn_var is not None:
                    weight[mask] = rn_var[mask] ** -1
                elif self.weight_type == "exptime":
                    if resample_utils.check_for_tmeasure(model):
                        weight[:] = model.meta.exposure.measurement_time
                    else:
                        weight[:] = model.meta.exposure.exposure_time

                # Weight and add the readnoise variance
                # Note: floating point overflow is an issue if variance weights
                # are used - it can't be squared before multiplication
                if rn_var is not None:
                    mask = (rn_var >= 0) & np.isfinite(rn_var) & (weight > 0)
                    weighted_rn_var[mask] = np.nansum(
                        [weighted_rn_var[mask],
                        rn_var[mask] * weight[mask] * weight[mask]],
                        axis=0
                    )
                    total_weight_rn_var[mask] += weight[mask]

                # Now do poisson and flat variance, updating only valid new values
                # (zero is a valid value; negative, inf, or NaN are not)
                pn_var = self._resample_one_variance_array(
                    "var_poisson", model, output_model)
                if pn_var is not None:
                    mask = (pn_var >= 0) & np.isfinite(pn_var) & (weight > 0)
                    weighted_pn_var[mask] = np.nansum(
                        [weighted_pn_var[mask],
                        pn_var[mask] * weight[mask] * weight[mask]],
                        axis=0
                    )
                    total_weight_pn_var[mask] += weight[mask]

                flat_var = self._resample_one_variance_array(
                    "var_flat", model, output_model)
                if flat_var is not None:
                    mask = (flat_var >= 0) & np.isfinite(flat_var) & (weight > 0)
                    weighted_flat_var[mask] = np.nansum(
                        [weighted_flat_var[mask],
                        flat_var[mask] * weight[mask] * weight[mask]],
                        axis=0
                    )
                    total_weight_flat_var[mask] += weight[mask]
                
                del model.meta.iscale
                del weight
                input_models.shelve(model, i)

            # We now have a sum of the weighted resampled variances.
            # Divide by the total weights, squared, and set in the output model.
            # Zero weight and missing values are NaN in the output.
            with warnings.catch_warnings():
                warnings.filterwarnings("ignore", "invalid value*", RuntimeWarning)
                warnings.filterwarnings("ignore", "divide by zero*", RuntimeWarning)

                output_variance = (weighted_rn_var
                                / total_weight_rn_var / total_weight_rn_var)
                setattr(output_model, "var_rnoise", output_variance)

                output_variance = (weighted_pn_var
                                / total_weight_pn_var / total_weight_pn_var)
                setattr(output_model, "var_poisson", output_variance)

                output_variance = (weighted_flat_var
                                / total_weight_flat_var / total_weight_flat_var)
                setattr(output_model, "var_flat", output_variance)

            del weighted_rn_var, weighted_pn_var, weighted_flat_var
            del total_weight_rn_var, total_weight_pn_var, total_weight_flat_var


    def _resample_one_variance_array(self, name, input_model, output_model):
        """Resample one variance image from an input model.

        The error image is passed to drizzle instead of the variance, to
        better match kernel overlap and user weights to the data, in the
        pixel averaging process. The drizzled error image is squared before
        returning.
        """
        variance = getattr(input_model, name)
        if variance is None or variance.size == 0:
            log.debug(
                f"No data for '{name}' for model "
                f"{repr(input_model.meta.filename)}. Skipping ..."
            )
            return

        elif variance.shape != input_model.data.shape:
            log.warning(
                f"Data shape mismatch for '{name}' for model "
                f"{repr(input_model.meta.filename)}. Skipping ..."
            )
            return

        # Make input weight map
        inwht = resample_utils.build_driz_weight(
            input_model,
            weight_type=self.weight_type,  # weights match science
            good_bits=self.good_bits
        )

        resampled_error = np.zeros_like(output_model.data)
        outwht = np.zeros_like(output_model.data)
        outcon = np.zeros_like(output_model.con)

        xmin, xmax, ymin, ymax = resample_utils._resample_range(
            variance.shape,
            input_model.meta.wcs.bounding_box
        )

        iscale = input_model.meta.iscale

        # Resample the error array. Fill "unpopulated" pixels with NaNs.
        self.drizzle_arrays(
            np.sqrt(variance),
            inwht,
            input_model.meta.wcs,
            output_model.meta.wcs,
            resampled_error,
            outwht,
            outcon,
            iscale=iscale,
            pixfrac=self.pixfrac,
            kernel=self.kernel,
            fillval=np.nan,
            xmin=xmin,
            xmax=xmax,
            ymin=ymin,
            ymax=ymax
        )
        return resampled_error ** 2

    def update_exposure_times(self, output_model, input_models):
        """Modify exposure time metadata in-place"""
        total_exposure_time = 0.
        exposure_times = {'start': [], 'end': []}
        duration = 0.0
        total_measurement_time = 0.0
        measurement_time_failures = []
        with input_models:
            for _, indices in input_models.group_indices.items():
                model = input_models.borrow(indices[0])
                total_exposure_time += model.meta.exposure.exposure_time
                if not resample_utils.check_for_tmeasure(model):
                    measurement_time_failures.append(1)
                else:
                    total_measurement_time += model.meta.exposure.measurement_time
                    measurement_time_failures.append(0)
                exposure_times['start'].append(model.meta.exposure.start_time)
                exposure_times['end'].append(model.meta.exposure.end_time)
                duration += model.meta.exposure.duration
                input_models.shelve(model, indices[0], modify=False)

        # Update some basic exposure time values based on output_model
        output_model.meta.exposure.exposure_time = total_exposure_time
        if not any(measurement_time_failures):
            output_model.meta.exposure.measurement_time = total_measurement_time
        output_model.meta.exposure.start_time = min(exposure_times['start'])
        output_model.meta.exposure.end_time = max(exposure_times['end'])

        # Update other exposure time keywords:
        # XPOSURE (identical to the total effective exposure time, EFFEXPTM)
        xposure = total_exposure_time
        output_model.meta.exposure.effective_exposure_time = xposure
        # DURATION (identical to TELAPSE, elapsed time)
        output_model.meta.exposure.duration = duration
        output_model.meta.exposure.elapsed_exposure_time = duration

    @staticmethod
    def drizzle_arrays(insci, inwht, input_wcs, output_wcs, outsci, outwht,
                       outcon, uniqid=1, xmin=0, xmax=0, ymin=0, ymax=0,
                       iscale=1.0, pixfrac=1.0, kernel='square',
                       fillval="NAN", wtscale=1.0):
        """
        Low level routine for performing 'drizzle' operation on one image.

        The interface is compatible with STScI code. All images are Python
        ndarrays, instead of filenames. File handling (input and output) is
        performed by the calling routine.

        Parameters
        ----------

        insci : 2d array
            A 2d numpy array containing the input image to be drizzled.

        inwht : 2d array
            A 2d numpy array containing the pixel by pixel weighting.
            Must have the same dimensions as insci. If none is supplied,
            the weighting is set to one.

        input_wcs : gwcs.WCS object
            The world coordinate system of the input image.

        output_wcs : gwcs.WCS object
            The world coordinate system of the output image.

        outsci : 2d array
            A 2d numpy array containing the output image produced by
            drizzling. On the first call it should be set to zero.
            Subsequent calls it will hold the intermediate results.  This
            is modified in-place.

        outwht : 2d array
            A 2d numpy array containing the output counts. On the first
            call it should be set to zero. On subsequent calls it will
            hold the intermediate results.  This is modified in-place.

        outcon : 2d or 3d array, optional
            A 2d or 3d numpy array holding a bitmap of which image was an input
            for each output pixel. Should be integer zero on first call.
            Subsequent calls hold intermediate results.  This is modified
            in-place.

        uniqid : int, optional
            The id number of the input image. Should be one the first time
            this function is called and incremented by one on each subsequent
            call.

        xmin : int, optional
            This and the following three parameters set a bounding rectangle
            on the input image. Only pixels on the input image inside this
            rectangle will have their flux added to the output image. Xmin
            sets the minimum value of the x dimension. The x dimension is the
            dimension that varies quickest on the image. All four parameters
            are zero based, counting starts at zero.

        xmax : int, optional
            Sets the maximum value of the x dimension on the bounding box
            of the input image. If ``xmax = 0``, no maximum will
            be set in the x dimension (all pixels in a row of the input image
            will be resampled).

        ymin : int, optional
            Sets the minimum value in the y dimension on the bounding box. The
            y dimension varies less rapidly than the x and represents the line
            index on the input image.

        ymax : int, optional
            Sets the maximum value in the y dimension. If ``ymax = 0``,
            no maximum will be set in the y dimension (all pixels in a column
            of the input image will be resampled).

        iscale : float, optional
            A scale factor to be applied to pixel intensities of the
            input image before resampling.

        pixfrac : float, optional
            The fraction of a pixel that the pixel flux is confined to. The
            default value of 1 has the pixel flux evenly spread across the image.
            A value of 0.5 confines it to half a pixel in the linear dimension,
            so the flux is confined to a quarter of the pixel area when the square
            kernel is used.

        kernel: str, optional
            The name of the kernel used to combine the input. The choice of
            kernel controls the distribution of flux over the kernel. The kernel
            names are: "square", "gaussian", "point", "turbo", "lanczos2",
            and "lanczos3". The square kernel is the default.

        fillval: str, optional
            The value a pixel is set to in the output if the input image does
            not overlap it. The default value of NAN sets NaN values.

        Returns
        -------
        A tuple with three values: a version string, the number of pixels
        on the input image that do not overlap the output image, and the
        number of complete lines on the input image that do not overlap the
        output input image.

        """

        # Insure that the fillval parameter gets properly interpreted for use with tdriz
        if util.is_blank(str(fillval)):
            fillval = 'NAN'
        else:
            fillval = str(fillval)

        if insci.dtype > np.float32:
            insci = insci.astype(np.float32)

        # Add input weight image if it was not passed in
        if inwht is None:
            inwht = np.ones_like(insci)

        # Compute what plane of the context image this input would
        # correspond to:
        planeid = int((uniqid - 1) / 32)

        # Check if the context image has this many planes
        if outcon.ndim == 3:
            nplanes = outcon.shape[0]
        elif outcon.ndim == 2:
            nplanes = 1
        else:
            nplanes = 0

        if nplanes <= planeid:
            raise IndexError("Not enough planes in drizzle context image")

        # Alias context image to the requested plane if 3d
        if outcon.ndim == 3:
            outcon = outcon[planeid]

        # Compute the mapping between the input and output pixel coordinates
        # for use in drizzle.cdrizzle.tdriz
        pixmap = resample_utils.calc_gwcs_pixmap(input_wcs, output_wcs, insci.shape)

        log.debug(f"Pixmap shape: {pixmap[:,:,0].shape}")
        log.debug(f"Input Sci shape: {insci.shape}")
        log.debug(f"Output Sci shape: {outsci.shape}")

        log.info(f"Drizzling {insci.shape} --> {outsci.shape}")

        _vers, _nmiss, _nskip = cdrizzle.tdriz(
            insci, inwht, pixmap,
            outsci, outwht, outcon,
            uniqid=uniqid,
            xmin=xmin, xmax=xmax,
            ymin=ymin, ymax=ymax,
            scale=iscale,
            pixfrac=pixfrac,
            kernel=kernel,
            in_units="cps",
            expscale=1.0,
            wtscale=wtscale,
            fillstr=fillval
        )


def _get_boundary_points(xmin, xmax, ymin, ymax, dx=None, dy=None, shrink=0):
    """
    xmin, xmax, ymin, ymax - integer coordinates of pixel boundaries
    step - distance between points along an edge
    shrink - number of pixels by which to reduce `shape`

    Returns a list of points and the area of the rectangle
    """
    nx = xmax - xmin + 1
    ny = ymax - ymin + 1

    if dx is None:
        dx = nx
    if dy is None:
        dy = ny

    if nx - 2 * shrink < 1 or ny - 2 * shrink < 1:
        raise ValueError("Image size is too small.")

    sx = max(1, int(np.ceil(nx / dx)))
    sy = max(1, int(np.ceil(ny / dy)))

    xmin += shrink
    xmax -= shrink
    ymin += shrink
    ymax -= shrink

    size = 2 * sx + 2 * sy
    x = np.empty(size)
    y = np.empty(size)

    b = np.s_[0:sx]  # bottom edge
    r = np.s_[sx:sx + sy]  # right edge
    t = np.s_[sx + sy:2 * sx + sy]  # top edge
    l = np.s_[2 * sx + sy:2 * sx + 2 * sy]  # left

    x[b] = np.linspace(xmin, xmax, sx, False)
    y[b] = ymin
    x[r] = xmax
    y[r] = np.linspace(ymin, ymax, sy, False)
    x[t] = np.linspace(xmax, xmin, sx, False)
    y[t] = ymax
    x[l] = xmin
    y[l] = np.linspace(ymax, ymin, sy, False)

    area = (xmax - xmin) * (ymax - ymin)
    center = (0.5 * (xmin + xmax), 0.5 * (ymin + ymax))

    return x, y, area, center, b, r, t, l


def compute_image_pixel_area(wcs):
    """ Computes pixel area in steradians.
    """
    if wcs.array_shape is None:
        raise ValueError("WCS must have array_shape attribute set.")

    valid_polygon = False
    spatial_idx = np.where(np.array(wcs.output_frame.axes_type) == 'SPATIAL')[0]

    ny, nx = wcs.array_shape
    ((xmin, xmax), (ymin, ymax)) = wcs.bounding_box

    xmin = max(0, int(xmin + 0.5))
    xmax = min(nx - 1, int(xmax - 0.5))
    ymin = max(0, int(ymin + 0.5))
    ymax = min(ny - 1, int(ymax - 0.5))
    if xmin > xmax:
        (xmin, xmax) = (xmax, xmin)
    if ymin > ymax:
        (ymin, ymax) = (ymax, ymin)

    k = 0
    dxy = [1, -1, -1, 1]
    ra, dec, center = np.nan, np.nan, (np.nan, np.nan)
    while xmin < xmax and ymin < ymax:
        try:
            x, y, image_area, center, b, r, t, l = _get_boundary_points(
                xmin=xmin,
                xmax=xmax,
                ymin=ymin,
                ymax=ymax,
                dx=min((xmax - xmin) // 4, 15),
                dy=min((ymax - ymin) // 4, 15)
            )
        except ValueError:
            return None

        world = wcs(x, y)
        ra = world[spatial_idx[0]]
        dec = world[spatial_idx[1]]

        limits = [ymin, xmax, ymax, xmin]

        for j in range(4):
            sl = [b, r, t, l][k]
            if not (np.all(np.isfinite(ra[sl])) and
                    np.all(np.isfinite(dec[sl]))):
                limits[k] += dxy[k]
                k = (k + 1) % 4
                break
            k = (k + 1) % 4
        else:
            valid_polygon = True
            break

        ymin, xmax, ymax, xmin = limits

    if not valid_polygon:
        return None

    world = wcs(*center)
    wcenter = (world[spatial_idx[0]], world[spatial_idx[1]])

    sky_area = SphericalPolygon.from_radec(ra, dec, center=wcenter).area()
    if sky_area > 2 * np.pi:
        log.warning(
            "Unexpectedly large computed sky area for an image. "
            "Setting area to: 4*Pi - area"
        )
        sky_area = 4 * np.pi - sky_area
    pix_area = sky_area / image_area

    return pix_area


def copy_asn_info_from_library(library, output_model):
    """
    Transfer association information from the input library to the output model.

    Parameters
    ----------
    library : ModelLibrary
        The input library of data models.

    output_model : DataModel
        The output data model to which the association information will be copied.
    """
    if not hasattr(library, "asn"):
        # No ASN table, occurs when input comes from ModelContainer in spectroscopic modes
        # in this case do nothing; the asn info will be passed along later
        # by code inside ResampleSpecStep
        return
    if (asn_pool := library.asn.get("asn_pool", None)) is not None:
        output_model.meta.asn.pool_name = asn_pool
    if (
        asn_table_name := library.asn.get("table_name", None)
    ) is not None:
        output_model.meta.asn.table_name = asn_table_name<|MERGE_RESOLUTION|>--- conflicted
+++ resolved
@@ -282,21 +282,12 @@
         output_models = []
         for group_id, indices in input_models.group_indices.items():
             output_model = self.blank_output
-<<<<<<< HEAD
 
             copy_asn_info_from_library(input_models, output_model)
 
             with input_models:
                 example_image = input_models.borrow(indices[0])
 
-=======
-
-            copy_asn_info_from_library(input_models, output_model)
-
-            with input_models:
-                example_image = input_models.borrow(indices[0])
-
->>>>>>> 04e2fa51
                 # Determine output file type from input exposure filenames
                 # Use this for defining the output filename
                 indx = example_image.meta.filename.rfind('.')
@@ -304,11 +295,6 @@
                 output_root = '_'.join(example_image.meta.filename.replace(
                     output_type, '').split('_')[:-1])
                 if self.asn_id is not None:
-<<<<<<< HEAD
-                    output_model.meta.filename = f'{output_root}_{self.asn_id}_outlier_i2d{output_type}'
-                else:
-                    output_model.meta.filename = f'{output_root}_outlier_i2d{output_type}'
-=======
                     output_model.meta.filename = (
                         f'{output_root}_{self.asn_id}_'
                         f'{self.intermediate_suffix}{output_type}')
@@ -316,7 +302,6 @@
                     output_model.meta.filename = (
                         f'{output_root}_'
                         f'{self.intermediate_suffix}{output_type}')
->>>>>>> 04e2fa51
                 input_models.shelve(example_image, indices[0], modify=False)
                 del example_image
 
