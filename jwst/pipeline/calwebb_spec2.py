--- conflicted
+++ resolved
@@ -58,13 +58,8 @@
     Process JWST spectroscopic exposures from Level 2a to 2b.
 
     Included steps are:
-<<<<<<< HEAD
-    assign_wcs, badpix_selfcal, msa_flagging, nsclean, bkg_subtract,
+    assign_wcs, badpix_selfcal, msa_flagging, clean_flicker_noise, bkg_subtract,
     imprint_subtract, extract_2d, master_background_mos, ta_center, wavecorr,
-=======
-    assign_wcs, badpix_selfcal, msa_flagging, clean_flicker_noise, bkg_subtract,
-    imprint_subtract, extract_2d, master_background_mos, wavecorr,
->>>>>>> 9c71de43
     flat_field, srctype, straylight, fringe, residual_fringe, pathloss,
     barshadow, wfss_contam, photom, pixel_replace, resample_spec,
     cube_build, and extract_1d.
