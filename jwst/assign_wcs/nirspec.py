"""
Tools to create the WCS pipeline NIRSPEC modes.

Calls create_pipeline() which redirects based on EXP_TYPE.
"""

import copy
import logging

import gwcs
import numpy as np
from astropy import coordinates as coord
from astropy import units as u
from astropy.io import fits
from astropy.modeling import bind_bounding_box, fix_inputs, models
from astropy.modeling import bounding_box as mbbox
from astropy.modeling.models import Const1D, Identity, Mapping, Scale, Tabular1D
from gwcs import coordinate_frames as cf
from gwcs import selector
from gwcs.spectroscopy import (
    SellmeierGlass,
    SellmeierZemax,
    Snell3D,
)
from gwcs.wcstools import grid_from_bounding_box
from stdatamodels.jwst.datamodels import (
    CameraModel,
    CollimatorModel,
    DisperserModel,
    FOREModel,
    FPAModel,
    IFUFOREModel,
    IFUPostModel,
    IFUSlicerModel,
    MSAModel,
    OTEModel,
    WavelengthrangeModel,
)
from stdatamodels.jwst.transforms.models import (
    AngleFromGratingEquation,
    DirCos2Unitless,
    Gwa2Slit,
    Logical,
    RefractionIndexFromPrism,
    Rotation3DToGWA,
    Slit,
    Slit2Msa,
<<<<<<< HEAD
    Slit2MsaLegacy,
=======
    Snell,
>>>>>>> b07bd052
    Unitless2DirCos,
    WavelengthFromGratingEquation,
)

from jwst.assign_wcs import pointing
from jwst.assign_wcs.util import (
    MSAFileError,
    NoDataOnDetectorError,
    not_implemented_mode,
    velocity_correction,
)
from jwst.lib.exposure_types import is_nrs_ifu_lamp

log = logging.getLogger(__name__)

FIXED_SLIT_NUMS = {"NONE": 0, "S200A1": 1, "S200A2": 2, "S400A1": 3, "S1600A1": 4, "S200B1": 5}

# Approximate fallback values for MSA slit scaling
MSA_SLIT_SCALES = (1.35, 1.15)

__all__ = [
    "create_pipeline",
    "imaging",
    "ifu",
    "slits_wcs",
    "get_open_slits",
    "generate_compound_bbox",
    "nrs_fs_slit_id",
    "nrs_fs_slit_name",
    "nrs_wcs_set_input",
    "nrs_ifu_wcs",
    "get_spectral_order_wrange",
]


def create_pipeline(input_model, reference_files, slit_y_range):
    """
    Create a pipeline list based on EXP_TYPE.

    Parameters
    ----------
    input_model : JwstDataModel
        The input data model.
    reference_files : dict
        Mapping between reftype (keys) and reference file name (vals).
    slit_y_range : tuple
        The slit Y-range for Nirspec slits, relative to (0, 0) in the center.

    Returns
    -------
    pipeline : list
        The WCS pipeline, suitable for input into `gwcs.wcs.WCS`.
    """
    exp_type = input_model.meta.exposure.type.lower()
    if input_model.meta.instrument.grating.lower() == "mirror":
        pipeline = imaging(input_model, reference_files)
    else:
        pipeline = exp_type2transform[exp_type](
            input_model, reference_files, slit_y_range=slit_y_range
        )
    if pipeline:
        log.info(f"Created a NIRSPEC {exp_type} pipeline with references {reference_files}")
    return pipeline


def imaging(input_model, reference_files):
    """
    Create the WCS pipeline for NIRSpec imaging data.

    It has the following coordinate frames:
    "detector" : the science frame
    "sca" : frame associated with the SCA
    "gwa" " just before the GWA going from detector to sky
    "msa_frame" : at the MSA
    "oteip" : after the FWA
    "v2v3" and "world"

    Parameters
    ----------
    input_model : JwstDataModel
        The input data model.
    reference_files : dict
        Mapping between reftype (keys) and reference file name (vals).
        Requires 'disperser', 'collimator', 'wavelengthrange', 'fpa', 'camera',
        'ote', and 'fore' reference files.

    Returns
    -------
    pipeline : list
        The WCS pipeline, suitable for input into `gwcs.wcs.WCS`.
    """
    # Get the corrected disperser model
    disperser = get_disperser(input_model, reference_files["disperser"])

    # DMS to SCA transform
    dms2detector = dms_to_sca(input_model)[:-1]
    dms2detector.name = "dms2sca"
    dms2detector.inputs = ("x", "y")
    dms2detector.outputs = ("x", "y")

    # DETECTOR to GWA transform
    det2gwa = detector_to_gwa(reference_files, input_model.meta.instrument.detector, disperser)[:-2]
    det2gwa.name = "det2gwa"
    det2gwa.inputs = ("x", "y")
    det2gwa.outputs = ("angle1", "angle2", "angle3")

    gwa_through = Const1D(-1) * Identity(1) & Const1D(-1) * Identity(1) & Identity(1)

    angles = [disperser["theta_x"], disperser["theta_y"], disperser["theta_z"], disperser["tilt_y"]]
    rotation = Rotation3DToGWA(angles, axes_order="xyzy", name="rotation").inverse
    dircos2unitless = DirCos2Unitless(name="directional_cosines2unitless")

    col_model = CollimatorModel(reference_files["collimator"])
    col = col_model.model
    col_model.close()

    # Get the default spectral order and wavelength range and record them in the model.
    sporder, wrange = get_spectral_order_wrange(input_model, reference_files["wavelengthrange"])
    input_model.meta.wcsinfo.waverange_start = wrange[0]
    input_model.meta.wcsinfo.waverange_end = wrange[1]
    input_model.meta.wcsinfo.spectral_order = sporder

    lam = wrange[0] + (wrange[1] - wrange[0]) * 0.5

    # Scale wavelengths to microns if msa coordinates are terminal
    if input_model.meta.instrument.filter == "OPAQUE":
        lam *= 1e6

    lam_model = Mapping((0, 1, 1)) | Identity(2) & Const1D(lam)

    gwa2msa = gwa_through | rotation | dircos2unitless | col | lam_model
    gwa2msa.inverse = col.inverse | dircos2unitless.inverse | rotation.inverse | gwa_through
    gwa2msa.name = "gwa2msa"
    gwa2msa.inputs = ("angle1", "angle2", "angle3")
    gwa2msa.outputs = ("x_msa", "y_msa", "lam")

    # Create coordinate frames in the NIRSPEC WCS pipeline
    # "detector", "gwa", "msa", "oteip", "v2v3", "v2v3vacorr", "world"
    det, sca, gwa, msa_frame, oteip, v2v3, v2v3vacorr, world = create_imaging_frames()
    if input_model.meta.instrument.filter == "OPAQUE":
        # Pipeline ends with MSA coordinates
        imaging_pipeline = [(det, dms2detector), (sca, det2gwa), (gwa, gwa2msa), (msa_frame, None)]
        return imaging_pipeline

    # MSA to OTEIP transform
    msa2ote = msa_to_oteip(reference_files)
    msa2oteip = msa2ote | Mapping((0, 1), n_inputs=3)
    map1 = Mapping((0, 1, 0, 1))
    minv = msa2ote.inverse
    del minv.inverse
    msa2oteip.inverse = map1 | minv | Mapping((0, 1), n_inputs=3)
    msa2oteip.name = "msa2oteip"
    msa2oteip.inputs = ("x_msa", "y_msa", "lam")
    msa2oteip.outputs = ("x_ote", "y_ote")

    # OTEIP to V2,V3 transform
    with OTEModel(reference_files["ote"]) as f:
        oteip2v23 = f.model
    oteip2v23.name = "oteip2v23"
    oteip2v23.inputs = ("x_ote", "y_ote")
    oteip2v23.outputs = ("v2", "v3")

    # Compute differential velocity aberration (DVA) correction:
    va_corr = pointing.dva_corr_model(
        va_scale=input_model.meta.velocity_aberration.scale_factor,
        v2_ref=input_model.meta.wcsinfo.v2_ref,
        v3_ref=input_model.meta.wcsinfo.v3_ref,
    )
    va_corr.name = "va_corr"
    va_corr.inputs = ("v2", "v3")
    va_corr.outputs = ("v2", "v3")

    # V2, V3 to world (RA, DEC) transform
    tel2sky = pointing.v23tosky(input_model)
    tel2sky.name = "v2v3_to_sky"
    tel2sky.inputs = ("v2", "v3")
    tel2sky.outputs = ("ra", "dec")

    imaging_pipeline = [
        (det, dms2detector),
        (sca, det2gwa),
        (gwa, gwa2msa),
        (msa_frame, msa2oteip),
        (oteip, oteip2v23),
        (v2v3, va_corr),
        (v2v3vacorr, tel2sky),
        (world, None),
    ]

    return imaging_pipeline


def ifu(input_model, reference_files, slit_y_range=(-0.55, 0.55)):
    """
    Create the WCS pipeline for NIRSpec IFU data.

    The coordinate frames are:
    "detector" : the science frame
    "sca" : frame associated with the SCA
    "gwa" " just before the GWA going from detector to sky
    "slit_frame" : frame associated with the virtual slit
    "slicer' : frame associated with the slicer
    "msa_frame" : at the MSA
    "oteip" : after the FWA
    "v2v3" and "world"

    Parameters
    ----------
    input_model : JwstDataModel
        The input data model.
    reference_files : dict
        Mapping between reftype (keys) and reference file name (vals).
        Requires the 'ifufore', 'ifuslicer', 'ifupost', 'disperser', 'wavelengthrange',
        'fpa', 'camera', 'collimator', 'fore', and 'ote' reference files.
    slit_y_range : tuple
        The slit Y-range for Nirspec slits, relative to (0, 0) in the center.

    Returns
    -------
    pipeline : list
        The WCS pipeline, suitable for input into `gwcs.wcs.WCS`.
    """
    detector = input_model.meta.instrument.detector
    grating = input_model.meta.instrument.grating
    filt = input_model.meta.instrument.filter
    # Check for ifu reference files
    if (
        reference_files["ifufore"] is None
        and reference_files["ifuslicer"] is None
        and reference_files["ifupost"] is None
    ):
        # No ifu reference files, won't be able to create pipeline
        log_message = "No ifufore, ifuslicer or ifupost reference files"
        log.critical(log_message)
        raise RuntimeError(log_message)
    # Check for data actually being present on NRS2
    log_message = f"No IFU slices fall on detector {detector}"
    if detector == "NRS2" and grating.endswith("M"):
        # Mid-resolution gratings do not project on NRS2.
        log.critical(log_message)
        raise NoDataOnDetectorError(log_message)
    if detector == "NRS2" and grating == "G140H" and filt == "F070LP":
        # This combination of grating and filter does not project on NRS2.
        log.critical(log_message)
        raise NoDataOnDetectorError(log_message)

    slits = np.arange(30)
    # Get the corrected disperser model
    disperser = get_disperser(input_model, reference_files["disperser"])

    # Get the default spectral order and wavelength range and record them in the model.
    sporder, wrange = get_spectral_order_wrange(input_model, reference_files["wavelengthrange"])
    input_model.meta.wcsinfo.waverange_start = wrange[0]
    input_model.meta.wcsinfo.waverange_end = wrange[1]
    input_model.meta.wcsinfo.spectral_order = sporder

    # DMS to SCA transform
    dms2detector = dms_to_sca(input_model)
    dms2detector.name = "dms2sca"

    # DETECTOR to GWA transform
    det2gwa = detector_to_gwa(reference_files, input_model.meta.instrument.detector, disperser)
    det2gwa.name = "det2gwa"

    # GWA to SLIT
    gwa2slit = gwa_to_ifuslit(slits, input_model, disperser, reference_files, slit_y_range)
    gwa2slit.name = "gwa2slit"

    # SLIT to MSA transform
    slit2slicer = ifuslit_to_slicer(slits, reference_files)
    slit2slicer.name = "slit2slicer"

    # SLICER to MSA Entrance
    slicer2msa = slicer_to_msa(reference_files)
    slicer2msa.name = "slicer2msa"

    det, sca, gwa, slit_frame, slicer_frame, msa_frame, oteip, v2v3, v2v3vacorr, world = (
        create_frames()
    )

    exp_type = input_model.meta.exposure.type.upper()

    is_lamp_exposure = exp_type in ["NRS_LAMP", "NRS_AUTOWAVE", "NRS_AUTOFLAT"]

    if input_model.meta.instrument.filter == "OPAQUE" or is_lamp_exposure:
        # If filter is "OPAQUE" or if internal lamp exposure,
        # the NIRSPEC WCS pipeline stops at the MSA.
        pipeline = [
            (det, dms2detector),
            (sca, det2gwa),
            (gwa, gwa2slit),
            (slit_frame, slit2slicer),
            (slicer_frame, slicer2msa),
            (msa_frame, None),
        ]
        return pipeline

    # MSA to OTEIP transform
    msa2oteip = ifu_msa_to_oteip(reference_files) & Identity(1)  # for slit
    msa2oteip.name = "msa2oteip"
    msa2oteip.inputs = ("x_msa", "y_msa", "lam", "name")
    msa2oteip.outputs = ("x_ote", "y_ote", "lam", "name")

    # OTEIP to V2,V3 transform
    # This includes a wavelength unit conversion from meters to microns.
    oteip2v23 = oteip_to_v23(reference_files) & Identity(1)
    oteip2v23.name = "oteip2v23"
    oteip2v23.inputs = ("x_ote", "y_ote", "lam", "name")
    oteip2v23.outputs = ("v2", "v3", "lam", "name")

    # Compute differential velocity aberration (DVA) correction:
    va_corr = pointing.dva_corr_model(
        va_scale=input_model.meta.velocity_aberration.scale_factor,
        v2_ref=input_model.meta.wcsinfo.v2_ref,
        v3_ref=input_model.meta.wcsinfo.v3_ref,
    ) & Identity(2)
    va_corr.name = "va_corr"
    va_corr.inputs = ("v2", "v3", "lam", "name")
    va_corr.outputs = ("v2", "v3", "lam", "name")

    # V2, V3 to sky
    tel2sky = pointing.v23tosky(input_model) & Identity(2)
    tel2sky.name = "v2v3_to_sky"
    tel2sky.inputs = ("v2", "v3", "lam", "name")
    tel2sky.outputs = ("ra", "dec", "lam", "name")

    # Create coordinate frames in the NIRSPEC WCS pipeline"
    #
    # The oteip2v2v3 transform converts the wavelength from meters (which is assumed
    # in the whole pipeline) to microns (which is the expected output)
    #
    # "detector", "gwa", "slit_frame", "msa_frame", "oteip", "v2v3", "world"

    pipeline = [
        (det, dms2detector),
        (sca, det2gwa),
        (gwa, gwa2slit),
        (slit_frame, slit2slicer),
        (slicer_frame, slicer2msa),
        (msa_frame, msa2oteip),
        (oteip, oteip2v23),
        (v2v3, va_corr),
        (v2v3vacorr, tel2sky),
        (world, None),
    ]

    return pipeline


def slits_wcs(input_model, reference_files, slit_y_range):
    """
    Create the WCS pipeline for MOS and fixed slits.

    The coordinate frames are:
    "detector" : the science frame
    "sca" : frame associated with the SCA
    "gwa" " just before the GWA going from detector to sky
    "slit_frame" : frame associated with the virtual slit
    "msa_frame" : at the MSA
    "oteip" : after the FWA
    "v2v3" : at V2V3
    "world" : sky and spectral

    Parameters
    ----------
    input_model : JwstDataModel
        The input data model.
    reference_files : dict
        Mapping between reftype (keys) and reference file name (vals).
        Requires the 'msa', 'msametafile', 'disperser', 'wavelengthrange',
        'fpa', 'camera', 'collimator', 'fore', and 'ote' reference files.
    slit_y_range : tuple
        The slit Y-range for Nirspec slits, relative to (0, 0) in the center.

    Returns
    -------
    pipeline : list
        The WCS pipeline, suitable for input into `gwcs.wcs.WCS`.
    """
    open_slits_id = get_open_slits(input_model, reference_files, slit_y_range)
    if not open_slits_id:
        return None
    n_slits = len(open_slits_id)
    log.info(f"Computing WCS for {n_slits} open slitlets")

    msa_pipeline = slitlets_wcs(input_model, reference_files, open_slits_id)

    return msa_pipeline


def slitlets_wcs(input_model, reference_files, open_slits_id):
    """
    Create WCS pipeline for MOS and Fixed slits for the specific open shutters/slits.

    ``slit_y_range`` is taken from ``slit.ymin`` and ``slit.ymax``.

    Parameters
    ----------
    input_model : JwstDataModel
        The input data model.
    reference_files : dict
        Mapping between reftype (keys) and reference file name (vals).
        Requires the 'msa', 'disperser', 'wavelengthrange',
        'fpa', 'camera', 'collimator', 'fore', and 'ote' reference files.
    open_slits_id : list
        A list of slit IDs that are open.

    Returns
    -------
    pipeline : list
        The WCS pipeline, suitable for input into `gwcs.wcs.WCS`.

    Notes
    -----
    This function is also used by the ``msaflagopen`` step.
    """
    # Get the corrected disperser model
    disperser = get_disperser(input_model, reference_files["disperser"])

    # Get the default spectral order and wavelength range and record them in the model.
    sporder, wrange = get_spectral_order_wrange(input_model, reference_files["wavelengthrange"])
    input_model.meta.wcsinfo.waverange_start = wrange[0]
    input_model.meta.wcsinfo.waverange_end = wrange[1]
    log.info(f"SPORDER= {sporder}, wrange={wrange}")
    input_model.meta.wcsinfo.spectral_order = sporder

    # DMS to SCA transform
    dms2detector = dms_to_sca(input_model)
    dms2detector.name = "dms2sca"

    # DETECTOR to GWA transform
    det2gwa = detector_to_gwa(reference_files, input_model.meta.instrument.detector, disperser)
    det2gwa.name = "det2gwa"

    # GWA to SLIT
    gwa2slit = gwa_to_slit(open_slits_id, input_model, disperser, reference_files)
    gwa2slit.name = "gwa2slit"

    # SLIT to MSA transform
    slit2msa = slit_to_msa(open_slits_id, reference_files["msa"])
    slit2msa.name = "slit2msa"

    # Create coordinate frames in the NIRSPEC WCS pipeline"
    # "detector", "gwa", "slit_frame", "msa_frame", "oteip", "v2v3", "v2v3vacorr", "world"
    # _ would be the slicer_frame that is not used
    det, sca, gwa, slit_frame, _, msa_frame, oteip, v2v3, v2v3vacorr, world = create_frames()

    exp_type = input_model.meta.exposure.type.upper()

    is_lamp_exposure = exp_type in ["NRS_LAMP", "NRS_AUTOWAVE", "NRS_AUTOFLAT"]

    if input_model.meta.instrument.filter == "OPAQUE" or is_lamp_exposure:
        # convert to microns if the pipeline ends earlier
        msa_pipeline = [
            (det, dms2detector),
            (sca, det2gwa),
            (gwa, gwa2slit),
            (slit_frame, slit2msa),
            (msa_frame, None),
        ]
        return msa_pipeline

    # MSA to OTEIP transform
    msa2oteip = msa_to_oteip(reference_files) & Identity(1)
    msa2oteip.name = "msa2oteip"
    msa2oteip.inputs = ("x_msa", "y_msa", "lam", "name")
    msa2oteip.outputs = ("x_ote", "y_ote", "lam", "name")

    # OTEIP to V2,V3 transform
    # This includes a wavelength unit conversion from meters to microns.
    oteip2v23 = oteip_to_v23(reference_files) & Identity(1)
    oteip2v23.name = "oteip2v23"
    oteip2v23.inputs = ("x_ote", "y_ote", "lam", "name")
    oteip2v23.outputs = ("v2", "v3", "lam", "name")

    # Compute differential velocity aberration (DVA) correction:
    va_corr = pointing.dva_corr_model(
        va_scale=input_model.meta.velocity_aberration.scale_factor,
        v2_ref=input_model.meta.wcsinfo.v2_ref,
        v3_ref=input_model.meta.wcsinfo.v3_ref,
    ) & Identity(2)
    va_corr.name = "va_corr"
    va_corr.inputs = ("v2", "v3", "lam", "name")
    va_corr.outputs = ("v2", "v3", "lam", "name")

    # V2, V3 to sky
    tel2sky = pointing.v23tosky(input_model) & Identity(2)
    tel2sky.name = "v2v3_to_sky"
    tel2sky.inputs = ("v2", "v3", "lam", "name")
    tel2sky.outputs = ("ra", "dec", "lam", "name")

    msa_pipeline = [
        (det, dms2detector),
        (sca, det2gwa),
        (gwa, gwa2slit),
        (slit_frame, slit2msa),
        (msa_frame, msa2oteip),
        (oteip, oteip2v23),
        (v2v3, va_corr),
        (v2v3vacorr, tel2sky),
        (world, None),
    ]

    return msa_pipeline


def get_open_slits(input_model, reference_files=None, slit_y_range=(-0.55, 0.55)):
    """
    Return the open slits/shutters in a MOS or Fixed Slits exposure.

    Parameters
    ----------
    input_model : JwstDataModel
        The input data model.
    reference_files : dict
        Mapping between reftype (keys) and reference file name (vals).
        Requires the 'msa', 'msametafile', 'disperser', 'wavelengthrange',
        'fpa', 'camera', and 'collimator' reference files.
    slit_y_range : tuple
        The slit Y-range for Nirspec slits, relative to (0, 0) in the center.

    Returns
    -------
    slits : list[Slit]
        A list of `~stdatamodels.jwst.transforms.models.Slit` objects.
    """
    exp_type = input_model.meta.exposure.type.lower()
    lamp_mode = input_model.meta.instrument.lamp_mode
    if isinstance(lamp_mode, str):
        lamp_mode = lamp_mode.lower()
    else:
        lamp_mode = "none"

    # MOS/MSA exposure requiring MSA metadata file
    if exp_type in ["nrs_msaspec", "nrs_autoflat"] or (
        (exp_type in ["nrs_lamp", "nrs_autowave"]) and (lamp_mode == "msaspec")
    ):
        prog_id = input_model.meta.observation.program_number.lstrip("0")
        msa_metadata_file, msa_metadata_id, dither_point = get_msa_metadata(
            input_model, reference_files
        )
        if reference_files is not None and "msa" in reference_files:
            slit_scales = get_msa_slit_scales(reference_files["msa"])
        else:
            slit_scales = None
        slits = get_open_msa_slits(
            prog_id, msa_metadata_file, msa_metadata_id, dither_point, slit_y_range, slit_scales
        )

    # Fixed slits exposure (non-TSO)
    elif exp_type == "nrs_fixedslit":
        slits = get_open_fixed_slits(input_model, slit_y_range)

    # Bright object (TSO) exposure in S1600A1 fixed slit
    elif exp_type == "nrs_brightobj":
        slits = [
            Slit(
                "S1600A1",
                3,
                0,
                0,
                0,
                slit_y_range[0],
                slit_y_range[1],
                5,
                1,
                slit_id=nrs_fs_slit_id("S1600A1"),
            )
        ]

    # Lamp exposure using fixed slits
    elif exp_type in ["nrs_lamp", "nrs_autowave"]:
        if lamp_mode in ["fixedslit", "brightobj"]:
            slits = get_open_fixed_slits(input_model, slit_y_range)
    else:
        raise ValueError(f"EXP_TYPE {exp_type.upper()} is not supported")

    if reference_files is not None and slits:
        slits = validate_open_slits(input_model, slits, reference_files)
        log.info(
            f"Slits projected on detector {input_model.meta.instrument.detector}: "
            f"{[str(sl.name) for sl in slits]}"
        )
    if not slits:
        log_message = f"No open slits fall on detector {input_model.meta.instrument.detector}."
        log.critical(log_message)
        raise NoDataOnDetectorError(log_message)
    return slits


def get_open_fixed_slits(input_model, slit_y_range=(-0.55, 0.55)):
    """
    Return the open fixed slits.

    Parameters
    ----------
    input_model : JwstDataModel
        The input data model.
    slit_y_range : tuple
        The slit Y-range for Nirspec slits, relative to (0, 0) in the center.

    Returns
    -------
    slits : list[Slit]
        A list of `~stdatamodels.jwst.transforms.models.Slit` objects.
    """
    if input_model.meta.subarray.name is None:
        raise ValueError("Input file is missing SUBARRAY value/keyword.")
    if input_model.meta.instrument.fixed_slit is None:
        input_model.meta.instrument.fixed_slit = "NONE"

    primary_slit = input_model.meta.instrument.fixed_slit
    ylow, yhigh = slit_y_range

    # Slits are defined with hardwired source ID's, based on the assignments
    # in the "FIXED_SLIT_NUMS" dictionary. Exact assignments depend on whether the
    # slit is the "primary" and hence contains the target of interest. The
    # source_id for the primary slit is always 1, while source_ids for secondary
    # slits is a two-digit value, where the first (tens) digit corresponds to
    # primary slit in use and the second (ones) digit corresponds to the
    # secondary slit number. All fixed slits are assigned to the virtual MSA
    # quadrant 5.
    #
    # Slit(Name, ShutterID, DitherPos, Xcen, Ycen, Ymin, Ymax, Quad, SourceID)
    s2a1 = Slit(
        "S200A1",
        0,
        0,
        0,
        0,
        ylow,
        yhigh,
        5,
        1 if primary_slit == "S200A1" else 10 * FIXED_SLIT_NUMS[primary_slit] + 1,
        slit_id=nrs_fs_slit_id("S200A1"),
    )
    s2a2 = Slit(
        "S200A2",
        1,
        0,
        0,
        0,
        ylow,
        yhigh,
        5,
        1 if primary_slit == "S200A2" else 10 * FIXED_SLIT_NUMS[primary_slit] + 2,
        slit_id=nrs_fs_slit_id("S200A2"),
    )
    s4a1 = Slit(
        "S400A1",
        2,
        0,
        0,
        0,
        ylow,
        yhigh,
        5,
        1 if primary_slit == "S400A1" else 10 * FIXED_SLIT_NUMS[primary_slit] + 3,
        slit_id=nrs_fs_slit_id("S400A1"),
    )
    s16a1 = Slit(
        "S1600A1",
        3,
        0,
        0,
        0,
        ylow,
        yhigh,
        5,
        1 if primary_slit == "S1600A1" else 10 * FIXED_SLIT_NUMS[primary_slit] + 4,
        slit_id=nrs_fs_slit_id("S1600A1"),
    )
    s2b1 = Slit(
        "S200B1",
        4,
        0,
        0,
        0,
        ylow,
        yhigh,
        5,
        1 if primary_slit == "S200B1" else 10 * FIXED_SLIT_NUMS[primary_slit] + 5,
        slit_id=nrs_fs_slit_id("S200B1"),
    )

    # Decide which slits need to be added to this exposure
    subarray = input_model.meta.subarray.name.upper()
    slits = []
    if subarray == "SUBS200A1":
        slits.append(s2a1)
    elif subarray == "SUBS200A2":
        slits.append(s2a2)
    elif subarray == "SUBS400A1":
        slits.append(s4a1)
    elif subarray in ("SUB2048", "SUB512", "SUB512S", "SUB1024A", "SUB1024B"):
        slits.append(s16a1)
    elif subarray == "SUBS200B1":
        slits.append(s2b1)
    else:
        slits.extend([s2a1, s2a2, s4a1, s16a1, s2b1])

    return slits


def get_msa_metadata(input_model, reference_files):
    """
    Get the MSA metadata file (MSAMTFL) and the msa metadata ID (MSAMETID).

    Parameters
    ----------
    input_model : JwstDataModel
        The input data model.
    reference_files : dict
        Mapping between reftype (keys) and reference file name (vals).
        Requires the 'msametafile' reference file.

    Returns
    -------
    slits : list[Slit]
        A list of `~stdatamodels.jwst.transforms.models.Slit` objects.
    """
    try:
        msa_config = reference_files["msametafile"]
    except (KeyError, TypeError):
        log.info("MSA metadata file not in reference files dict")
        log.info("Getting MSA metadata file from MSAMETFL keyword")
        msa_config = input_model.meta.instrument.msa_metadata_file
        if msa_config is None:
            message = "msa_metadata_file is None."
            log.critical(message)
            raise MSAFileError(message) from None
    msa_metadata_id = input_model.meta.instrument.msa_metadata_id
    if msa_metadata_id is None:
        message = "Missing msa_metadata_id (keyword MSAMETID)."
        log.critical(message)
        raise MSAFileError(message)
    dither_position = input_model.meta.dither.position_number
    if dither_position is None:
        message = "Missing dither pattern number (keyword PATT_NUM)."
        log.critical(message)
        raise MSAFileError(message)
    return msa_config, msa_metadata_id, dither_position


def get_msa_slit_scales(msa_ref_file):
    """
    Get slit area scaling factors for MSA shutters.

    Parameters
    ----------
    msa_ref_file : str
        The name of the MSA reference file (not metadata file).

    Returns
    -------
    scales : dict
        Keys are integer quadrant values (one-indexed).  Values
        are 2-tuples of float values (scale_x, scale_y).
    """
    msa = MSAModel(msa_ref_file)
    scales = {}
    for quadrant in range(1, 5):
        msa_quadrant = getattr(msa, f"Q{quadrant}")

        msa_data = msa_quadrant.data
        scale_x = (msa_data["XC"][1] - msa_data["XC"][0]) / msa_data["SIZEX"][0]
        scale_y = msa_data["YC"][365] / msa_data["SIZEY"][0]
        scales[quadrant] = (scale_x, scale_y)
    return scales


def get_open_msa_slits(
    prog_id,
    msa_file,
    msa_metadata_id,
    dither_position,
    slit_y_range=(-0.55, 0.55),
    slit_scales=None,
):
    """
    Return the open MOS slitlets.

    Computes (ymin, ymax) for each open slitlet.

    The msa_file is expected to contain data (tuples) with the following fields:

        ('slitlet_id', '>i2'),
        ('msa_metadata_id', '>i2'),
        ('shutter_quadrant', '>i2'),
        ('shutter_row', '>i2'),
        ('shutter_column', '>i2'),
        ('source_id', '>i2'),
        ('background', 'S1'),
        ('shutter_state', 'S6'),
        ('estimated_source_in_shutter_x', '>f4'),
        ('estimated_source_in_shutter_y', '>f4'),
        ('dither_point_index', '>i2'),
        ('primary_source', 'S1')

    For example, something like:
        (12, 2, 4, 251, 22, 1, 'Y', 'OPEN', nan, nan, 1, 'N'),

    Parameters
    ----------
    prog_id : str
        The program number
    msa_file : str
        MSA meta data file name, FITS keyword ``MSAMETFL``.
    msa_metadata_id : int
        The MSA meta id for the science file, FITS keyword ``MSAMETID``.
    dither_position : int
        The index in the dither pattern, FITS keyword ``PATT_NUM``.
    slit_y_range : tuple
        The slit Y-range for Nirspec slits, relative to (0, 0) in the center.
    slit_scales : dict or None
        A dictionary of scaling factors for MSA shutters.  Keys are integer quadrant values
        (one-indexed).  Values are 2-tuples of float values (scale_x, scale_y).
        If not provided, default values from `MSA_SLIT_SCALES` are used.

    Returns
    -------
    slitlets : list
        A list of `~stdatamodels.jwst.transforms.models.Slit` objects. Each slitlet is a tuple with
        ("name", "shutter_id", "xcen", "ycen", "ymin", "ymax",
        "quadrant", "source_id", "shutter_state", "source_name", "source_alias", "stellarity",
        "source_xpos", "source_ypos", "source_ra", "source_dec")
    """
    slitlets = []
    ylow, yhigh = slit_y_range
    # If they passed in a string then we shall assume it is the filename
    # of the configuration file.
    try:
        msa_file = fits.open(msa_file, memmap=False)
    except FileNotFoundError:
        message = f"Missing MSA meta (MSAMETFL) file {msa_file}"
        log.error(message)
        raise MSAFileError(message) from None
    except OSError:
        message = f"Unable to read MSA FITS file (MSAMETFL) {msa_file}"
        log.error(message)
        raise MSAFileError(message) from None
    except Exception:
        message = f"Problem reading MSA metafile (MSAMETFL) {msa_file}"
        log.error(message)
        raise MSAFileError(message) from None

    # Set an empty dictionary for slit_scales if not provided
    if slit_scales is None:
        slit_scales = {}

    # Get the shutter and source info tables from the _msa.fits file.
    msa_conf = msa_file[("SHUTTER_INFO", 1)]  # EXTNAME = 'SHUTTER_INFO'
    msa_source = msa_file[("SOURCE_INFO", 1)].data  # EXTNAME = 'SOURCE_INFO'

    # First we are going to filter the msa_file data on the msa_metadata_id
    # and dither_point_index.
    msa_data = [
        x
        for x in msa_conf.data
        if x["msa_metadata_id"] == msa_metadata_id and x["dither_point_index"] == dither_position
    ]
    log.info(
        f"Retrieving open MSA slitlets for msa_metadata_id = {msa_metadata_id} "
        f"and dither_index = {dither_position}"
    )

    # Sort the MSA rows by slitlet_id
    slitlet_sets = {}
    for row in msa_data:
        # Check for fixed slit: if set, then slitlet_id is null
        is_fs = False
        try:
            fixed_slit = row["fixed_slit"]
            if fixed_slit in FIXED_SLIT_NUMS.keys() and fixed_slit != "NONE":
                is_fs = True
        except (IndexError, ValueError, KeyError):
            # May be old-style MSA file without a fixed_slit column
            fixed_slit = None

        if is_fs:
            # Fixed slit - use the slit name as the ID
            slitlet_id = fixed_slit
        else:
            # MSA - use the slitlet ID
            slitlet_id = row["slitlet_id"]

        # Append the row for the slitlet
        if slitlet_id in slitlet_sets:
            slitlet_sets[slitlet_id].append(row)
        else:
            slitlet_sets[slitlet_id] = [row]

    # Add a margin to the slit y limits
    margin = 0.5

    # Now let's look at each unique slitlet id
    for slitlet_id, slitlet_rows in slitlet_sets.items():
        # Get the open shutter information from the slitlet rows
        open_shutters = [x["shutter_column"] for x in slitlet_rows]

        # How many shutters in the slitlet are labeled as "main" or "primary"?
        n_main_shutter = len([s for s in slitlet_rows if s["primary_source"] == "Y"])

        # Check for fixed slit sources defined in the MSA file
        is_fs = [False] * len(slitlet_rows)
        for i, slitlet in enumerate(slitlet_rows):
            try:
                if (
                    slitlet["fixed_slit"] in FIXED_SLIT_NUMS.keys()
                    and slitlet["fixed_slit"] != "NONE"
                ):
                    is_fs[i] = True
            except (IndexError, ValueError, KeyError):
                # May be old-style MSA file without a fixed_slit column
                pass

        # In the next part we need to calculate, find, or determine 5 things for each slit:
        #    quadrant, xcen, ycen, ymin, ymax

        # First, check for a fixed slit
        slit_id_number = None
        if all(is_fs) and len(slitlet_rows) == 1:
            # One fixed slit open for the source
            slitlet = slitlet_rows[0]

            # Use a standard number for fixed slit shutter id
            shutter_id = FIXED_SLIT_NUMS[slitlet_id] - 1
            xcen = ycen = 0
            quadrant = 5

            # Get a slit ID number for WCS propagation purposes
            slit_id_number = nrs_fs_slit_id(slitlet_id)

            # No additional margin for fixed slit bounding boxes
            ymin = ylow
            ymax = yhigh

            # Source position and id
            if n_main_shutter == 1:
                # Source is marked primary
                source_id = slitlet["source_id"]
                source_xpos = np.nan_to_num(slitlet["estimated_source_in_shutter_x"], nan=0.5)
                source_ypos = np.nan_to_num(slitlet["estimated_source_in_shutter_y"], nan=0.5)

                log.info(f"Found fixed slit {slitlet_id} with source_id = {source_id}.")

                # Get source info for this slitlet:
                # note that slits with a real source assigned have source_id > 0,
                # while slits with source_id < 0 contain "virtual" sources
                try:
                    source_name, source_alias, stellarity, source_ra, source_dec = [
                        (s["source_name"], s["alias"], s["stellarity"], s["ra"], s["dec"])
                        for s in msa_source
                        if s["source_id"] == source_id
                    ][0]
                except IndexError:
                    # Missing source information: assign a virtual source name
                    log.warning("Could not retrieve source info from MSA file")
                    source_name = f"{prog_id}_VRT{slitlet_id}"
                    source_alias = f"VRT{slitlet_id}"
                    stellarity = 0.0
                    source_ra = 0.0
                    source_dec = 0.0

            else:
                log.warning(f"Fixed slit {slitlet_id} is not a primary source; skipping it.")
                continue

        elif any(is_fs):
            # Unsupported fixed slit configuration
            message = (
                f"For slitlet_id = {slitlet_id}, metadata_id = {msa_metadata_id}, "
                f"dither_index = {dither_position}"
            )
            log.warning(message)
            message = "MSA configuration file has an unsupported fixed slit configuration."
            log.warning(message)
            msa_file.close()
            raise MSAFileError(message)

        # Now check for regular MSA slitlets
        elif n_main_shutter == 0:
            # There are no main shutters: all are background
            if len(open_shutters) == 1:
                jmin = jmax = j = open_shutters[0]
            else:
                jmin = min([s["shutter_column"] for s in slitlet_rows])
                jmax = max([s["shutter_column"] for s in slitlet_rows])
                j = jmin + (jmax - jmin) // 2
            ymax = yhigh + margin + (jmax - j) * 1.15
            ymin = -(-ylow + margin) + (jmin - j) * 1.15
            quadrant = slitlet_rows[0]["shutter_quadrant"]
            ycen = j
            xcen = slitlet_rows[0]["shutter_row"]  # grab the first as they are all the same
            # shutter numbers in MSA file are 1-indexed
            shutter_id = np.int64(xcen) + (np.int64(ycen) - 1) * 365
            # Background slits all have source_id=0 in the msa_file,
            # so assign a unique id based on the slitlet_id
            source_id = slitlet_id

            # Hardwire the source info for background slits, because there's
            # no source info for them in the msa_file
            source_xpos = 0.5
            source_ypos = 0.5
            source_name = f"{prog_id}_BKG{slitlet_id}"
            source_alias = f"BKG{slitlet_id}"
            stellarity = 0.0
            source_ra = 0.0
            source_dec = 0.0
            log.info(f"Slitlet {slitlet_id} is background only; assigned source_id={source_id}")

        # There is 1 main shutter: this is a slit containing either a real or virtual source
        elif n_main_shutter == 1:
            xcen, ycen, quadrant, source_xpos, source_ypos = [
                (
                    s["shutter_row"],
                    s["shutter_column"],
                    s["shutter_quadrant"],
                    np.nan_to_num(s["estimated_source_in_shutter_x"], nan=0.5),
                    np.nan_to_num(s["estimated_source_in_shutter_y"], nan=0.5),
                )
                for s in slitlet_rows
                if s["background"] == "N"
            ][0]
            # shutter numbers in MSA file are 1-indexed
            shutter_id = np.int64(xcen) + (np.int64(ycen) - 1) * 365

            # y-size
            jmin = min([s["shutter_column"] for s in slitlet_rows])
            jmax = max([s["shutter_column"] for s in slitlet_rows])
            j = ycen
            ymax = yhigh + margin + (jmax - j) * 1.15
            ymin = -(-ylow + margin) + (jmin - j) * 1.15

            # Get the source_id from the primary shutter entry
            source_id = None
            for i in range(len(slitlet_rows)):
                if slitlet_rows[i]["primary_source"] == "Y":
                    source_id = slitlet_rows[i]["source_id"]

            # Get source info for this slitlet;
            # note that slits with a real source assigned have source_id > 0,
            # while slits with source_id < 0 contain "virtual" sources
            try:
                source_name, source_alias, stellarity, source_ra, source_dec = [
                    (s["source_name"], s["alias"], s["stellarity"], s["ra"], s["dec"])
                    for s in msa_source
                    if s["source_id"] == source_id
                ][0]
            except IndexError:
                source_name = f"{prog_id}_VRT{slitlet_id}"
                source_alias = f"VRT{slitlet_id}"
                stellarity = 0.0
                source_ra = 0.0
                source_dec = 0.0
                log.warning(
                    f"Could not retrieve source info from MSA file; "
                    f"assigning virtual source_name={source_name}"
                )

            if source_id < 0:
                log.info(
                    f"Slitlet {slitlet_id} contains virtual source, with source_id={source_id}"
                )

        # More than 1 main shutter: Not allowed!
        else:
            message = (
                f"For slitlet_id = {slitlet_id}, metadata_id = {msa_metadata_id}, "
                f"and dither_index = {dither_position}"
            )
            log.warning(message)
            message = "MSA configuration file has more than 1 shutter with primary source"
            log.warning(message)
            msa_file.close()
            raise MSAFileError(message)

        # Convert source positions from PPS to Model coordinate frame.
        # The source x,y position in the shutter is given in the msa configuration file,
        # columns "estimated_source_in_shutter_x" and "estimated_source_in_shutter_y".
        # The source position is in a coordinate system associated with each shutter whose
        # origin is the lower left corner of the shutter, positive x is to the right
        # and positive y is upwards.
        source_xpos -= 0.5
        source_ypos -= 0.5

        # Create the shutter_state string
        all_shutters = _shutter_id_to_str(open_shutters, ycen)

        # Get the slit scale by quadrant, or return approximate
        # fallback values if not available
        scale_x, scale_y = slit_scales.get(quadrant, MSA_SLIT_SCALES)

        # Set the slit ID number for WCS propagation purposes to the slit name
        # if not already set
        if slit_id_number is None:
            slit_id_number = slitlet_id

        # Create the output list of tuples that contain the required
        # data for further computations
        slit_parameters = (
            slitlet_id,
            shutter_id,
            dither_position,
            xcen,
            ycen,
            ymin,
            ymax,
            quadrant,
            source_id,
            all_shutters,
            source_name,
            source_alias,
            stellarity,
            source_xpos,
            source_ypos,
            source_ra,
            source_dec,
            scale_x,
            scale_y,
            slit_id_number,
        )
        log.debug(f"Appending slit: {[str(s) for s in slit_parameters]}")
        slitlets.append(Slit(*slit_parameters))

    msa_file.close()
    return slitlets


def _shutter_id_to_str(open_shutters, ycen):
    """
    Return a string representing the open and closed shutters in a slitlet.

    Parameters
    ----------
    open_shutters : list
        List of IDs (shutter_id) of open shutters.
    ycen : int
        Y coordinate of main shutter.

    Returns
    -------
    all_shutters : str
        String representing the state of the shutters.
        "1" indicates an open shutter, "0" - a closed one, and
        "x" - the main shutter.
    """
    all_shutters = np.array(range(min(open_shutters), max(open_shutters) + 1))
    cen_ind = (all_shutters == ycen).nonzero()[0].item()
    for i in open_shutters:
        all_shutters[all_shutters == i] = 1
    all_shutters[all_shutters != 1] = 0
    all_shutters = all_shutters.astype(str)
    all_shutters[cen_ind] = "x"
    return "".join(all_shutters)


def get_spectral_order_wrange(input_model, wavelengthrange_file):
    """
    Read the spectral order and wavelength range from the reference file.

    Parameters
    ----------
    input_model : JwstDataModel
        The input data model.
    wavelengthrange_file : str
        Reference file of type "wavelengthrange".

    Returns
    -------
    order : int
        The spectral order.
    wrange : list
        The wavelength range.
    """
    # Nirspec full spectral range
    full_range = [0.6e-6, 5.3e-6]

    filt = input_model.meta.instrument.filter
    lamp = input_model.meta.instrument.lamp_state
    grating = input_model.meta.instrument.grating
    exp_type = input_model.meta.exposure.type

    is_lamp_exposure = exp_type in ["NRS_LAMP", "NRS_AUTOWAVE", "NRS_AUTOFLAT"]

    wave_range_model = WavelengthrangeModel(wavelengthrange_file)
    wrange_selector = wave_range_model.waverange_selector
    if filt == "OPAQUE" or is_lamp_exposure:
        keyword = lamp + "_" + grating
    else:
        keyword = filt + "_" + grating
    try:
        index = wrange_selector.index(keyword)
    except (KeyError, ValueError):
        # Combination of filter_grating is not in wavelengthrange file.
        gratings = [s.split("_")[1] for s in wrange_selector]
        try:
            index = gratings.index(grating)
        except ValueError:  # grating not in list
            order = -1
            wrange = full_range
        else:
            order = wave_range_model.order[index]
            wrange = wave_range_model.wavelengthrange[index]
        log.info(
            f"Combination {keyword} missing in wavelengthrange file, setting "
            f"order to {order} and range to {wrange}."
        )
    else:
        # Combination of filter_grating is found in wavelengthrange file.
        order = wave_range_model.order[index]
        wrange = wave_range_model.wavelengthrange[index]

    wave_range_model.close()
    return order, wrange


def ifuslit_to_slicer(slits, reference_files):
    """
    Create the transform from ``slit_frame`` to ``slicer`` frame.

    Parameters
    ----------
    slits : list
        A list of slit IDs for all slices.
    reference_files : dict
        Mapping between reftype (keys) and reference file name (vals).
        Requires the 'ifuslicer' reference file.

    Returns
    -------
    model : `~astropy.modeling.Model`.
        Transform from ``slit_frame`` to ``slicer`` frame.
    """
    ifuslicer = IFUSlicerModel(reference_files["ifuslicer"])
    models = []
    ifuslicer_model = ifuslicer.model
    for slit in slits:
        slitdata = ifuslicer.data[slit]
        slitdata_model = (get_slit_location_model(slitdata)).rename("slitdata_model")
        slicer_model = slitdata_model | ifuslicer_model

        msa_transform = slicer_model
        models.append(msa_transform)
    ifuslicer.close()
    s2m = Slit2Msa(slits, models)

    # Identity is for passing the computed wavelength
    mapping = Mapping((0, 1, 3, 2))
    mapping.inverse = Mapping((0, 1, 3, 2))
    slit2slicer = s2m & Identity(1) | mapping
    slit2slicer.inputs = ("name", "x_slit", "y_slit", "lam")
    slit2slicer.outputs = ("x_slice", "y_slice", "lam", "name")
    return slit2slicer


def slicer_to_msa(reference_files):
    """
    Transform from slicer coordinates to MSA entrance (the IFUFORE transform).

    Parameters
    ----------
    reference_files : dict
        Mapping between reftype (keys) and reference file name (vals).
        Requires the 'ifufore' reference file.

    Returns
    -------
    model : `~astropy.modeling.Model`
        Transform from ``slicer`` frame to ``msa_frame``.
    """
    with IFUFOREModel(reference_files["ifufore"]) as f:
        ifufore = f.model
    slicer2fore_mapping = Mapping((0, 1, 2, 2, 3))
    slicer2fore_mapping.inverse = Identity(4)
    ifu_fore_transform = slicer2fore_mapping | ifufore & Identity(2)
    ifu_fore_transform.inputs = ("x_slice", "y_slice", "lam", "name")
    ifu_fore_transform.outputs = ("x_msa", "y_msa", "lam", "name")
    return ifu_fore_transform


def slit_to_msa(open_slits, msafile):
    """
    Create the transform from ``slit_frame`` to ``msa_frame``.

    Parameters
    ----------
    open_slits : list
        A list of slit IDs for all open shutters/slitlets.
    msafile : str
        The name of the msa reference file.

    Returns
    -------
    model : `~stdatamodels.jwst.transforms.Slit2Msa` model.
        Transform from ``slit_frame`` to ``msa_frame``.
    """
    msa = MSAModel(msafile)
    models = []
    slits = []
    for quadrant in range(1, 6):
        slits_in_quadrant = [s for s in open_slits if s.quadrant == quadrant]
        msa_quadrant = getattr(msa, f"Q{quadrant}")

        if any(slits_in_quadrant):
            msa_data = msa_quadrant.data
            msa_model = msa_quadrant.model

            for slit in slits_in_quadrant:
                slit_id = slit.shutter_id
                # Shutters are numbered starting from 1.
                # Fixed slits (Quadrant 5) are mapped starting from 0.
                if quadrant != 5:
                    slit_id = slit_id - 1
                slitdata = msa_data[slit_id]
                slitdata_model = get_slit_location_model(slitdata)
                msa_transform = slitdata_model | msa_model
                models.append(msa_transform)
                slits.append(slit)
    msa.close()
    s2m = Slit2Msa(slits, models)
    # Identity is for passing the computed wavelength and slit name
    mapping = Mapping((0, 1, 3, 2))
    mapping.inverse = Mapping((0, 1, 3, 2))
    transform = s2m & Identity(1) | mapping
    transform.inputs = ("name", "x_slit", "y_slit", "lam")
    transform.outputs = ("x_msa", "y_msa", "lam", "name")

    return transform


def gwa_to_ifuslit(slits, input_model, disperser, reference_files, slit_y_range):
    """
    Create the transform from ``gwa`` to ``slit_frame``.

    Parameters
    ----------
    slits : list
        A list of slit IDs for all IFU slits 0-29.
    input_model : JwstDataModel
        The input data model.
    disperser : `~jwst.datamodels.DisperserModel`
        A disperser model with the GWA correction applied to it.
    reference_files : dict
        Mapping between reftype (keys) and reference file name (vals).
        Requires the 'ifufore' reference file.
    slit_y_range : tuple
        The slit Y-range for Nirspec slits, relative to (0, 0) in the center.

    Returns
    -------
    model : `~stdatamodels.jwst.transforms.Gwa2Slit` model.
        Transform from ``gwa`` frame to ``slit_frame``.
    """
    ymin, ymax = slit_y_range

    agreq = angle_from_disperser(disperser, input_model)
    lgreq = wavelength_from_disperser(disperser, input_model)

    try:
        velosys = input_model.meta.wcsinfo.velosys
    except AttributeError:
        pass
    else:
        if velosys is not None:
            velocity_corr = velocity_correction(input_model.meta.wcsinfo.velosys)
            lgreq = lgreq | velocity_corr
            agreq = velocity_corr.inverse & Identity(3) | agreq
            log.info(
                f"Applied Barycentric velocity correction : {velocity_corr[1].amplitude.value}"
            )
    # The wavelength units up to this point are
    # meters as required by the pipeline but the desired output wavelength units is microns.
    # So we are going to Scale the spectral units by 1e6 (meters -> microns)
    is_lamp_exposure = input_model.meta.exposure.type in [
        "NRS_LAMP",
        "NRS_AUTOWAVE",
        "NRS_AUTOFLAT",
    ]
    if input_model.meta.instrument.filter == "OPAQUE" or is_lamp_exposure:
        lgreq = lgreq | Scale(1e6)

    lam_cen = (
        0.5 * (input_model.meta.wcsinfo.waverange_end - input_model.meta.wcsinfo.waverange_start)
        + input_model.meta.wcsinfo.waverange_start
    )
    collimator2gwa = collimator_to_gwa(reference_files, disperser)
    mask = mask_slit(ymin, ymax)

    ifuslicer = IFUSlicerModel(reference_files["ifuslicer"])
    ifupost = IFUPostModel(reference_files["ifupost"])
    slit_models = []
    ifuslicer_model = ifuslicer.model
    for slit in slits:
        slitdata = ifuslicer.data[slit]
        slitdata_model = get_slit_location_model(slitdata)
        ifuslicer_transform = slitdata_model | ifuslicer_model
        ifupost_sl = getattr(ifupost, f"slice_{slit}")
        # construct IFU post transform
        ifupost_transform = _create_ifupost_transform(ifupost_sl)
        msa2gwa = ifuslicer_transform & Const1D(lam_cen) | ifupost_transform | collimator2gwa
        # TODO: Use model sets here
        gwa2slit = gwa_to_ymsa(msa2gwa, lam_cen=lam_cen, slit_y_range=slit_y_range)

        # The comments below list the input coordinates.
        bgwa2msa = (
            # (alpha_out, beta_out, gamma_out), angles at the GWA, coming from the camera
            # (0, - beta_out, alpha_out, beta_out)
            # (0, sy, alpha_out, beta_out)
            # (0, sy, 0, sy, sy, alpha_out, beta_out)
            # ( 0, sy, alpha_in, beta_in, gamma_in, alpha_out, beta_out)
            # (0, sy, alpha_in, beta_in,alpha_out)
            # (0, sy, lambda_computed)
            Mapping((0, 1, 0, 1), n_inputs=3)
            | Const1D(0) * Identity(1) & Const1D(-1) * Identity(1) & Identity(2)
            | Identity(1) & gwa2slit & Identity(2)
            | Mapping((0, 1, 0, 1, 1, 2, 3))
            | Identity(2) & msa2gwa & Identity(2)
            | Mapping((0, 1, 2, 3, 5), n_inputs=7)
            | Identity(2) & lgreq
            | mask
        )

        # transform from ``msa_frame`` to ``gwa`` frame (before the GWA going from detector to sky).
        msa2gwa_out = ifuslicer_transform & Identity(1) | ifupost_transform | collimator2gwa
        msa2bgwa = Mapping((0, 1, 2, 2)) | msa2gwa_out & Identity(1) | Mapping((3, 0, 1, 2)) | agreq
        bgwa2msa.inverse = msa2bgwa
        slit_models.append(bgwa2msa)

    ifuslicer.close()
    ifupost.close()
    return Gwa2Slit(slits, slit_models)


def gwa_to_slit(open_slits, input_model, disperser, reference_files):
    """
    Create the transform from ``gwa`` to ``slit_frame``.

    Parameters
    ----------
    open_slits : list
        A list of slit IDs for all open shutters/slitlets.
    input_model : JwstDataModel
        The input data model.
    disperser : dict
        A corrected disperser ASDF object.
    reference_files : dict
        Mapping between reftype (keys) and reference file name (vals).
        Requires the 'collimator' and 'msa' reference files.

    Returns
    -------
    model : `~stdatamodels.jwst.transforms.Gwa2Slit` model.
        Transform from ``gwa`` frame to ``slit_frame``.
    """
    agreq = angle_from_disperser(disperser, input_model)
    collimator2gwa = collimator_to_gwa(reference_files, disperser)
    lgreq = wavelength_from_disperser(disperser, input_model)

    try:
        velosys = input_model.meta.wcsinfo.velosys
    except AttributeError:
        pass
    else:
        if velosys is not None:
            velocity_corr = velocity_correction(input_model.meta.wcsinfo.velosys)
            lgreq = lgreq | velocity_corr
            agreq = velocity_corr.inverse & Identity(3) | agreq
            log.info(
                f"Applied Barycentric velocity correction : {velocity_corr[1].amplitude.value}"
            )

    # The wavelength units up to this point are
    # meters as required by the pipeline but the desired output wavelength units is microns.
    # So we are going to Scale the spectral units by 1e6 (meters -> microns)
    is_lamp_exposure = input_model.meta.exposure.type in [
        "NRS_LAMP",
        "NRS_AUTOWAVE",
        "NRS_AUTOFLAT",
    ]
    if input_model.meta.instrument.filter == "OPAQUE" or is_lamp_exposure:
        lgreq = lgreq | Scale(1e6)

    msa = MSAModel(reference_files["msa"])
    slit_models = []
    slits = []
    for quadrant in range(1, 6):
        slits_in_quadrant = [s for s in open_slits if s.quadrant == quadrant]
        log.info(f"There are {len(slits_in_quadrant)} open slits in quadrant {quadrant}")
        msa_quadrant = getattr(msa, f"Q{quadrant}")

        if any(slits_in_quadrant):
            msa_model = msa_quadrant.model
            msa_data = msa_quadrant.data

            for slit in slits_in_quadrant:
                mask = mask_slit(slit.ymin, slit.ymax)
                slit_id = slit.shutter_id
                # Shutter IDs are numbered starting from 1
                # while FS are numbered starting from 0.
                # "Quadrant 5 is for fixed slits.
                if quadrant != 5:
                    slit_id -= 1
                slitdata = msa_data[slit_id]
                slitdata_model = get_slit_location_model(slitdata)
                msa_transform = slitdata_model | msa_model
                msa2gwa = msa_transform | collimator2gwa
                # TODO: Use model sets here
                gwa2msa = gwa_to_ymsa(msa2gwa, slit=slit, slit_y_range=(slit.ymin, slit.ymax))
                bgwa2msa = (
                    Mapping((0, 1, 0, 1), n_inputs=3)
                    | Const1D(0) * Identity(1) & Const1D(-1) * Identity(1) & Identity(2)
                    | Identity(1) & gwa2msa & Identity(2)
                    | Mapping((0, 1, 0, 1, 2, 3))
                    | Identity(2) & msa2gwa & Identity(2)
                    | Mapping((0, 1, 2, 3, 5), n_inputs=7)
                    | Identity(2) & lgreq
                    | mask
                )
                #   Mapping((0, 1, 2, 5), n_inputs=7) | Identity(2) & lgreq | mask
                # and modify lgreq to accept alpha_in, beta_in, alpha_out
                # msa to before_gwa
                msa2bgwa = msa2gwa & Identity(1) | Mapping((3, 0, 1, 2)) | agreq
                bgwa2msa.inverse = msa2bgwa
                slit_models.append(bgwa2msa)
                slits.append(slit)
    msa.close()
    return Gwa2Slit(slits, slit_models)


def angle_from_disperser(disperser, input_model):
    """
    Figure out the angle from the disperser model.

    For gratings this returns a form of the grating equation
    which computes the angle when lambda is known.
    For prism data this returns the Snell model.

    Parameters
    ----------
    disperser : dict
        A corrected disperser ASDF object.
    input_model : JwstDataModel
        The input data model.

    Returns
    -------
    model : `~astropy.modeling.Model`.
        Transform from wavelength to angle.
    """
    sporder = input_model.meta.wcsinfo.spectral_order
    if input_model.meta.instrument.grating.lower() != "prism":
        agreq = AngleFromGratingEquation(disperser.groovedensity, sporder, name="alpha_from_greq")
        return agreq

    tref = disperser["tref"]
    system_temperature = input_model.meta.instrument.gwa_tilt
    delt = system_temperature - tref
    if delt < 20:
        sellmeier = SellmeierGlass(
            B_coef=disperser["kcoef"], C_coef=disperser["lcoef"], name="sellmeier"
        )
    else:
        sellmeier = SellmeierZemax(
            temperature=system_temperature,
            ref_temperature=tref,
            ref_pressure=disperser["pref"],
            pressure=disperser["pref"],
            B_coef=disperser["kcoef"],
            C_coef=disperser["lcoef"],
            D_coef=disperser["tcoef"][:3],
            E_coef=disperser["tcoef"][3:],
            name="sellmeier",
        )

    # perform Snell's law, and keep refraction index around for return thru front surface
    refraction_index = (Scale(1.0e6) | sellmeier) & Identity(3)
    front_surface = refraction_index | Mapping((0, 1, 2, 3, 0)) | Snell3D() & Identity(1)

    # Go to back surface frame # eq 5.3.3 III in NIRSpec docs
    y_rotation = Rotation3DToGWA(angles=[disperser["angle"], 0], axes_order="yy") & Identity(1)
    # Reflection on back surface
    reflection = Scale(-1) & Scale(-1) & Identity(2)
    # Back to front surface
    inv_y_rotation = Rotation3DToGWA(angles=[-disperser["angle"], 0], axes_order="yy") & Identity(1)

    # Return through front surface is a regular Snell's law but with 1/n
    reciprocal_n = Identity(1) ** Const1D(-1)
    front_surface_return = Identity(3) & reciprocal_n | Mapping((3, 0, 1, 2)) | Snell3D()

    # Put them together to model the prism
    snell = front_surface | y_rotation | reflection | inv_y_rotation | front_surface_return
    snell.name = "snell_law"

    return snell


def wavelength_from_disperser(disperser, input_model):
    """
    Figure out the wavelength from the disperser model.

    For gratings this returns a form of the grating equation
    which computes lambda when all angles are known.

    For prism data this returns a lookup table model
    computing lambda from a known refraction index.

    Parameters
    ----------
    disperser : dict
        A corrected disperser ASDF object.
    input_model : JwstDataModel
        The input data model.

    Returns
    -------
    model : `~astropy.modeling.Model`.
        Transform from angle to wavelength
    """
    sporder = input_model.meta.wcsinfo.spectral_order
    if input_model.meta.instrument.grating.lower() != "prism":
        lgreq = WavelengthFromGratingEquation(
            disperser.groovedensity, sporder, name="lambda_from_gratingeq"
        )
        return lgreq

    lam = np.arange(0.3, 8.005, 0.005) * 1e-6
    system_temperature = input_model.meta.instrument.gwa_tilt
    if system_temperature is None:
        message = "Missing reference temperature (keyword GWA_TILT)."
        log.critical(message)
        raise KeyError(message)
    system_pressure = disperser["pref"]
    tref = disperser["tref"]
    pref = disperser["pref"]
    bcoef = disperser["kcoef"]
    ccoef = disperser["lcoef"]
    dcoef = disperser["tcoef"][:3]
    ecoef = disperser["tcoef"][3:]

    # Calculate the refraction index
    # Use simpler approximation if temperature is close to tref
    # Otherwise use more detailed formula
    delt = system_temperature - tref
    if delt < 20:
        n = SellmeierGlass.evaluate(lam * 1.0e6, B_coef=[bcoef], C_coef=[ccoef])
    else:
        n = SellmeierZemax().evaluate(
            wavelength=lam * 1.0e6,
            temp=system_temperature,
            ref_temp=tref,
            ref_pressure=pref,
            pressure=system_pressure,
            B_coef=[bcoef],
            C_coef=[ccoef],
            D_coef=[dcoef],
            E_coef=[ecoef],
        )

    n = np.flipud(n)
    lam = np.flipud(lam)
    n_from_prism = RefractionIndexFromPrism(disperser["angle"], name="n_prism")

    tab = Tabular1D(points=(n,), lookup_table=lam, bounds_error=False)
    return n_from_prism | tab


def detector_to_gwa(reference_files, detector, disperser):
    """
    Transform from ``sca`` frame to ``gwa`` frame.

    Parameters
    ----------
    reference_files : dict
        Mapping between reftype (keys) and reference file name (vals).
        Requires the 'fpa' and 'camera' reference files.
    detector : str
        The detector keyword.
    disperser : dict
        A corrected disperser ASDF object.

    Returns
    -------
    model : `~astropy.modeling.core.Model` model.
        Transform from DETECTOR frame to GWA frame.
    """
    with FPAModel(reference_files["fpa"]) as f:
        fpa = getattr(f, detector.lower() + "_model")
    with CameraModel(reference_files["camera"]) as f:
        camera = f.model

    angles = [disperser["theta_x"], disperser["theta_y"], disperser["theta_z"], disperser["tilt_y"]]
    rotation = Rotation3DToGWA(angles, axes_order="xyzy", name="rotation")
    u2dircos = Unitless2DirCos(name="unitless2directional_cosines")
    # NIRSPEC 1- vs 0- based pixel coordinates issue #1781
    """
    The pipeline works with 0-based pixel coordinates. The Nirspec model,
    stored in reference files, is also 0-based. However, the algorithm specified
    by the IDT team specifies that pixel coordinates are 1-based. This is
    implemented below as a Shift(-1) & Shift(-1) transform. This makes the Nirspec
    instrument WCS pipeline "special" as it requires 1-based inputs.
    As a consequence many steps have to be modified to provide 1-based coordinates
    to the WCS call if the instrument is Nirspec. This is not always easy, especially
    when the step has no knowledge of the instrument.
    This is the reason the algorithm is modified to accept 0-based coordinates.
    This will be discussed in the future with the INS and IDT teams and may be solved
    by changing the algorithm but for now

    model = (models.Shift(-1) & models.Shift(-1) | fpa | camera | u2dircos | rotation)

    is changed to

    model = models.Shift(1) & models.Shift(1) | \
            models.Shift(-1) & models.Shift(-1) | fpa | camera | u2dircos | rotation
    """
    mapping = Mapping((3, 0, 1, 2))
    mapping.inverse = Mapping((1, 2, 3, 0))
    model = (fpa | camera | u2dircos | rotation) & Identity(1) | mapping
    model.inputs = ("x", "y", "name")
    model.outputs = ("name", "angle1", "angle2", "angle3")
    return model


def dms_to_sca(input_model):
    """
    Transform from ``detector`` to ``sca`` coordinates.

    Parameters
    ----------
    input_model : JwstDataModel
        The input data model.

    Returns
    -------
    model : `~astropy.modeling.core.Model`
        Transform from DMS frame to SCA frame.
    """
    detector = input_model.meta.instrument.detector
    xstart = input_model.meta.subarray.xstart
    ystart = input_model.meta.subarray.ystart
    if xstart is None:
        xstart = 1
    if ystart is None:
        ystart = 1
    # The SCA coordinates are in full frame
    # The inputs are 1-based, remove -1 if/when they are 0-based
    # The outputs must be 1-based because this is what the model expects.
    # If xstart was 0-based and the inputs were 0-based ->
    # Shift(+1)
    subarray2full = models.Shift(xstart - 1) & models.Shift(ystart - 1)
    if detector == "NRS2":
        model = models.Shift(-2047) & models.Shift(-2047) | models.Scale(-1) & models.Scale(-1)
    elif detector == "NRS1":
        model = models.Identity(2)

    # x, y slit_name
    transform = (subarray2full | model) & Identity(1)
    transform.inputs = ("x", "y", "name")
    transform.outputs = ("x", "y", "name")

    return transform


def mask_slit(ymin=-0.55, ymax=0.55):
    """
    Return a model which masks out pixels in a NIRSpec cutout outside the slit.

    Uses ymin, ymax for the slit and the wavelength range to define the location of the slit.

    Parameters
    ----------
    ymin, ymax : float
        The relative min, max boundary of a slit.

    Returns
    -------
    model : `~astropy.modeling.core.Model`
        A model which takes x_slit, y_slit, lam inputs and substitutes the
        values outside the slit with NaN.
    """
    greater_than_ymax = Logical(condition="GT", compareto=ymax, value=np.nan)
    less_than_ymin = Logical(condition="LT", compareto=ymin, value=np.nan)

    model = (
        Mapping((0, 1, 2, 1))
        | Identity(3) & (greater_than_ymax | less_than_ymin | models.Scale(0))
        | Mapping((0, 1, 3, 2, 3))
        | Identity(1)
        & Mapping((0,), n_inputs=2) + Mapping((1,))
        & Mapping((0,), n_inputs=2) + Mapping((1,))
    )
    model.inverse = Identity(3)
    return model


def compute_bounding_box(
    transform, slit_name, wavelength_range, slit_ymin=-0.55, slit_ymax=0.55, refine=True
):
    """
    Compute the bounding box of the projection of a slit/slice on the detector.

    The edges of the slit are used to determine the location
    of the projection of the slit on the detector.
    Because the trace is curved and the wavelength_range may span the
    two detectors, y_min of the projection may be at an arbitrary wavelength.
    The transform is run with a regularly sampled wavelengths to determine y_min.

    Parameters
    ----------
    transform : `astropy.modeling.core.Model`
        The transform from detector to slit.
        `nrs_wcs_set_input` uses "detector to slit", validate_open_slits uses "slit to detector".
    slit_name : int, str, None
        Slit name for which to compute the bounding box.  If None, it is assumed
        the input WCS has already been fixed to a particular slit.
    wavelength_range : tuple
        The wavelength range for the combination of grating and filter.
    slit_ymin : float, optional
        Minimum value for the slit y edge.
    slit_ymax : float, optional
        Maximum value for the slit y edge.
    refine : bool, optional
        If True, the initial bounding box will be refined to limit it to
        ranges with valid wavelengths if possible.

    Returns
    -------
    bbox : tuple
        The bounding box of the projection of the slit on the detector.
    """
    if transform.has_inverse():
        # If the input transform has an inverse, then the transform
        # must be detector to slit and the inverse is slit to detector.
        detector2slit = transform
        slit2detector = detector2slit.inverse
    else:
        # If no inverse is available, the provided transform is slit to detector.
        detector2slit = None
        slit2detector = transform

    lam_min, lam_max = wavelength_range
    step = 1e-10
    nsteps = int((lam_max - lam_min) / step)
    lam_grid = np.linspace(lam_min, lam_max, nsteps)

    def check_range(lower, upper):
        return lower <= upper

    def bbox_from_range(x_range, y_range):
        # The -1 on both is technically because the output of slit2detector is 1-based coordinates.

        # add 10 px margin
        pad_x = (max(0, x_range.min() - 1 - 10) - 0.5, min(2047, x_range.max() - 1 + 10) + 0.5)
        # add 2 px margin
        pad_y = (max(0, y_range.min() - 1 - 2) - 0.5, min(2047, y_range.max() - 1 + 2) + 0.5)

        return pad_x, pad_y

    # Convert FS slit names to numbers
    if isinstance(slit_name, str):
        slit_name = nrs_fs_slit_id(slit_name)

    if slit_name is None:
        x_range_low, y_range_low = slit2detector([0] * nsteps, [slit_ymin] * nsteps, lam_grid)
        x_range_high, y_range_high = slit2detector([0] * nsteps, [slit_ymax] * nsteps, lam_grid)
    else:
        x_range_low, y_range_low, _ = slit2detector(
            slit_name, [0] * nsteps, [slit_ymin] * nsteps, lam_grid
        )
        x_range_high, y_range_high, _ = slit2detector(
            slit_name, [0] * nsteps, [slit_ymax] * nsteps, lam_grid
        )
    x_range = np.hstack((x_range_low, x_range_high))
    y_range = np.hstack((y_range_low, y_range_high))

    # Initial guess for ranges
    bbox = bbox_from_range(x_range, y_range)

    # Run inverse model to narrow range
    if refine and detector2slit is not None and check_range(*bbox[0]) and check_range(*bbox[1]):
        x, y = grid_from_bounding_box(bbox)
        if slit_name is None:
            _, _, lam = detector2slit(x, y)
        else:
            _, _, _, lam = detector2slit(x, y, slit_name)
        valid = np.isfinite(lam)
        if np.any(valid):
            y_range = y[np.isfinite(lam)]
            bbox = bbox_from_range(x_range, y_range)

    return bbox


def generate_compound_bbox(input_model, slits=None, wavelength_range=None, refine=True):
    """
    Generate a compound bounding box for multislit data.

    Parameters
    ----------
    input_model : DataModel
        Input model with WCS set in meta.wcs.
    slits : list or None, optional
        A list of Slit objects.  If not specified, open slits are retrieved
        from the "gwa" to "slit_frame" transform.
    wavelength_range : list or tuple or None, optional
        Wavelength range for the combination of filter and grating.
        If not specified, the range is calculated by calling
        `spectral_order_wrange_from_model`.
    refine : bool, optional
        If True, the initial bounding box will be refined to limit it to
        ranges with valid wavelengths if possible.

    Returns
    -------
    bounding_box : `~astropy.modeling.bounding_box.CompoundBoundingBox`
        Compound bounding box.  Access bounding boxes for individual
        slits with dictionary-like access, keyed on the slit ID.
    """
    if slits is None:
        slits = input_model.meta.wcs.get_transform("gwa", "slit_frame").slits
    wcs_forward_transform = input_model.meta.wcs.forward_transform
    if wavelength_range is None:
        _, wavelength_range = spectral_order_wrange_from_model(input_model)

    bbox_dict = {}

    wcs_forward_transform.inputs = ("x", "y", "name")
    transform = input_model.meta.wcs.get_transform("detector", "slit_frame")
    is_nirspec_ifu = (
        is_nrs_ifu_lamp(input_model) or input_model.meta.exposure.type.lower() == "nrs_ifu"
    )
    if is_nirspec_ifu:
        for slit in slits:
            bb = compute_bounding_box(transform, slit, wavelength_range, refine=refine)
            bbox_dict[slit] = bb
    else:
        for slit in slits:
            bb = compute_bounding_box(
                transform,
                slit.slit_id,
                wavelength_range,
                slit_ymin=slit.ymin,
                slit_ymax=slit.ymax,
                refine=refine,
            )
            bbox_dict[slit.slit_id] = bb

    cbb = mbbox.CompoundBoundingBox.validate(
        wcs_forward_transform, bbox_dict, selector_args=[("name", True)], order="F"
    )

    return cbb


def collimator_to_gwa(reference_files, disperser):
    """
    Transform from collimator to ``gwa`` frame.

    Includes the transforms:
    - through the collimator (going from sky to detector)
    - converting from unitless to directional cosines
    - a 3D rotation before the GWA using th ecorrected disperser angles.

    Parameters
    ----------
    reference_files : dict
        Mapping between reftype (keys) and reference file name (vals).
        Requires the 'collimator' reference file.
    disperser : dict
        A corrected disperser ASDF object.

    Returns
    -------
    model : `~astropy.modeling.core.Model` model.
        Transform from collimator to ``gwa`` frame.
    """
    with CollimatorModel(reference_files["collimator"]) as f:
        collimator = f.model
    angles = [disperser["theta_x"], disperser["theta_y"], disperser["theta_z"], disperser["tilt_y"]]
    rotation = Rotation3DToGWA(angles, axes_order="xyzy", name="rotation")
    u2dircos = Unitless2DirCos(name="unitless2directional_cosines")

    return collimator.inverse | u2dircos | rotation


def get_disperser(input_model, disperserfile):
    """
    Return the disperser data model with the GWA correction applied.

    Parameters
    ----------
    input_model : JwstDataModel
        The input data model.
    disperserfile : str
        The name of the disperser reference file.

    Returns
    -------
    disperser : dict
        The corrected disperser information.
    """
    disperser = DisperserModel(disperserfile)
    xtilt = input_model.meta.instrument.gwa_xtilt
    ytilt = input_model.meta.instrument.gwa_ytilt
    disperser = correct_tilt(disperser, xtilt, ytilt)
    return disperser


def correct_tilt(disperser, xtilt, ytilt):
    """
    Correct the tilt of the grating by a measured grating tilt angle.

    Parameters
    ----------
    disperser : `~jwst.datamodels.DisperserModel`
        Disperser information.
    xtilt : float
        Value of GWAXTILT keyword - angle in arcsec
    ytilt : float
        Value of GWAYTILT keyword - angle in arcsec

    Returns
    -------
    disp : `~jwst.datamodels.DisperserModel`
        Corrected DisperserModel.

    Notes
    -----
    The GWA_XTILT keyword is used to correct the THETA_Y angle.
    The GWA_YTILT keyword is used to correct the THETA_X angle.
    """

    def _get_correction(gwa_tilt, tilt_angle):
        phi_exposure = gwa_tilt.tilt_model(tilt_angle)
        phi_calibrator = gwa_tilt.tilt_model(gwa_tilt.zeroreadings[0])
        del_theta = 0.5 * (phi_exposure - phi_calibrator) / 3600.0  # in deg
        return del_theta

    disp = disperser.copy()
    disperser.close()
    log.info(f"gwa_ytilt is {ytilt} deg")
    log.info(f"gwa_xtilt is {xtilt} deg")

    if xtilt is not None:
        theta_y_correction = _get_correction(disp.gwa_tiltx, xtilt)
        log.info(f"theta_y correction: {theta_y_correction} deg")
        disp["theta_y"] = disp.theta_y + theta_y_correction
    else:
        log.info("gwa_xtilt not applied")
    if ytilt is not None:
        theta_x_correction = _get_correction(disp.gwa_tilty, ytilt)
        log.info(f"theta_x correction: {theta_x_correction} deg")
        disp.theta_x = disp.theta_x + theta_x_correction
    else:
        log.info("gwa_ytilt not applied")
    return disp


def ifu_msa_to_oteip(reference_files):
    """
    Transform from ``msa_frame`` to ``oteip`` for IFU exposures.

    Parameters
    ----------
    reference_files : dict
        Mapping between reftype (keys) and reference file name (vals).
        Requires the 'fore' reference file.

    Returns
    -------
    model : `~astropy.modeling.core.Model` model.
        Transform from MSA to OTEIP.
    """
    with FOREModel(reference_files["fore"]) as f:
        fore = f.model

    msa2fore_mapping = Mapping((0, 1, 2, 2), name="msa2fore_mapping")
    msa2fore_mapping.inverse = Mapping((0, 1, 2, 2), name="fore2msa")
    fore_transform = msa2fore_mapping | fore & Identity(1)
    return fore_transform


def msa_to_oteip(reference_files):
    """
    Transform from ``msa_frame`` to ``oteip`` for non IFU exposures.

    Parameters
    ----------
    reference_files : dict
        Mapping between reftype (keys) and reference file name (vals).
        Requires the 'fore' reference file.

    Returns
    -------
    model : `~astropy.modeling.core.Model` model.
        Transform from MSA to OTEIP.
    """
    with FOREModel(reference_files["fore"]) as f:
        fore = f.model
    msa2fore_mapping = Mapping((0, 1, 2, 2), name="msa2fore_mapping")
    msa2fore_mapping.inverse = Identity(3)
    return msa2fore_mapping | (fore & Identity(1))


def oteip_to_v23(reference_files):
    """
    Transform from ``oteip`` frame to ``v2v3`` frame.

    Parameters
    ----------
    reference_files : dict
        Mapping between reftype (keys) and reference file name (vals).
        Requires the 'ote' reference file.

    Returns
    -------
    model : `~astropy.modeling.core.Model` model.
        Transform from ``oteip`` to ``v2v3`` frame.
    """
    with OTEModel(reference_files["ote"]) as f:
        ote = f.model

    fore2ote_mapping = Identity(3, name="fore2ote_mapping")
    fore2ote_mapping.inverse = Mapping((0, 1, 2, 2))
    # Create the transform to v2/v3/lambda.  The wavelength units up to this point are
    # meters as required by the pipeline but the desired output wavelength units is microns.
    # So we are going to Scale the spectral units by 1e6 (meters -> microns)
    # The spatial units are currently in deg. Converting to arcsec.
    oteip2v23 = fore2ote_mapping | (ote & Scale(1e6))

    return oteip2v23


def create_frames():
    """
    Create the coordinate frames in the NIRSPEC WCS pipeline.

    Returns
    -------
    det, sca, gwa, slit_frame, slicer_frame, msa_frame, oteip, v2v3, v2v3vacorr, world : tuple
        The coordinate frames. Each is a `~gwcs.coordinate_frames.CoordinateFrame` object.
    """
    det = cf.Frame2D(name="detector", axes_order=(0, 1))
    sca = cf.Frame2D(name="sca", axes_order=(0, 1))
    gwa = cf.Frame2D(
        name="gwa", axes_order=(0, 1), unit=(u.rad, u.rad), axes_names=("alpha_in", "beta_in")
    )
    msa_spatial = cf.Frame2D(
        name="msa_spatial", axes_order=(0, 1), unit=(u.m, u.m), axes_names=("x_msa", "y_msa")
    )
    slit_spatial = cf.Frame2D(
        name="slit_spatial", axes_order=(0, 1), unit=("", ""), axes_names=("x_slit", "y_slit")
    )
    slicer_spatial = cf.Frame2D(
        name="slicer_spatial", axes_order=(0, 1), unit=("", ""), axes_names=("x_slicer", "y_slicer")
    )
    sky = cf.CelestialFrame(name="sky", axes_order=(0, 1), reference_frame=coord.ICRS())
    v2v3_spatial = cf.Frame2D(
        name="v2v3_spatial", axes_order=(0, 1), unit=(u.arcsec, u.arcsec), axes_names=("v2", "v3")
    )
    v2v3vacorr_spatial = cf.Frame2D(
        name="v2v3vacorr_spatial",
        axes_order=(0, 1),
        unit=(u.arcsec, u.arcsec),
        axes_names=("v2", "v3"),
    )

    # The oteip_to_v23 incorporates a scale to convert the spectral units from
    # meters to microns.  So the v2v3 output frame will be in u.deg, u.deg, u.micron
    spec = cf.SpectralFrame(
        name="spectral", axes_order=(2,), unit=(u.micron,), axes_names=("wavelength",)
    )
    v2v3 = cf.CompositeFrame([v2v3_spatial, spec], name="v2v3")
    v2v3vacorr = cf.CompositeFrame([v2v3vacorr_spatial, spec], name="v2v3vacorr")
    slit_frame = cf.CompositeFrame([slit_spatial, spec], name="slit_frame")
    slicer_frame = cf.CompositeFrame([slicer_spatial, spec], name="slicer")
    msa_frame = cf.CompositeFrame([msa_spatial, spec], name="msa_frame")
    oteip_spatial = cf.Frame2D(
        name="oteip", axes_order=(0, 1), unit=(u.deg, u.deg), axes_names=("X_OTEIP", "Y_OTEIP")
    )
    oteip = cf.CompositeFrame([oteip_spatial, spec], name="oteip")
    world = cf.CompositeFrame([sky, spec], name="world")
    return det, sca, gwa, slit_frame, slicer_frame, msa_frame, oteip, v2v3, v2v3vacorr, world


def create_imaging_frames():
    """
    Create the coordinate frames in the NIRSPEC WCS pipeline.

    Returns
    -------
    det, sca, gwa, msa, oteip, v2v3, v2v3vacorr, world : tuple
        The coordinate frames. Each is a `~gwcs.coordinate_frames.CoordinateFrame` object.
    """
    det = cf.Frame2D(name="detector", axes_order=(0, 1))
    sca = cf.Frame2D(name="sca", axes_order=(0, 1))
    gwa = cf.Frame2D(
        name="gwa", axes_order=(0, 1), unit=(u.rad, u.rad), axes_names=("alpha_in", "beta_in")
    )
    msa = cf.Frame2D(name="msa", axes_order=(0, 1), unit=(u.m, u.m), axes_names=("x_msa", "y_msa"))
    v2v3 = cf.Frame2D(
        name="v2v3", axes_order=(0, 1), unit=(u.arcsec, u.arcsec), axes_names=("v2", "v3")
    )
    v2v3vacorr = cf.Frame2D(
        name="v2v3vacorr", axes_order=(0, 1), unit=(u.arcsec, u.arcsec), axes_names=("v2", "v3")
    )
    oteip = cf.Frame2D(
        name="oteip", axes_order=(0, 1), unit=(u.deg, u.deg), axes_names=("x_oteip", "y_oteip")
    )
    world = cf.CelestialFrame(name="world", axes_order=(0, 1), reference_frame=coord.ICRS())
    return det, sca, gwa, msa, oteip, v2v3, v2v3vacorr, world


def get_slit_location_model(slitdata):
    """
    Create the transform for the absolute position of a slit on the MSA.

    Parameters
    ----------
    slitdata : ndarray
        An array of shape (5,) with elements:
        slit_id, xcenter, ycenter, xsize, ysize
        This is the slit info in the MSa description file.

    Returns
    -------
    model : `~astropy.modeling.core.Model` model.
        A model which transforms relative position on the slit to
        absolute positions in the quadrant.
        This is later combined with the quadrant model to return
        absolute positions in the MSA.
    """
    num, xcenter, ycenter, xsize, ysize = slitdata
    # fmt: off
    model = models.Scale(xsize) & \
        models.Scale(ysize) | \
        models.Shift(xcenter) & \
        models.Shift(ycenter)
    # fmt: on
    return model


def gwa_to_ymsa(msa2gwa_model, lam_cen=None, slit=None, slit_y_range=None):
    """
    Determine the linear relation d_y(beta_in) for the aperture on the detector.

    Parameters
    ----------
    msa2gwa_model : `astropy.modeling.core.Model`
        The transform from the MSA to the GWA.
    lam_cen : float
        Central wavelength in meters.
    slit : `~stdatamodels.jwst.transforms.models.Slit`
        A Fixed slit or MOS slitlet.
    slit_y_range : tuple or None
        The slit Y-range for Nirspec slits, relative to (0, 0) in the center.
        Used for IFU mode only.

    Returns
    -------
    tab : `~astropy.modeling.Tabular1D`
        A 1D lookup table model.
    """
    nstep = 1000
    if slit is not None:
        ymin, ymax = slit.ymin, slit.ymax
    else:
        # The case of IFU data.
        ymin, ymax = slit_y_range
    dy = np.linspace(ymin, ymax, nstep)
    dx = np.zeros(dy.shape)
    if lam_cen is not None:
        # IFU case where IFUPOST has a wavelength dependent distortion
        cosin_grating_k = msa2gwa_model(dx, dy, [lam_cen] * nstep)
    else:
        cosin_grating_k = msa2gwa_model(dx, dy)
    beta_in = cosin_grating_k[1]

    tab = Tabular1D(points=(beta_in,), lookup_table=dy, bounds_error=False, name="tabular")
    return tab


def _fix_slit_name(transform, slit_name):
    """
    Create a new WCS transform by fixing the slit input to a specific value.

    If the inputs for the transform contain "name", then that input is
    fixed to the provided value.  The output value called "name" is also
    dropped from the output for the transform.

    For the inverse transform, if present, the same operations are performed, except
    that the inputs and outputs are not generally explicitly named.  The "name"
    input and output are assumed to be present, to be either the first or last
    input/output, and to match the ordering in the forward transform.  That is,
    if "name" is the first input and the last output in the forward transform,
    it is assumed to be the last input and the first output in the inverse
    transform.

    If "name" is not present in the input transform or if the transform is
    None, then the transform is simply returned unmodified.

    Parameters
    ----------
    transform : `astropy.modeling.core.Model` or None
        The transform to fix.
    slit_name : int or float
        The slit name to fix to.

    Returns
    -------
    new_transform : `astropy.modeling.core.Model`
        A new transform fixed to the input slit.  The "name" input is not
        required for the new transform, and it is not provided on output.
    """
    # Check if anything needs to be done for this transform
    if transform is None:
        return None

    # Directly pick out the slit-specific model to avoid
    # copying all transforms if possible
    if transform.name == "gwa2slit":
        new_transform = transform.get_model(slit_name)
        new_transform.name = transform.name

        # "name" was the first input and first output; it is now dropped.
        new_transform.inputs = transform.inputs[1:]
        new_transform.outputs = transform.outputs[1:]
        return new_transform
    if transform.name == "slit2msa" or transform.name == "slit2slicer":
        new_transform = transform[0].get_model(slit_name) & Identity(1)
        new_transform.name = transform.name

        # "name" was the first input and last output; it is now dropped.
        new_transform.inputs = transform.inputs[1:]
        new_transform.outputs = transform.outputs[:-1]
        return new_transform

    # Fix the "name" input for any other transform if possible
    if "name" not in transform.inputs:
        return transform

    # Name is present: fix it on input
    fixed = {"name": slit_name}

    # Get a mapping to drop the name on output as well
    output_names = []
    output_order = []
    name_idx = None
    for i, output_name in enumerate(transform.outputs):
        if output_name == "name":
            name_idx = i
        else:
            output_names.append(output_name)
            output_order.append(i)
    mapping = Mapping(tuple(output_order), n_inputs=transform.n_outputs)
    mapping.inverse = Identity(len(output_order))

    # New forward transform with fixed input and mapping
    new_transform = fix_inputs(transform, fixed) | mapping
    new_transform.name = transform.name
    new_transform.outputs = output_names

    # Do the same for the inverse transform, except that "name" is usually
    # not explicitly specified
    if transform.has_inverse():
        # get "name" equivalent in inverse input and outputs - it's either first or last
        n_output = transform.inverse.n_outputs
        if name_idx == 0:
            input_name = transform.inverse.inputs[0]
        else:
            input_name = transform.inverse.inputs[-1]
        output_name_idx = transform.inputs.index("name")
        if output_name_idx != 0:
            output_name_idx = n_output - 1

        # Fix for the input
        fix_inverse = {input_name: slit_name}

        # Mapping for the output
        output_order = tuple([i for i in range(n_output) if i != output_name_idx])
        mapping = Mapping(output_order, n_inputs=n_output)
        mapping.inverse = Identity(len(output_order))

        # Make and assign the new inverse transform
        new_inv_transform = fix_inputs(transform.inverse, fix_inverse) | mapping
        new_transform.inverse = new_inv_transform

    return new_transform


def nrs_fs_slit_id(slit_name):
    """
    Get the slit ID corresponding to a fixed slit name.

    Parameters
    ----------
    slit_name : str
        The name of the slit to identify.

    Returns
    -------
    int
        The standard ID for the slit.  Returns -100 if the slit name was not recognized.
    """
    slit_number = -100 + -1 * FIXED_SLIT_NUMS.get(slit_name, 0)
    return slit_number


def nrs_fs_slit_name(slit_id):
    """
    Get the slit name corresponding to a fixed slit ID.

    Parameters
    ----------
    slit_id : int, float, or str
        The slit ID.  Expected values are integers from -100 to -105.

    Returns
    -------
    str
        The name of the slit corresponding to the slit ID.  If the slit ID was not
        recognized, "NONE" is returned.
    """
    try:
        slit_number = -1 * int(slit_id) - 100
    except (ValueError, TypeError):
        return "NONE"
    for key, value in FIXED_SLIT_NUMS.items():
        if value == slit_number:
            return key
    return "NONE"


def nrs_wcs_set_input(input_model, slit_name):
    """
    Make a WCS object for a specific slit or slice.

    Transforms in the new WCS do not require slit IDs on input
    and do not report slit IDs in the output.

    If there is a compound bounding box set for the input model,
    a bounding box will be set for the slit WCS.  Otherwise,
    the bounding box will be None.

    Parameters
    ----------
    input_model : JwstDataModel
        A datamodel that contains a WCS object for the all open slitlets in
        an observation.
    slit_name : int or str
        Slit.name of an open slit.

    Returns
    -------
    wcsobj : `~gwcs.wcs.WCS`
        WCS object for this slit.
    """
    # Get the full WCS object
    full_wcs = input_model.meta.wcs

    # Convert FS slit names to numbers
    if str(slit_name).upper() in FIXED_SLIT_NUMS.keys():
        slit_id = nrs_fs_slit_id(str(slit_name).upper())
    else:
        slit_id = slit_name

    # Check slit ID to make sure it's present in the slits
    if "gwa" in full_wcs.available_frames:
        ifu_wcs = False
        slit_ids = full_wcs.get_transform("gwa", "slit_frame").slit_ids
    else:
        # assume it's a coordinate-based IFU WCS
        ifu_wcs = True
        slit_ids = list(range(30))
    if slit_id not in slit_ids:
        raise ValueError(f"Input slit name {slit_name} is not present in the input model.")

    # Fix the slit name input for all transforms
    new_pipeline = []
    for i, step in enumerate(full_wcs.pipeline):
        new_transform = _fix_slit_name(step.transform, slit_id)
        if ifu_wcs and i == 0:
            # No name to fix, so the new_transform is the same as the old
            # transform.  For the first transform in the pipeline, deepcopy
            # it so a slice-specific bounding box can be attached.
            new_transform = copy.deepcopy(new_transform)
        new_pipeline.append((step.frame, new_transform))

    # Make a new WCS with the fixed slit name input
    # Output values from transform will not include the slit name.
    slit_wcs = gwcs.WCS(new_pipeline)

    # Add the bounding box
    if hasattr(full_wcs.pipeline[1].transform, "selector"):
        # For coordinate-based IFU WCS, get the bounding box from the
        # selector that holds the slice map
        det2slicer_selector = full_wcs.pipeline[1].transform.selector
        slit_wcs.bounding_box = det2slicer_selector[slit_id + 1].bounding_box
    elif full_wcs.bounding_box is not None:
        # For all other modern WCS, get the bounding box from the
        # compound bounding box in the full WCS
        slit_wcs.bounding_box = full_wcs.bounding_box[slit_id]

    return slit_wcs


def validate_open_slits(input_model, open_slits, reference_files):
    """
    Remove slits which do not project on the detector from the list of open slits.

    For each slit computes the transform from the slit to the detector and
    determines the bounding box.

    Parameters
    ----------
    input_model : JwstDataModel
        The input data model.
    open_slits : list
        List of open slits.
    reference_files : dict
        Mapping between reftype (keys) and reference file name (vals).
        Requires the 'disperser', 'wavelengthrange', 'msa', 'collimator',
        'fpa', and 'camera' reference files

    Returns
    -------
    open_slits : list
        List of open slits that project onto the detector.
    """

    def _is_valid_slit(domain):
        xlow, xhigh = domain[0]
        ylow, yhigh = domain[1]
        if (
            xlow >= 2048
            or ylow >= 2048
            or xhigh <= 0
            or yhigh <= 0
            or xhigh - xlow < 2
            or yhigh - ylow < 1
        ):
            return False
        else:
            return True

    det2dms = dms_to_sca(input_model).inverse[:-1]
    # read models from reference file
    disperser = DisperserModel(reference_files["disperser"])
    disperser = correct_tilt(
        disperser, input_model.meta.instrument.gwa_xtilt, input_model.meta.instrument.gwa_ytilt
    )

    order, wrange = get_spectral_order_wrange(input_model, reference_files["wavelengthrange"])

    input_model.meta.wcsinfo.waverange_start = wrange[0]
    input_model.meta.wcsinfo.waverange_end = wrange[1]
    input_model.meta.wcsinfo.spectral_order = order
    agreq = angle_from_disperser(disperser, input_model)
    # GWA to detector
    # model = (fpa | camera | u2dircos | rotation) & Identity(1) | Mapping((3, 0, 1, 2))
    det2gwa = detector_to_gwa(reference_files, input_model.meta.instrument.detector, disperser)
    gwa2det = det2gwa[:-2].inverse
    # collimator to GWA
    collimator2gwa = collimator_to_gwa(reference_files, disperser)

    # col2det = (Mapping((0, 1, 3)) | collimator2gwa & Identity(1) | Mapping((3, 0, 1, 2)) | agreq |
    #            gwa2det | det2dms)
    col2det = (
        Mapping((0, 1, 3, 2))
        | collimator2gwa & Identity(2)
        | Mapping((3, 0, 1, 2, 4))
        | agreq & Identity(1)
        | gwa2det & Identity(1)
        | det2dms & Identity(1)
    )

    slit2msa = slit_to_msa(open_slits, reference_files["msa"])[0]

    for slit in slit2msa.slits:
        msa2det = slit2msa & Identity(1) | col2det
        bb = compute_bounding_box(msa2det, slit.slit_id, wrange, slit.ymin, slit.ymax)
        valid = _is_valid_slit(bb)
        if not valid:
            log.info(
                f"Removing slit {slit.name} from the list of open slits because the "
                "WCS bounding_box is completely outside the detector."
            )
            idx = np.nonzero([s.name == slit.name for s in open_slits])[0][0]
            open_slits.pop(idx)

    return open_slits


def spectral_order_wrange_from_model(input_model):
    """
    Return the spectral order and wavelength range used in the WCS.

    Parameters
    ----------
    input_model : JwstDataModel
        The data model. Must have been through the assign_wcs step.

    Returns
    -------
    spectral_order : int
        The spectral order.
    wrange : list
        The wavelength range.
    """
    wrange = [input_model.meta.wcsinfo.waverange_start, input_model.meta.wcsinfo.waverange_end]
    spectral_order = input_model.meta.wcsinfo.spectral_order
    return spectral_order, wrange


def nrs_ifu_wcs(input_model):
    """
    Return a list of WCSs for all NIRSPEC IFU slits.

    Parameters
    ----------
    input_model : JwstDataModel
        The data model. Must have passed through the assign_wcs step.

    Returns
    -------
    wcs_list : list
        A list of WCSs for all IFU slits.
    """
    wcs_list = []
    # loop over all IFU slits
    for i in range(30):
        wcs_list.append(nrs_wcs_set_input(input_model, i))
    return wcs_list


def apply_slicemap(input_model, replace_wcs=True):
    """
    Create a pixel-to-slice map and apply it to the WCS.

    By default, the WCS is updated in place in the input model and
    a pixel map is attached in the ``regions`` attribute.  To just
    attach a pixel map, set ``replace_wcs`` to False.

    Parameters
    ----------
    input_model : IFUImageModel
        Input NIRSpec IFU model to be updated.
    replace_wcs : bool
        If False, ``input_model.meta.wcs`` is not modified.
    """
    full_wcs = input_model.meta.wcs

    # Fix the slit name input for initial transforms - the value is not relevant.
    dms2sca = _fix_slit_name(full_wcs.get_transform("detector", "sca"), 0)
    sca2gwa = _fix_slit_name(full_wcs.get_transform("sca", "gwa"), 0)

    # Get the slit-based transforms for slit_frame and slicer, to index into.
    gwa2slit = full_wcs.get_transform("gwa", "slit_frame")
    slit2slicer = full_wcs.get_transform("slit_frame", "slicer")

    # Assume the full detector shape for the regions map and the
    # expected number of IFU slices
    image_shape = (2048, 2048)
    nslice = 30
    regions = np.zeros(image_shape, dtype=np.int32)

    # For each IFU slice, get the bounding box and det2slicer transform
    # and make a pixel to slice map
    transforms = {}
    slice_by_x = {}
    for slit_id in range(nslice):
        bb = full_wcs.bounding_box[slit_id]

        # Construct array indices for pixels in this slice
        x, y = grid_from_bounding_box(bb)
        x_int = x.astype(int)
        y_int = y.astype(int)

        # Get valid wavelengths for the slice
        _, _, lam, _ = full_wcs(x_int, y_int, slit_id)
        valid = np.isfinite(lam)

        # Restrict the slice to valid pixels
        x_int = x_int[valid]
        y_int = y_int[valid]

        # Set the pixel map to the slice value, one-indexed
        # (zero means no transform available)
        regions[y_int, x_int] = slit_id + 1

        # Fix the input for det to slicer transforms by pulling out
        # the specific models needed.
        gwa2slit_by_slice = _fix_slit_name(gwa2slit, slit_id)
        slit2slicer_by_slice = _fix_slit_name(slit2slicer, slit_id)
        new_transform = dms2sca | sca2gwa | gwa2slit_by_slice | slit2slicer_by_slice

        # Bind a bounding box to the transform, including only the valid data
        new_bb = ((x_int.min() - 0.5, x_int.max() + 0.5), (y_int.min() - 0.5, y_int.max() + 0.5))
        bind_bounding_box(new_transform, new_bb, order="F")

        # Keep it for later
        transforms[slit_id + 1] = new_transform

        # Inverse based on slicer x value (detector y in science orientation)
        x_value = np.round(np.nanmean(new_transform(x, y)[0]), 5)
        slice_by_x[x_value] = Mapping((0,), n_inputs=3) | Const1D(slit_id + 1)

    # Attach the slice map to the model
    input_model.regions = regions
    if not replace_wcs:
        # Nothing more to do
        return

    # Slice name mapper for detector pixels
    label_mapper = selector.LabelMapperArray(regions)
    inv_mapper = selector.LabelMapperDict(
        inputs=("x_slice", "y_slice", "lam"),
        mapper=slice_by_x,
        inputs_mapping=Mapping((0,), n_inputs=3),
        atol=1e-4,
    )
    label_mapper.inverse = inv_mapper

    # detector to slicer transform, via a slice label mapper
    det2slicer = selector.RegionsSelector(
        ("x", "y"),
        ("x_slice", "y_slice", "lam"),
        label_mapper=label_mapper,
        selector=transforms,
        name="det2slicer",
    )
    det2slicer.inputs = ("x", "y")
    det2slicer.outputs = ("x_slice", "y_slice", "lam")

    # Make a do-nothing transform to allow a top-level bounding box to be set
    # without a deep copy of the det2slicer transform
    input2det = Identity(2)
    input2det.name = "coord2det"
    input2det.inputs = ("x", "y")
    input2det.outputs = ("x", "y")

    # Fix the slit name input for all further transforms - the value is not relevant.
    slicer_idx = full_wcs.available_frames.index("slicer")
    new_pipeline = [("coordinates", input2det), (full_wcs.pipeline[0].frame, det2slicer)]
    for step in full_wcs.pipeline[slicer_idx:]:
        new_transform = _fix_slit_name(step.transform, 0)
        new_pipeline.append((step.frame, new_transform))

    # Make a new WCS with the slice mapper
    new_wcs = gwcs.WCS(new_pipeline)

    # Attach the new WCS to the model
    input_model.meta.wcs = new_wcs


def _create_ifupost_transform(ifupost_slice):
    """
    Create an IFUPOST transform for a specific slice.

    Parameters
    ----------
    ifupost_slice : `jwst.datamodels.properties.ObjectNode`
        IFUPost transform for a specific slice

    Returns
    -------
    model : `~astropy.modeling.core.Model` model.
        The transform for this slice.
    """
    linear = ifupost_slice.linear
    polyx = ifupost_slice.xpoly
    polyx_dist = ifupost_slice.xpoly_distortion
    polyy = ifupost_slice.ypoly
    polyy_dist = ifupost_slice.ypoly_distortion

    # the chromatic correction is done here
    # the input is Xslicer, Yslicer, lam
    # The wavelength dependent polynomial is
    # expressed as
    # poly_independent(x, y) + poly_dependent(x, y) * lambda
    model_x = (Mapping((0, 1), n_inputs=3) | polyx) + (
        (Mapping((0, 1), n_inputs=3) | polyx_dist) * (Mapping((2,)) | Identity(1))
    )
    model_y = (Mapping((0, 1), n_inputs=3) | polyy) + (
        (Mapping((0, 1), n_inputs=3) | polyy_dist) * (Mapping((2,)) | Identity(1))
    )

    output2poly_mapping = Identity(2, name="ifupost_outmap")
    output2poly_mapping.inverse = Mapping([0, 1, 2, 0, 1, 2])
    input2poly_mapping = Mapping([0, 1, 2, 0, 1, 2], name="ifupost_inmap")
    input2poly_mapping.inverse = Identity(2)

    model_poly = input2poly_mapping | (model_x & model_y) | output2poly_mapping
    model = linear & Identity(1) | model_poly
    return model


def nrs_lamp(input_model, reference_files, slit_y_range):
    """
    Return the appropriate function for lamp data.

    Parameters
    ----------
    input_model : JwstDataModel
        The input data model.
    reference_files : dict
        Mapping between reftype (keys) and reference file name (vals).
        Required files depend on the mode.
    slit_y_range : tuple
        The slit Y-range for Nirspec slits, relative to (0, 0) in the center.

    Returns
    -------
    pipeline : list
        The WCS pipeline, suitable for input into `gwcs.wcs.WCS`.
    """
    lamp_mode = input_model.meta.instrument.lamp_mode
    if isinstance(lamp_mode, str):
        lamp_mode = lamp_mode.lower()
    else:
        lamp_mode = "none"
    if lamp_mode in ["fixedslit", "brightobj"]:
        return slits_wcs(input_model, reference_files, slit_y_range)
    elif lamp_mode == "ifu":
        return ifu(input_model, reference_files, slit_y_range)
    elif lamp_mode == "msaspec":
        return slits_wcs(input_model, reference_files, slit_y_range)
    else:
        return not_implemented_mode(input_model, reference_files, slit_y_range)


exp_type2transform = {
    "nrs_autoflat": slits_wcs,
    "nrs_autowave": nrs_lamp,
    "nrs_brightobj": slits_wcs,
    "nrs_confirm": imaging,
    "nrs_dark": not_implemented_mode,
    "nrs_fixedslit": slits_wcs,
    "nrs_focus": imaging,
    "nrs_ifu": ifu,
    "nrs_image": imaging,
    "nrs_lamp": nrs_lamp,
    "nrs_mimf": imaging,
    "nrs_msaspec": slits_wcs,
    "nrs_msata": imaging,
    "nrs_taconfirm": imaging,
    "nrs_tacq": imaging,
    "nrs_taslit": imaging,
    "nrs_verify": imaging,
    "nrs_wata": imaging,
}<|MERGE_RESOLUTION|>--- conflicted
+++ resolved
@@ -45,11 +45,6 @@
     Rotation3DToGWA,
     Slit,
     Slit2Msa,
-<<<<<<< HEAD
-    Slit2MsaLegacy,
-=======
-    Snell,
->>>>>>> b07bd052
     Unitless2DirCos,
     WavelengthFromGratingEquation,
 )
