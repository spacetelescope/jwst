--- conflicted
+++ resolved
@@ -11,34 +11,4 @@
 __vdate__ = '14-November-2017'
 __author__ = 'Mihai Cara'
 
-<<<<<<< HEAD
-from .tweakreg_step import TweakRegStep
-from . import wcsutils
-from . import imalign
-from . import wcsimage
-from . import matchutils
-from . import tweakreg_step
-from . import linearfit
-
-
-log = logging.getLogger(__name__)
-log.setLevel(logging.DEBUG)
-
-try:
-    from . import chelp
-except ImportError:  # RTD cannot build it
-    log.warning('cannot import chelp')
-
-def help():
-    msg = \
-"""
-The tweakreg package contains the following tasks that allow users
-perform WCS alignment.
-
-tweakreg:
-       align - primary task for performing image alignment
-"""
-    print(msg)
-=======
-from .tweakreg_step import TweakRegStep
->>>>>>> 8c2a835f
+from .tweakreg_step import TweakRegStep