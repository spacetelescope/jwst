"""
JWST pipeline step for image alignment.

:Authors: Mihai Cara

"""
from os import path

from astropy.table import Table
from astropy import units as u
from astropy.coordinates import SkyCoord
from tweakwcs.imalign import align_wcs
from tweakwcs.tpwcs import JWSTgWCS
from tweakwcs.matchutils import TPMatch

# LOCAL
from ..stpipe import Step
from .. import datamodels
from ..assign_wcs.util import update_fits_wcsinfo
from . import astrometric_utils as amutils
from .tweakreg_catalog import make_tweakreg_catalog


def _oxford_or_str_join(str_list):
    nelem = len(str_list)
    if not nelem:
        return 'N/A'
    str_list = list(map(repr, str_list))
    if nelem == 1:
        return str_list
    elif nelem == 2:
        return str_list[0] + ' or ' + str_list[1]
    else:
        return ', '.join(map(repr, str_list[:-1])) + ', or ' + repr(str_list[-1])


SINGLE_GROUP_REFCAT = ['GAIADR2', 'GAIADR1']
_SINGLE_GROUP_REFCAT_STR = _oxford_or_str_join(SINGLE_GROUP_REFCAT)

__all__ = ['TweakRegStep']


class TweakRegStep(Step):
    """
    TweakRegStep: Image alignment based on catalogs of sources detected in
    input images.
    """

    class_alias = "tweakreg"

    spec = f"""
        save_catalogs = boolean(default=False) # Write out catalogs?
        catalog_format = string(default='ecsv') # Catalog output file format
        kernel_fwhm = float(default=2.5) # Gaussian kernel FWHM in pixels
        snr_threshold = float(default=10.0) # SNR threshold above the bkg
        brightest = integer(default=200) # Keep top ``brightest`` objects
        peakmax = float(default=None) # Filter out objects with pixel values >= ``peakmax``
        enforce_user_order = boolean(default=False) # Align images in user specified order?
        expand_refcat = boolean(default=False) # Expand reference catalog with new sources?
        minobj = integer(default=15) # Minimum number of objects acceptable for matching
        searchrad = float(default=2.0) # The search radius in arcsec for a match
        use2dhist = boolean(default=True) # Use 2d histogram to find initial offset?
        separation = float(default=1.0) # Minimum object separation in arcsec
        tolerance = float(default=0.7) # Matching tolerance for xyxymatch in arcsec
        xoffset = float(default=0.0), # Initial guess for X offset in arcsec
        yoffset = float(default=0.0) # Initial guess for Y offset in arcsec
        fitgeometry = option('shift', 'rshift', 'rscale', 'general', default='rshift') # Fitting geometry
        nclip = integer(min=0, default=3) # Number of clipping iterations in fit
        sigma = float(min=0.0, default=3.0) # Clipping limit in sigma units
        align_to_gaia = boolean(default=False)  # Align to GAIA catalog
        gaia_catalog = string(default='GAIADR2')  # Catalog file name or one of: {_SINGLE_GROUP_REFCAT_STR}
        min_gaia = integer(min=0, default=5) # Min number of GAIA sources needed
        save_gaia_catalog = boolean(default=False)  # Write out GAIA catalog as a separate product
        output_use_model = boolean(default=True)  # When saving use `DataModel.meta.filename`
        abs_minobj = integer(default=15) # Minimum number of objects acceptable for matching when performing absolute astrometry
        abs_searchrad = float(default=6.0) # The search radius in arcsec for a match when performing absolute astrometry
<<<<<<< HEAD
        abs_use2dhist = boolean(default=True) # Use 2D histogram to find initial offset when performing absolute astrometry?
        # We encourage setting this parameter to True. Otherwise, xoffset and yoffset will be set to zero.
        abs_separation = float(default=0.1) # Minimum object separation in arcsec when performing absolute astrometry
        abs_tolerance = float(default=0.7) # Matching tolerance for xyxymatch in arcsec when performing absolute astrometry
        abs_fitgeometry = option('shift', 'rshift', 'rscale', 'general', default='rshift')
        # Fitting geometry when performing absolute astrometry
=======
        # We encourage setting this parameter to True. Otherwise, xoffset and yoffset will be set to zero.
        abs_use2dhist = boolean(default=True) # Use 2D histogram to find initial offset when performing absolute astrometry? 
        abs_separation = float(default=0.1) # Minimum object separation in arcsec when performing absolute astrometry
        abs_tolerance = float(default=0.7) # Matching tolerance for xyxymatch in arcsec when performing absolute astrometry
        # Fitting geometry when performing absolute astrometry
        abs_fitgeometry = option('shift', 'rshift', 'rscale', 'general', default='rshift')
>>>>>>> dd8b57cd
        abs_nclip = integer(min=0, default=3) # Number of clipping iterations in fit when performing absolute astrometry
        abs_sigma = float(min=0.0, default=3.0) # Clipping limit in sigma units when performing absolute astrometry
    """

    reference_file_types = []

    def process(self, input):

        try:
            images = datamodels.ModelContainer(input)
        except TypeError as e:
            e.args = ("Input to tweakreg must be a list of DataModels, an "
                      "association, or an already open ModelContainer "
                      "containing one or more DataModels.", ) + e.args[1:]
            raise e

        if self.align_to_gaia:
            # Set expand_refcat to True to eliminate possibility of duplicate
            # entries when aligning to GAIA
            self.expand_refcat = True

        if len(images) == 0:
            raise ValueError("Input must contain at least one image model.")

        # Build the catalogs for input images
        for image_model in images:
            # source finding
            catalog = make_tweakreg_catalog(
                image_model, self.kernel_fwhm, self.snr_threshold,
                brightest=self.brightest, peakmax=self.peakmax
            )

            # filter out sources outside the WCS bounding box
            bb = image_model.meta.wcs.bounding_box
            if bb is not None:
                ((xmin, xmax), (ymin, ymax)) = bb
                xname = 'xcentroid' if 'xcentroid' in catalog.colnames else 'x'
                yname = 'ycentroid' if 'ycentroid' in catalog.colnames else 'y'
                x = catalog[xname]
                y = catalog[yname]
                mask = (x > xmin) & (x < xmax) & (y > ymin) & (y < ymax)
                catalog = catalog[mask]

            filename = image_model.meta.filename
            nsources = len(catalog)
            if nsources == 0:
                self.log.warning('No sources found in {}.'.format(filename))
            else:
                self.log.info('Detected {} sources in {}.'
                              .format(len(catalog), filename))

            if self.save_catalogs:
                catalog_filename = filename.replace(
                    '.fits', '_cat.{}'.format(self.catalog_format)
                )
                if self.catalog_format == 'ecsv':
                    fmt = 'ascii.ecsv'
                elif self.catalog_format == 'fits':
                    # NOTE: The catalog must not contain any 'None' values.
                    #       FITS will also not clobber existing files.
                    fmt = 'fits'
                else:
                    raise ValueError(
                        '\'catalog_format\' must be "ecsv" or "fits".'
                    )
                catalog.write(catalog_filename, format=fmt, overwrite=True)
                self.log.info('Wrote source catalog: {}'
                              .format(catalog_filename))
                image_model.meta.tweakreg_catalog = catalog_filename

            # Temporarily attach catalog to the image model so that it follows
            # the grouping by exposure, to be removed after use below
            image_model.catalog = catalog

        # group images by their "group id":
        grp_img = list(images.models_grouped)

        self.log.info('')
        self.log.info("Number of image groups to be aligned: {:d}."
                      .format(len(grp_img)))
        self.log.info("Image groups:")

        if len(grp_img) == 1 and not self.align_to_gaia:
            self.log.info("* Images in GROUP 1:")
            for im in grp_img[0]:
                self.log.info("     {}".format(im.meta.filename))
            self.log.info('')

            # we need at least two exposures to perform image alignment
            self.log.warning("At least two exposures are required for image "
                             "alignment.")
            self.log.warning("Nothing to do. Skipping 'TweakRegStep'...")
            self.skip = True
            for model in images:
                model.meta.cal_step.tweakreg = "SKIPPED"
                # Remove the attached catalogs
                del model.catalog
            return input

        elif len(grp_img) > 1:

            # create a list of WCS-Catalog-Images Info and/or their Groups:
            imcats = []
            for g in grp_img:
                if len(g) == 0:
                    raise AssertionError("Logical error in the pipeline code.")
                else:
                    group_name = _common_name(g)
                    wcsimlist = list(map(self._imodel2wcsim, g))
                    # Remove the attached catalogs
                    for model in g:
                        del model.catalog
                    self.log.info("* Images in GROUP '{}':".format(group_name))
                    for im in wcsimlist:
                        im.meta['group_id'] = group_name
                        self.log.info("     {}".format(im.meta['name']))
                    imcats.extend(wcsimlist)

            self.log.info('')

            # align images:
            tpmatch = TPMatch(
                searchrad=self.searchrad,
                separation=self.separation,
                use2dhist=self.use2dhist,
                tolerance=self.tolerance,
                xoffset=self.xoffset,
                yoffset=self.yoffset
            )
        # imcats[0].wcs -> updated and improved WCS

            try:
                align_wcs(
                    imcats,
                    refcat=None,
                    enforce_user_order=self.enforce_user_order,
                    expand_refcat=self.expand_refcat,
                    minobj=self.minobj,
                    match=tpmatch,
                    fitgeom=self.fitgeometry,
                    nclip=self.nclip,
                    sigma=(self.sigma, 'rmse')
                )

            except ValueError as e:
                msg = e.args[0]
                if (msg == "Too few input images (or groups of images) with "
                        "non-empty catalogs."):
                    # we need at least two exposures to perform image alignment
                    self.log.warning(msg)
                    self.log.warning("At least two exposures are required for "
                                     "image alignment.")
                    self.log.warning("Nothing to do. Skipping 'TweakRegStep'...")
                    for model in images:
                        model.meta.cal_step.tweakreg = "SKIPPED"
                    if not self.align_to_gaia:
                        self.skip = True
                        return images
                else:
                    raise e

            except RuntimeError as e:
                msg = e.args[0]
                if msg.startswith("Number of output coordinates exceeded allocation"):
                    # we need at least two exposures to perform image alignment
                    self.log.error(msg)
                    self.log.error("Multiple sources within specified tolerance "
                                   "matched to a single reference source. Try to "
                                   "adjust 'tolerance' and/or 'separation' parameters.")
                    self.log.warning("Skipping 'TweakRegStep'...")
                    self.skip = True
                    for model in images:
                        model.meta.cal_step.tweakreg = "SKIPPED"
                    return images
                else:
                    raise e

            for imcat in imcats:
                model = imcat.meta['image_model']
                if model.meta.cal_step.tweakreg == "SKIPPED":
                    continue
                wcs = model.meta.wcs
                twcs = imcat.wcs
                if not self._is_wcs_correction_small(wcs, twcs):
                    # Large corrections are typically a result of source
                    # mis-matching or poorly-conditioned fit. Skip such models.
                    self.log.warning(f"WCS has been tweaked by more than {10 * self.tolerance} arcsec")

                    for model in images:
                        model.meta.cal_step.tweakreg = "SKIPPED"
                    if self.align_to_gaia:
                        self.log.warning("Skipping relative alignment (stage 1)...")
                    else:
                        self.log.warning("Skipping 'TweakRegStep'...")
                        self.skip = True
                        return images

        if self.align_to_gaia:
            # Get catalog of GAIA sources for the field
            #
            # NOTE:  If desired, the pipeline can write out the reference
            #        catalog as a separate product with a name based on
            #        whatever convention is determined by the JWST Cal Working
            #        Group.
            if self.save_gaia_catalog:
                output_name = 'fit_{}_ref.ecsv'.format(self.gaia_catalog.lower())
            else:
                output_name = None

            # initial shift to be used with absolute astrometry
            self.abs_xoffset = 0
            self.abs_yoffset = 0

            self.gaia_catalog = self.gaia_catalog.strip()
            gaia_cat_name = self.gaia_catalog.upper()

            if gaia_cat_name in SINGLE_GROUP_REFCAT:
                ref_cat = amutils.create_astrometric_catalog(
                    images,
                    gaia_cat_name,
                    output=output_name
                )

            elif path.isfile(self.gaia_catalog):
                ref_cat = Table.read(self.gaia_catalog)

            else:
                raise ValueError("'gaia_catalog' must be a path to an "
                                 "existing file name or one of the supported "
                                 f"reference catalogs: {_SINGLE_GROUP_REFCAT_STR}.")

            # Check that there are enough GAIA sources for a reliable/valid fit
            num_ref = len(ref_cat)
            if num_ref < self.min_gaia:
                # Raise Exception here to avoid rest of code in this try block
                self.log.warning(
                    f"Not enough sources ({num_ref}) in the reference catalog "
                    "for the single-group alignment step to perform a fit. "
                    f"Skipping alignment to the {self.gaia_catalog} reference "
                    "catalog!"
                )
            else:
                # align images:
                # Update to separation needed to prevent confusion of sources
                # from overlapping images where centering is not consistent or
                # for the possibility that errors still exist in relative overlap.
                tpmatch_gaia = TPMatch(
                    searchrad=self.abs_searchrad,
                    separation=self.abs_separation,
                    use2dhist=self.abs_use2dhist,
                    tolerance=self.abs_tolerance,
                    xoffset=self.abs_xoffset,
                    yoffset=self.abs_yoffset
                )

                # Set group_id to same value so all get fit as one observation
                # The assigned value, 987654, has been hard-coded to make it
                # easy to recognize when alignment to GAIA was being performed
                # as opposed to the group_id values used for relative alignment
                # earlier in this step.
                for imcat in imcats:
                    imcat.meta['group_id'] = 987654
                    if 'REFERENCE' in imcat.meta['fit_info']['status']:
                        del imcat.meta['fit_info']

                # Perform fit
                align_wcs(
                    imcats,
                    refcat=ref_cat,
                    enforce_user_order=True,
                    expand_refcat=False,
                    minobj=self.abs_minobj,
                    match=tpmatch_gaia,
                    fitgeom=self.abs_fitgeometry,
                    nclip=self.abs_nclip,
                    sigma=(self.abs_sigma, 'rmse')
                )

        for imcat in imcats:
            image_model = imcat.meta['image_model']
            image_model.meta.cal_step.tweakreg = 'COMPLETE'

            # retrieve fit status and update wcs if fit is successful:
            if 'SUCCESS' in imcat.meta.get('fit_info')['status']:

                # Update/create the WCS .name attribute with information
                # on this astrometric fit as the only record that it was
                # successful:
                if self.align_to_gaia:
                    # NOTE: This .name attrib agreed upon by the JWST Cal
                    #       Working Group.
                    #       Current value is merely a place-holder based
                    #       on HST conventions. This value should also be
                    #       translated to the FITS WCSNAME keyword
                    #       IF that is what gets recorded in the archive
                    #       for end-user searches.
                    imcat.wcs.name = "FIT-LVL3-{}".format(self.gaia_catalog)

                image_model.meta.wcs = imcat.wcs

                # Also update FITS representation in input exposures for
                # subsequent reprocessing by the end-user.
                try:
                    update_fits_wcsinfo(
                        image_model,
                        max_pix_error=0.005
                    )
                except (ValueError, RuntimeError) as e:
                    self.log.warning(
                        "Failed to update 'meta.wcsinfo' with FITS SIP "
                        f'approximation. Reported error is:\n"{e.args[0]}"'
                    )

        return images

    def _is_wcs_correction_small(self, wcs, twcs):
        """Check that the newly tweaked wcs hasn't gone off the rails"""
        tolerance = 10.0 * self.tolerance * u.arcsec

        ra, dec = wcs.footprint(axis_type="spatial").T
        tra, tdec = twcs.footprint(axis_type="spatial").T
        skycoord = SkyCoord(ra=ra, dec=dec, unit="deg")
        tskycoord = SkyCoord(ra=tra, dec=tdec, unit="deg")

        separation = skycoord.separation(tskycoord)

        return (separation < tolerance).all()

    def _imodel2wcsim(self, image_model):
        # make sure that we have a catalog:
        if hasattr(image_model, 'catalog'):
            catalog = image_model.catalog
        else:
            catalog = image_model.meta.tweakreg_catalog

        model_name = path.splitext(image_model.meta.filename)[0].strip('_- ')

        if isinstance(catalog, Table):
            if not catalog.meta.get('name', None):
                catalog.meta['name'] = model_name

        else:
            try:
                cat_name = str(catalog)
                catalog = Table.read(catalog, format='ascii.ecsv')
                catalog.meta['name'] = cat_name
            except IOError:
                self.log.error("Cannot read catalog {}".format(catalog))

        if 'xcentroid' in catalog.colnames:
            catalog.rename_column('xcentroid', 'x')
            catalog.rename_column('ycentroid', 'y')

        # create WCSImageCatalog object:
        refang = image_model.meta.wcsinfo.instance
        im = JWSTgWCS(
            wcs=image_model.meta.wcs,
            wcsinfo={'roll_ref': refang['roll_ref'],
                     'v2_ref': refang['v2_ref'],
                     'v3_ref': refang['v3_ref']},
            meta={'image_model': image_model, 'catalog': catalog,
                  'name': model_name}
        )

        return im


def _common_name(group):
    file_names = [path.splitext(im.meta.filename)[0].strip('_- ')
                  for im in group]
    fname_len = list(map(len, file_names))
    assert all(fname_len[0] == length for length in fname_len)
    cn = path.commonprefix(file_names)
    assert cn
    return cn<|MERGE_RESOLUTION|>--- conflicted
+++ resolved
@@ -74,21 +74,12 @@
         output_use_model = boolean(default=True)  # When saving use `DataModel.meta.filename`
         abs_minobj = integer(default=15) # Minimum number of objects acceptable for matching when performing absolute astrometry
         abs_searchrad = float(default=6.0) # The search radius in arcsec for a match when performing absolute astrometry
-<<<<<<< HEAD
-        abs_use2dhist = boolean(default=True) # Use 2D histogram to find initial offset when performing absolute astrometry?
-        # We encourage setting this parameter to True. Otherwise, xoffset and yoffset will be set to zero.
-        abs_separation = float(default=0.1) # Minimum object separation in arcsec when performing absolute astrometry
-        abs_tolerance = float(default=0.7) # Matching tolerance for xyxymatch in arcsec when performing absolute astrometry
-        abs_fitgeometry = option('shift', 'rshift', 'rscale', 'general', default='rshift')
-        # Fitting geometry when performing absolute astrometry
-=======
         # We encourage setting this parameter to True. Otherwise, xoffset and yoffset will be set to zero.
         abs_use2dhist = boolean(default=True) # Use 2D histogram to find initial offset when performing absolute astrometry? 
         abs_separation = float(default=0.1) # Minimum object separation in arcsec when performing absolute astrometry
         abs_tolerance = float(default=0.7) # Matching tolerance for xyxymatch in arcsec when performing absolute astrometry
         # Fitting geometry when performing absolute astrometry
         abs_fitgeometry = option('shift', 'rshift', 'rscale', 'general', default='rshift')
->>>>>>> dd8b57cd
         abs_nclip = integer(min=0, default=3) # Number of clipping iterations in fit when performing absolute astrometry
         abs_sigma = float(min=0.0, default=3.0) # Clipping limit in sigma units when performing absolute astrometry
     """
