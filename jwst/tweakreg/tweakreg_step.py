"""
JWST pipeline step for image alignment.

:Authors: Mihai Cara

"""
from os import path

from astropy.table import Table
from astropy import units as u
from astropy.coordinates import SkyCoord
from tweakwcs.imalign import align_wcs
from tweakwcs.correctors import JWSTWCSCorrector
from tweakwcs.matchutils import XYXYMatch

# LOCAL
from ..stpipe import Step
from .. import datamodels
from ..assign_wcs.util import update_fits_wcsinfo
from . import astrometric_utils as amutils
from .tweakreg_catalog import make_tweakreg_catalog


def _oxford_or_str_join(str_list):
    nelem = len(str_list)
    if not nelem:
        return 'N/A'
    str_list = list(map(repr, str_list))
    if nelem == 1:
        return str_list
    elif nelem == 2:
        return str_list[0] + ' or ' + str_list[1]
    else:
        return ', '.join(map(repr, str_list[:-1])) + ', or ' + repr(str_list[-1])


SINGLE_GROUP_REFCAT = ['GAIADR2', 'GAIADR1']
_SINGLE_GROUP_REFCAT_STR = _oxford_or_str_join(SINGLE_GROUP_REFCAT)

__all__ = ['TweakRegStep']


class TweakRegStep(Step):
    """
    TweakRegStep: Image alignment based on catalogs of sources detected in
    input images.
    """

    class_alias = "tweakreg"

    spec = f"""
        save_catalogs = boolean(default=False) # Write out catalogs?
        catalog_format = string(default='ecsv') # Catalog output file format
        kernel_fwhm = float(default=2.5) # Gaussian kernel FWHM in pixels
        snr_threshold = float(default=10.0) # SNR threshold above the bkg
        brightest = integer(default=200) # Keep top ``brightest`` objects
        peakmax = float(default=None) # Filter out objects with pixel values >= ``peakmax``
        enforce_user_order = boolean(default=False) # Align images in user specified order?
        expand_refcat = boolean(default=False) # Expand reference catalog with new sources?
        minobj = integer(default=15) # Minimum number of objects acceptable for matching
        searchrad = float(default=2.0) # The search radius in arcsec for a match
        use2dhist = boolean(default=True) # Use 2d histogram to find initial offset?
        separation = float(default=1.0) # Minimum object separation in arcsec
        tolerance = float(default=0.7) # Matching tolerance for xyxymatch in arcsec
        xoffset = float(default=0.0), # Initial guess for X offset in arcsec
        yoffset = float(default=0.0) # Initial guess for Y offset in arcsec
        fitgeometry = option('shift', 'rshift', 'rscale', 'general', default='rshift') # Fitting geometry
        nclip = integer(min=0, default=3) # Number of clipping iterations in fit
        sigma = float(min=0.0, default=3.0) # Clipping limit in sigma units
        align_to_gaia = boolean(default=False)  # Align to GAIA catalog
        gaia_catalog = string(default='GAIADR2')  # Catalog file name or one of: {_SINGLE_GROUP_REFCAT_STR}
        min_gaia = integer(min=0, default=5) # Min number of GAIA sources needed
        save_gaia_catalog = boolean(default=False)  # Write out GAIA catalog as a separate product
        output_use_model = boolean(default=True)  # When saving use `DataModel.meta.filename`
        abs_minobj = integer(default=15) # Minimum number of objects acceptable for matching when performing absolute astrometry
        abs_searchrad = float(default=6.0) # The search radius in arcsec for a match when performing absolute astrometry
        # We encourage setting this parameter to True. Otherwise, xoffset and yoffset will be set to zero.
        abs_use2dhist = boolean(default=True) # Use 2D histogram to find initial offset when performing absolute astrometry?
        abs_separation = float(default=0.1) # Minimum object separation in arcsec when performing absolute astrometry
        abs_tolerance = float(default=0.7) # Matching tolerance for xyxymatch in arcsec when performing absolute astrometry
        # Fitting geometry when performing absolute astrometry
        abs_fitgeometry = option('shift', 'rshift', 'rscale', 'general', default='rshift')
        abs_nclip = integer(min=0, default=3) # Number of clipping iterations in fit when performing absolute astrometry
        abs_sigma = float(min=0.0, default=3.0) # Clipping limit in sigma units when performing absolute astrometry
    """

    reference_file_types = []

    def process(self, input):

        try:
            images = datamodels.ModelContainer(input)
        except TypeError as e:
            e.args = ("Input to tweakreg must be a list of DataModels, an "
                      "association, or an already open ModelContainer "
                      "containing one or more DataModels.", ) + e.args[1:]
            raise e

        if self.align_to_gaia:
            # Set expand_refcat to True to eliminate possibility of duplicate
            # entries when aligning to GAIA
            self.expand_refcat = True

        if len(images) == 0:
            raise ValueError("Input must contain at least one image model.")

        # Build the catalogs for input images
        for image_model in images:
            # source finding
            catalog = make_tweakreg_catalog(
                image_model, self.kernel_fwhm, self.snr_threshold,
                brightest=self.brightest, peakmax=self.peakmax
            )

            # filter out sources outside the WCS bounding box
            bb = image_model.meta.wcs.bounding_box
            if bb is not None:
                ((xmin, xmax), (ymin, ymax)) = bb
                xname = 'xcentroid' if 'xcentroid' in catalog.colnames else 'x'
                yname = 'ycentroid' if 'ycentroid' in catalog.colnames else 'y'
                x = catalog[xname]
                y = catalog[yname]
                mask = (x > xmin) & (x < xmax) & (y > ymin) & (y < ymax)
                catalog = catalog[mask]

            filename = image_model.meta.filename
            nsources = len(catalog)
            if nsources == 0:
                self.log.warning('No sources found in {}.'.format(filename))
            else:
                self.log.info('Detected {} sources in {}.'
                              .format(len(catalog), filename))

            if self.save_catalogs:
                catalog_filename = filename.replace(
                    '.fits', '_cat.{}'.format(self.catalog_format)
                )
                if self.catalog_format == 'ecsv':
                    fmt = 'ascii.ecsv'
                elif self.catalog_format == 'fits':
                    # NOTE: The catalog must not contain any 'None' values.
                    #       FITS will also not clobber existing files.
                    fmt = 'fits'
                else:
                    raise ValueError(
                        '\'catalog_format\' must be "ecsv" or "fits".'
                    )
                catalog.write(catalog_filename, format=fmt, overwrite=True)
                self.log.info('Wrote source catalog: {}'
                              .format(catalog_filename))
                image_model.meta.tweakreg_catalog = catalog_filename

            # Temporarily attach catalog to the image model so that it follows
            # the grouping by exposure, to be removed after use below
            image_model.catalog = catalog

        # group images by their "group id":
        grp_img = list(images.models_grouped)

        self.log.info('')
        self.log.info("Number of image groups to be aligned: {:d}."
                      .format(len(grp_img)))
        self.log.info("Image groups:")

        if len(grp_img) == 1 and not self.align_to_gaia:
            self.log.info("* Images in GROUP 1:")
            for im in grp_img[0]:
                self.log.info("     {}".format(im.meta.filename))
            self.log.info('')

            # we need at least two exposures to perform image alignment
            self.log.warning("At least two exposures are required for image "
                             "alignment.")
            self.log.warning("Nothing to do. Skipping 'TweakRegStep'...")
            self.skip = True
            for model in images:
                model.meta.cal_step.tweakreg = "SKIPPED"
                # Remove the attached catalogs
                del model.catalog
            return input

        elif len(grp_img) > 1:

            # create a list of WCS-Catalog-Images Info and/or their Groups:
            imcats = []
            for g in grp_img:
                if len(g) == 0:
                    raise AssertionError("Logical error in the pipeline code.")
                else:
                    group_name = _common_name(g)
                    wcsimlist = list(map(self._imodel2wcsim, g))
                    # Remove the attached catalogs
                    for model in g:
                        del model.catalog
                    self.log.info("* Images in GROUP '{}':".format(group_name))
                    for im in wcsimlist:
                        im.meta['group_id'] = group_name
                        self.log.info("     {}".format(im.meta['name']))
                    imcats.extend(wcsimlist)

            self.log.info('')

            # align images:
            xyxymatch = XYXYMatch(
                searchrad=self.searchrad,
                separation=self.separation,
                use2dhist=self.use2dhist,
                tolerance=self.tolerance,
                xoffset=self.xoffset,
                yoffset=self.yoffset
            )

            try:
                align_wcs(
                    imcats,
                    refcat=None,
                    enforce_user_order=self.enforce_user_order,
                    expand_refcat=self.expand_refcat,
                    minobj=self.minobj,
                    match=xyxymatch,
                    fitgeom=self.fitgeometry,
                    nclip=self.nclip,
                    sigma=(self.sigma, 'rmse')
                )

            except ValueError as e:
                msg = e.args[0]
                if (msg == "Too few input images (or groups of images) with "
                        "non-empty catalogs."):
                    # we need at least two exposures to perform image alignment
                    self.log.warning(msg)
                    self.log.warning("At least two exposures are required for "
                                     "image alignment.")
                    self.log.warning("Nothing to do. Skipping 'TweakRegStep'...")
                    for model in images:
                        model.meta.cal_step.tweakreg = "SKIPPED"
                    if not self.align_to_gaia:
                        self.skip = True
                        return images
                else:
                    raise e

            except RuntimeError as e:
                msg = e.args[0]
                if msg.startswith("Number of output coordinates exceeded allocation"):
                    # we need at least two exposures to perform image alignment
                    self.log.error(msg)
                    self.log.error("Multiple sources within specified tolerance "
                                   "matched to a single reference source. Try to "
                                   "adjust 'tolerance' and/or 'separation' parameters.")
                    self.log.warning("Skipping 'TweakRegStep'...")
                    self.skip = True
                    for model in images:
                        model.meta.cal_step.tweakreg = "SKIPPED"
                    return images
                else:
                    raise e

            for imcat in imcats:
                model = imcat.meta['image_model']
                if model.meta.cal_step.tweakreg == "SKIPPED":
                    continue
                wcs = model.meta.wcs
                twcs = imcat.wcs
                if not self._is_wcs_correction_small(wcs, twcs):
                    # Large corrections are typically a result of source
                    # mis-matching or poorly-conditioned fit. Skip such models.
                    self.log.warning(f"WCS has been tweaked by more than {10 * self.tolerance} arcsec")

                    for model in images:
                        model.meta.cal_step.tweakreg = "SKIPPED"
                    if self.align_to_gaia:
                        self.log.warning("Skipping relative alignment (stage 1)...")
                    else:
                        self.log.warning("Skipping 'TweakRegStep'...")
                        self.skip = True
                        return images

        if self.align_to_gaia:
            # Get catalog of GAIA sources for the field
            #
            # NOTE:  If desired, the pipeline can write out the reference
            #        catalog as a separate product with a name based on
            #        whatever convention is determined by the JWST Cal Working
            #        Group.
            if self.save_gaia_catalog:
                output_name = 'fit_{}_ref.ecsv'.format(self.gaia_catalog.lower())
            else:
                output_name = None

            # initial shift to be used with absolute astrometry
            self.abs_xoffset = 0
            self.abs_yoffset = 0

            self.gaia_catalog = self.gaia_catalog.strip()
            gaia_cat_name = self.gaia_catalog.upper()

            if gaia_cat_name in SINGLE_GROUP_REFCAT:
                ref_cat = amutils.create_astrometric_catalog(
                    images,
                    gaia_cat_name,
                    output=output_name
                )

            elif path.isfile(self.gaia_catalog):
                ref_cat = Table.read(self.gaia_catalog)

            else:
                raise ValueError("'gaia_catalog' must be a path to an "
                                 "existing file name or one of the supported "
                                 f"reference catalogs: {_SINGLE_GROUP_REFCAT_STR}.")

            # Check that there are enough GAIA sources for a reliable/valid fit
            num_ref = len(ref_cat)
            if num_ref < self.min_gaia:
                # Raise Exception here to avoid rest of code in this try block
                self.log.warning(
                    f"Not enough sources ({num_ref}) in the reference catalog "
                    "for the single-group alignment step to perform a fit. "
                    f"Skipping alignment to the {self.gaia_catalog} reference "
                    "catalog!"
                )
            else:
                # align images:
                # Update to separation needed to prevent confusion of sources
                # from overlapping images where centering is not consistent or
                # for the possibility that errors still exist in relative overlap.
<<<<<<< HEAD
                tpmatch_gaia = TPMatch(
                    searchrad=self.abs_searchrad,
                    separation=self.abs_separation,
                    use2dhist=self.abs_use2dhist,
                    tolerance=self.abs_tolerance,
                    xoffset=self.abs_xoffset,
                    yoffset=self.abs_yoffset
=======
                xyxymatch_gaia = XYXYMatch(
                    searchrad=self.searchrad * 3.0,
                    separation=self.separation / 10.0,
                    use2dhist=self.use2dhist,
                    tolerance=self.tolerance,
                    xoffset=0.0,
                    yoffset=0.0
>>>>>>> d6782fbe
                )

                # Set group_id to same value so all get fit as one observation
                # The assigned value, 987654, has been hard-coded to make it
                # easy to recognize when alignment to GAIA was being performed
                # as opposed to the group_id values used for relative alignment
                # earlier in this step.
                for imcat in imcats:
                    imcat.meta['group_id'] = 987654
                    if 'REFERENCE' in imcat.meta['fit_info']['status']:
                        del imcat.meta['fit_info']

                # Perform fit
                align_wcs(
                    imcats,
                    refcat=ref_cat,
                    enforce_user_order=True,
                    expand_refcat=False,
<<<<<<< HEAD
                    minobj=self.abs_minobj,
                    match=tpmatch_gaia,
                    fitgeom=self.abs_fitgeometry,
                    nclip=self.abs_nclip,
                    sigma=(self.abs_sigma, 'rmse')
=======
                    minobj=self.minobj,
                    match=xyxymatch_gaia,
                    fitgeom=self.fitgeometry,
                    nclip=self.nclip,
                    sigma=(self.sigma, 'rmse')
>>>>>>> d6782fbe
                )

        for imcat in imcats:
            image_model = imcat.meta['image_model']
            image_model.meta.cal_step.tweakreg = 'COMPLETE'

            # retrieve fit status and update wcs if fit is successful:
            if 'SUCCESS' in imcat.meta.get('fit_info')['status']:

                # Update/create the WCS .name attribute with information
                # on this astrometric fit as the only record that it was
                # successful:
                if self.align_to_gaia:
                    # NOTE: This .name attrib agreed upon by the JWST Cal
                    #       Working Group.
                    #       Current value is merely a place-holder based
                    #       on HST conventions. This value should also be
                    #       translated to the FITS WCSNAME keyword
                    #       IF that is what gets recorded in the archive
                    #       for end-user searches.
                    imcat.wcs.name = "FIT-LVL3-{}".format(self.gaia_catalog)

                image_model.meta.wcs = imcat.wcs

                # Also update FITS representation in input exposures for
                # subsequent reprocessing by the end-user.
                try:
                    update_fits_wcsinfo(
                        image_model,
                        max_pix_error=0.005
                    )
                except (ValueError, RuntimeError) as e:
                    self.log.warning(
                        "Failed to update 'meta.wcsinfo' with FITS SIP "
                        f'approximation. Reported error is:\n"{e.args[0]}"'
                    )

        return images

    def _is_wcs_correction_small(self, wcs, twcs):
        """Check that the newly tweaked wcs hasn't gone off the rails"""
        tolerance = 10.0 * self.tolerance * u.arcsec

        ra, dec = wcs.footprint(axis_type="spatial").T
        tra, tdec = twcs.footprint(axis_type="spatial").T
        skycoord = SkyCoord(ra=ra, dec=dec, unit="deg")
        tskycoord = SkyCoord(ra=tra, dec=tdec, unit="deg")

        separation = skycoord.separation(tskycoord)

        return (separation < tolerance).all()

    def _imodel2wcsim(self, image_model):
        # make sure that we have a catalog:
        if hasattr(image_model, 'catalog'):
            catalog = image_model.catalog
        else:
            catalog = image_model.meta.tweakreg_catalog

        model_name = path.splitext(image_model.meta.filename)[0].strip('_- ')

        if isinstance(catalog, Table):
            if not catalog.meta.get('name', None):
                catalog.meta['name'] = model_name

        else:
            try:
                cat_name = str(catalog)
                catalog = Table.read(catalog, format='ascii.ecsv')
                catalog.meta['name'] = cat_name
            except IOError:
                self.log.error("Cannot read catalog {}".format(catalog))

        if 'xcentroid' in catalog.colnames:
            catalog.rename_column('xcentroid', 'x')
            catalog.rename_column('ycentroid', 'y')

        # create WCSImageCatalog object:
        refang = image_model.meta.wcsinfo.instance
        im = JWSTWCSCorrector(
            wcs=image_model.meta.wcs,
            wcsinfo={'roll_ref': refang['roll_ref'],
                     'v2_ref': refang['v2_ref'],
                     'v3_ref': refang['v3_ref']},
            meta={'image_model': image_model, 'catalog': catalog,
                  'name': model_name}
        )

        return im


def _common_name(group):
    file_names = [path.splitext(im.meta.filename)[0].strip('_- ')
                  for im in group]
    fname_len = list(map(len, file_names))
    assert all(fname_len[0] == length for length in fname_len)
    cn = path.commonprefix(file_names)
    assert cn
    return cn<|MERGE_RESOLUTION|>--- conflicted
+++ resolved
@@ -325,23 +325,13 @@
                 # Update to separation needed to prevent confusion of sources
                 # from overlapping images where centering is not consistent or
                 # for the possibility that errors still exist in relative overlap.
-<<<<<<< HEAD
-                tpmatch_gaia = TPMatch(
+                xyxymatch_gaia = XYXYMatch(
                     searchrad=self.abs_searchrad,
                     separation=self.abs_separation,
                     use2dhist=self.abs_use2dhist,
                     tolerance=self.abs_tolerance,
                     xoffset=self.abs_xoffset,
                     yoffset=self.abs_yoffset
-=======
-                xyxymatch_gaia = XYXYMatch(
-                    searchrad=self.searchrad * 3.0,
-                    separation=self.separation / 10.0,
-                    use2dhist=self.use2dhist,
-                    tolerance=self.tolerance,
-                    xoffset=0.0,
-                    yoffset=0.0
->>>>>>> d6782fbe
                 )
 
                 # Set group_id to same value so all get fit as one observation
@@ -360,19 +350,11 @@
                     refcat=ref_cat,
                     enforce_user_order=True,
                     expand_refcat=False,
-<<<<<<< HEAD
                     minobj=self.abs_minobj,
-                    match=tpmatch_gaia,
+                    match=xyxymatch_gaia,
                     fitgeom=self.abs_fitgeometry,
                     nclip=self.abs_nclip,
                     sigma=(self.abs_sigma, 'rmse')
-=======
-                    minobj=self.minobj,
-                    match=xyxymatch_gaia,
-                    fitgeom=self.fitgeometry,
-                    nclip=self.nclip,
-                    sigma=(self.sigma, 'rmse')
->>>>>>> d6782fbe
                 )
 
         for imcat in imcats:
