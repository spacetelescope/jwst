import json
import os
from contextlib import nullcontext
from copy import deepcopy

import asdf
import numpy as np
from numpy.testing import assert_allclose
import pytest
from astropy.wcs import WCS
from astropy.modeling.models import Shift
from astropy.table import Table
from astropy.utils.data import get_pkg_data_filename
from photutils.utils import NoDetectionsWarning
from gwcs.wcstools import grid_from_bounding_box
from stdatamodels.jwst.datamodels import ImageModel

from jwst.datamodels import ModelContainer
from jwst.tweakreg import tweakreg_step
from jwst.tweakreg import tweakreg_catalog
from stcal.tweakreg.utils import _wcsinfo_from_wcs_transform
from stcal.tweakreg import tweakreg as twk


BKG_LEVEL = 0.001
N_EXAMPLE_SOURCES = 21
N_CUSTOM_SOURCES = 15
REFCAT = "GAIADR3"


@pytest.fixture
def mock_source_catalog():
    columns = ["id", "xcentroid", "ycentroid", "flux"]
    catalog = Table(names=columns, dtype=(int, float, float, float))
    catalog.add_row([1, 100.0, 100.0, 100.0])

    return catalog


@pytest.mark.parametrize("inplace", [True, False])
def test_rename_catalog_columns(mock_source_catalog, inplace):
    """
    Test that a catalog with 'xcentroid' and 'ycentroid' columns
    passed to _renamed_catalog_columns successfully renames those columns
    to 'x' and 'y' (and does so "inplace" modifying the input catalog)
    """
    renamed_catalog = tweakreg_step._rename_catalog_columns(mock_source_catalog)

    # if testing inplace, check the input catalog
    if inplace:
        catalog = mock_source_catalog
    else:
        catalog = renamed_catalog

    assert "xcentroid" not in catalog.colnames
    assert "ycentroid" not in catalog.colnames
    assert "x" in catalog.colnames
    assert "y" in catalog.colnames


@pytest.mark.parametrize("missing", ["x", "y", "xcentroid", "ycentroid"])
def test_rename_catalog_columns_invalid(mock_source_catalog, missing):
    """
    Test that passing a catalog that is missing either "x" or "y"
    (or "xcentroid" and "ycentroid" which is renamed to "x" or "y")
    results in an exception indicating that a required column is missing
    """
    # if the column we want to remove is not in the table, first run
    # rename to rename columns this should add the column we want to remove
    if missing not in mock_source_catalog.colnames:
        tweakreg_step._rename_catalog_columns(mock_source_catalog)
    mock_source_catalog.remove_column(missing)
    with pytest.raises(ValueError, match="catalogs must contain"):
        tweakreg_step._rename_catalog_columns(mock_source_catalog)


@pytest.mark.parametrize("offset, is_good", [(1 / 3600, True), (11 / 3600, False)])
def test_is_wcs_correction_small(offset, is_good):
    """
    Test that the _is_wcs_correction_small method returns True for a small
    wcs correction and False for a "large" wcs correction. The values in this
    test are selected based on the current step default parameters:
        - use2dhist
        - searchrad
        - tolerance
    Changes to the defaults for these parameters will likely require updating the
    values uses for parametrizing this test.
    """
    path = get_pkg_data_filename("data/mosaic_long_i2d_gwcs.asdf", package="jwst.tweakreg.tests")
    with asdf.open(path) as af:
        wcs = af.tree["wcs"]

    # Make a copy and add an offset at the end of the transform
    twcs = deepcopy(wcs)
    step = twcs.pipeline[0]
    step.transform = step.transform | Shift(offset) & Shift(offset)
    twcs.bounding_box = wcs.bounding_box

    step = tweakreg_step.TweakRegStep()
    # TODO: remove 'roundlo' once
    # https://github.com/astropy/photutils/issues/1977 is fixed
    step.roundlo = -1.0e-12

    class FakeCorrector:
        def __init__(self, wcs, original_skycoord):
            self.wcs = wcs
            self._original_skycoord = original_skycoord

        @property
        def meta(self):
            return {"original_skycoord": self._original_skycoord}

    correctors = [FakeCorrector(twcs, twk._wcs_to_skycoord(wcs))]

    if not is_good:
        ctx = pytest.warns(UserWarning, match="WCS has been tweaked by more than")
    else:
        ctx = nullcontext()

    with ctx:
        corr_result = twk._is_wcs_correction_small(correctors)
    assert corr_result is is_good


def test_expected_failure_bad_starfinder():
    model = ImageModel()
    with pytest.raises(ValueError):
<<<<<<< HEAD
        tweakreg_catalog.make_tweakreg_catalog(model, 5.0, 2.5, bkg_boxsize=400, starfinder_name='bad_value')
=======
        tweakreg_catalog.make_tweakreg_catalog(
            model, 5.0, 2.5, bkg_boxsize=400, starfinder_name="bad_value"
        )
>>>>>>> 4f500299


def test_write_catalog(mock_source_catalog, tmp_cwd):
    """
    Covers an issue where catalog write did not respect self.output_dir.
    """

    OUTDIR = "outdir"
    step = tweakreg_step.TweakRegStep()
    os.mkdir(OUTDIR)
    step.output_dir = OUTDIR
    expected_outfile = os.path.join(OUTDIR, "catalog.ecsv")
    step._write_catalog(mock_source_catalog, "catalog.ecsv")

    assert os.path.exists(expected_outfile)


@pytest.fixture()
def example_wcs():
    path = get_pkg_data_filename("data/nrcb1-wcs.asdf", package="jwst.tweakreg.tests")
    with asdf.open(path, lazy_load=False) as af:
        return af.tree["wcs"]


@pytest.fixture()
def example_input(example_wcs):
    m0 = ImageModel((512, 512))

    # add a wcs and wcsinfo
    m0.meta.wcs = example_wcs
    m0.meta.wcsinfo = _wcsinfo_from_wcs_transform(example_wcs)
    m0.meta.wcsinfo.v3yangle = 0.0
    m0.meta.wcsinfo.vparity = -1
    m0.meta.observation.date = "2024-07-10T00:00:00.0"

    # and a few 'sources'
    point_source = np.ones((7,7)) * 0.1
    point_source[1:6, 1:6] = 0.3
    point_source[2:5, 2:5] = 0.5
    point_source[3, 3] = 1.0 

    m0.data[:] = BKG_LEVEL
    n_sources = N_EXAMPLE_SOURCES  # a few more than default minobj
    rng = np.random.default_rng(26)
    xs = rng.choice(50, n_sources, replace=False) * 8 + 10
    ys = rng.choice(50, n_sources, replace=False) * 8 + 10
    for y, x in zip(ys, xs):
<<<<<<< HEAD
        m0.data[y-3:y+4, x-3:x+4] = point_source
=======
        m0.data[y - 2 : y + 3, x - 2 : x + 3] = [
            [0.1, 0.1, 0.2, 0.1, 0.1],
            [0.1, 0.4, 0.6, 0.4, 0.1],
            [0.1, 0.6, 0.8, 0.6, 0.1],
            [0.1, 0.4, 0.6, 0.4, 0.1],
            [0.1, 0.1, 0.2, 0.1, 0.1],
        ]
>>>>>>> 4f500299

    m1 = m0.copy()
    # give each a unique filename
    m0.meta.filename = "some_file_0.fits"
    m1.meta.filename = "some_file_1.fits"
    c = ModelContainer([m0, m1])
    return c


@pytest.mark.parametrize("with_shift", [True, False])
def test_tweakreg_step(example_input, with_shift):
    """
    A simplified unit test for basic operation of the TweakRegStep
    when run with or without a small shift in the input image sources
    """
    if with_shift:
        # shift 9 pixels so that the sources in one of the 2 images
        # appear at different locations (resulting in a correct wcs update)
        example_input[1].data[:-9] = example_input[1].data[9:]
        example_input[1].data[-9:] = BKG_LEVEL

    # assign images to different groups (so they are aligned to each other)
    example_input[0].meta.group_id = "a"
    example_input[1].meta.group_id = "b"

    # make the step with default arguments
    step = tweakreg_step.TweakRegStep()
    # TODO: remove 'roundlo' once
    # https://github.com/astropy/photutils/issues/1977 is fixed
    step.roundlo = -1.0e-12

    # run the step on the example input modified above
    result = step.run(example_input)

    # check that step completed
    with result:
        for model in result:
            assert model.meta.cal_step.tweakreg == "COMPLETE"
            result.shelve(model, modify=False)

        # and that the wcses differ by a small amount due to the shift above
        # by projecting one point through each wcs and comparing the difference
        r0 = result.borrow(0)
        r1 = result.borrow(1)
        abs_delta = abs(r1.meta.wcs(0, 0)[0] - r0.meta.wcs(0, 0)[0])
        result.shelve(r0, 0, modify=False)
        result.shelve(r1, 1, modify=False)
    if with_shift:
        assert abs_delta > 1e-5
    else:
        assert abs_delta < 1e-12


@pytest.mark.parametrize("alignment_type", ["", "abs_"])
def test_src_confusion_pars(example_input, alignment_type):
    # assign images to different groups (so they are aligned to each other)
    example_input[0].meta.group_id = "a"
    example_input[1].meta.group_id = "b"

    # make the step with arguments that may cause source confusion in match
    pars = {
        f"{alignment_type}separation": 1.0,
        f"{alignment_type}tolerance": 1.0,
        "abs_refcat": REFCAT,
        # TODO: remove 'roundlo' once
        # https://github.com/astropy/photutils/issues/1977 is fixed
        "roundlo": -1.0e-12,
    }
    step = tweakreg_step.TweakRegStep(**pars)
    result = step.run(example_input)

    # check that step was skipped
    with result:
        for model in result:
            assert model.meta.cal_step.tweakreg == "SKIPPED"
            result.shelve(model)


@pytest.fixture()
def custom_catalog_path(tmp_path):
    fn = tmp_path / "custom_catalog.ecsv"

    # it's important that the sources here don't match
    # those added in example_input but conform to the input
    # shape, wcs, etc used in example_input
    rng = np.random.default_rng(42)
    n_sources = N_CUSTOM_SOURCES
    xs = rng.choice(50, n_sources, replace=False) * 8 + 10
    ys = rng.choice(50, n_sources, replace=False) * 8 + 10
    catalog = Table(np.vstack((xs, ys)).T, names=["x", "y"], dtype=[float, float])
    catalog.write(fn)
    return fn


@pytest.mark.parametrize(
    "catfile",
    ["no_catfile", "valid_catfile", "invalid_catfile", "empty_catfile_row"],
)
@pytest.mark.parametrize(
    "asn",
    ["no_cat_in_asn", "cat_in_asn", "empty_asn_entry"],
)
@pytest.mark.parametrize(
    "meta",
    ["no_meta", "cat_in_meta", "empty_meta"],
)
@pytest.mark.parametrize("custom", [True, False])
@pytest.mark.slow
def test_custom_catalog(
    custom_catalog_path, example_input, catfile, asn, meta, custom, monkeypatch
):
    """
    Test that TweakRegStep uses a custom catalog provided by the user
    when the correct set of options are provided. The combinations here can be confusing
    and this test attempts to test all likely combinations of:
        - a catalog in a `catfile`
        - a catalog in the asn
        - a catalog in the metadata
    combined with step options:
        - `use_custom_catalogs` (True/False)
        - a "valid" file passed as `catfile`
    """
    example_input[0].meta.group_id = "a"
    example_input[1].meta.group_id = "b"

    # this worked because if use_custom_catalogs was true but
    # catfile was blank tweakreg still uses custom catalogs
    # which in this case is defined in model.meta.tweakreg_catalog
    if meta == "cat_in_meta":
        example_input[0].meta.tweakreg_catalog = str(custom_catalog_path)
    elif meta == "empty_meta":
        example_input[0].meta.tweakreg_catalog = ""

    # write out the ModelContainer and association (so the association table will be loaded)
    for model in example_input:
        model.save(model.meta.filename, dir_path=str(custom_catalog_path.parent))
        model.close()
    asn_data = {
        "asn_id": "foo",
        "asn_pool": "bar",
        "products": [
            {
                "members": [
                    {"expname": m.meta.filename, "exptype": "science"} for m in example_input
                ],
            },
        ],
    }

    if asn == "empty_asn_entry":
        asn_data["products"][0]["members"][0]["tweakreg_catalog"] = ""
    elif asn == "cat_in_asn":
        asn_data["products"][0]["members"][0]["tweakreg_catalog"] = str(custom_catalog_path.name)

    asn_path = custom_catalog_path.parent / "example_input.json"
    with open(asn_path, "w") as f:
        json.dump(asn_data, f)

    # write out a catfile
    if catfile != "no_catfile":
        catfile_path = custom_catalog_path.parent / "catfile.txt"
        with open(catfile_path, "w") as f:
            if catfile == "valid_catfile":
                f.write(f"{example_input[0].meta.filename} {custom_catalog_path.name}")
            elif catfile == "empty_catfile_row":
                f.write(f"{example_input[0].meta.filename}")
            elif catfile == "invalid_catfile":
                pass

    # figure out how many sources to expect for the model in group 'a'
    n_custom_sources = N_EXAMPLE_SOURCES
    if custom:
        if catfile == "valid_catfile":
            # for a 'valid' catfile, expect the custom number
            n_custom_sources = N_CUSTOM_SOURCES
        elif catfile == "no_catfile":
            # since catfile is not defined, now look at asn_
            if asn == "cat_in_asn":
                # for a 'valid' asn entry, expect the custom number
                n_custom_sources = N_CUSTOM_SOURCES
            elif asn == "no_cat_in_asn" and meta == "cat_in_meta":
                n_custom_sources = N_CUSTOM_SOURCES

    kwargs = {
        "use_custom_catalogs": custom,
        # TODO: remove 'roundlo' once
        # https://github.com/astropy/photutils/issues/1977 is fixed
        "roundlo": -1.0e-12,
    }
    if catfile != "no_catfile":
        kwargs["catfile"] = str(catfile_path)

    step = tweakreg_step.TweakRegStep(**kwargs)

    # patch _construct_wcs_corrector to check the correct catalog was loaded
    def patched_construct_wcs_corrector(wcs, wcsinfo, catalog, group_id, _seen=[]):
        # we don't need to continue
        if group_id == "a":
            assert len(catalog) == n_custom_sources
        elif group_id == "b":
            assert len(catalog) == N_EXAMPLE_SOURCES
        _seen.append(wcs)
        if len(_seen) == 2:
            raise ValueError("done testing")
        return None

    monkeypatch.setattr(twk, "construct_wcs_corrector", patched_construct_wcs_corrector)

    with pytest.raises(ValueError, match="done testing"):
        step.run(str(asn_path))


@pytest.mark.parametrize("with_shift", [True, False])
def test_sip_approx(example_input, with_shift):
    """
    Test the output FITS WCS.
    """
    if with_shift:
        # shift 9 pixels so that the sources in one of the 2 images
        # appear at different locations (resulting in a correct wcs update)
        example_input[1].data[:-9] = example_input[1].data[9:]
        example_input[1].data[-9:] = BKG_LEVEL

    # assign images to different groups (so they are aligned to each other)
    example_input[0].meta.group_id = "a"
    example_input[1].meta.group_id = "b"

    # call th step with override SIP approximation parameters
    step = tweakreg_step.TweakRegStep()
    step.sip_approx = True
    step.sip_max_pix_error = 0.1
    step.sip_degree = 3
    step.sip_max_inv_pix_error = 0.1
    step.sip_inv_degree = 3
    step.sip_npoints = 12
    # TODO: remove 'roundlo' once
    # https://github.com/astropy/photutils/issues/1977 is fixed
    step.roundlo = -1.0e-12

    # run the step on the example input modified above
    result = step.run(example_input)

    with result:
        r0 = result.borrow(0)
        r1 = result.borrow(1)
        # output wcs differs by a small amount due to the shift above:
        # project one point through each wcs and compare the difference
        abs_delta = abs(r1.meta.wcs(0, 0)[0] - r0.meta.wcs(0, 0)[0])
        if with_shift:
            assert abs_delta > 1e-5
        else:
            assert abs_delta < 1e-12

        # the first wcs is identical to the input and
        # does not have SIP approximation keywords --
        # they are normally set by assign_wcs
        assert np.allclose(r0.meta.wcs(0, 0)[0], example_input[0].meta.wcs(0, 0)[0])
        for key in ["ap_order", "bp_order"]:
            assert key not in r0.meta.wcsinfo.instance

        # for the second, SIP approximation should be present
        for key in ["ap_order", "bp_order"]:
            assert r1.meta.wcsinfo.instance[key] == 3

        # evaluate fits wcs and gwcs for the approximation, make sure they agree
        wcs_info = r1.meta.wcsinfo.instance
        grid = grid_from_bounding_box(r1.meta.wcs.bounding_box)
        gwcs_ra, gwcs_dec = r1.meta.wcs(*grid)
        fits_wcs = WCS(wcs_info)
        fitswcs_res = fits_wcs.pixel_to_world(*grid)
        result.shelve(r0, 0, modify=False)
        result.shelve(r1, 1, modify=False)

    assert np.allclose(fitswcs_res.ra.deg, gwcs_ra)
    assert np.allclose(fitswcs_res.dec.deg, gwcs_dec)


<<<<<<< HEAD
def test_sourcefinders(example_input):
    """Test that the three source finder options give the same results for high SNR sources."""
    
    model = example_input[0]
    thresh = 10.0 # SNR threshold above the bkg for star finder
    fwhm = 2.5 # Gaussian kernel FWHM in pixels
    iraf = tweakreg_catalog.make_tweakreg_catalog(model, thresh, fwhm, starfinder_name='iraf')
    dao = tweakreg_catalog.make_tweakreg_catalog(model, thresh, fwhm, starfinder_name='dao')
    segm = tweakreg_catalog.make_tweakreg_catalog(model, thresh, fwhm, starfinder_name='segmentation')

    # check that the catalogs have the same number of sources
    assert len(iraf) == len(dao) == len(segm) == N_EXAMPLE_SOURCES
=======
def test_make_tweakreg_catalog(example_input):
    """
    Simple test for the three starfinder options.

    With default parameters, they should all find the N_EXAMPLE_SOURCES very bright sources
    in the image.
    """
    # run the step on the example input modified above
    x, y = [], []
    for finder_name in ["iraf", "dao", "segmentation"]:
        cat = tweakreg_catalog.make_tweakreg_catalog(
            example_input[0],
            10.0,
            2.5,
            starfinder_name=finder_name,
        )
        x.append(np.sort(np.array(cat["xcentroid"])))
        y.append(np.sort(np.array(cat["ycentroid"])))
        # check all sources were found
        assert len(cat) == N_EXAMPLE_SOURCES

    # check the locations are the same to within a small fraction of a pixel
    for j in range(2):
        assert_allclose(x[j], x[j + 1], atol=0.01)
        assert_allclose(y[j], y[j + 1], atol=0.01)


def test_make_tweakreg_catalog_graceful_fail_no_sources(example_input):
    """Test that the catalog creation fails gracefully when no sources are found."""
    # run the step on an input that is completely blank
    example_input[0].data[:] = 0.0
    with pytest.warns(NoDetectionsWarning, match="No sources were found"):
        # run the step on the example input modified above
        cat = tweakreg_catalog.make_tweakreg_catalog(
            example_input[0],
            10.0,
            2.5,
        )

    assert len(cat) == 0
    assert type(cat) == Table


def test_make_tweakreg_catalog_graceful_fail_bad_background(example_input, log_watcher):
    """Test that the catalog creation fails gracefully when the background cannot be determined."""
    watcher = log_watcher(
        "jwst.tweakreg.tweakreg_catalog",
        message="Error determining sky background",
        level="warning",
    )

    example_input[0].dq[:] = 1
    cat = tweakreg_catalog.make_tweakreg_catalog(example_input[0], 10.0, 2.5)

    watcher.assert_seen()
    assert len(cat) == 0
    assert type(cat) == Table
>>>>>>> 4f500299
<|MERGE_RESOLUTION|>--- conflicted
+++ resolved
@@ -11,7 +11,7 @@
 from astropy.modeling.models import Shift
 from astropy.table import Table
 from astropy.utils.data import get_pkg_data_filename
-from photutils.utils import NoDetectionsWarning
+from jwst.tweakreg.tweakreg_catalog import NoCatalogError
 from gwcs.wcstools import grid_from_bounding_box
 from stdatamodels.jwst.datamodels import ImageModel
 
@@ -125,13 +125,9 @@
 def test_expected_failure_bad_starfinder():
     model = ImageModel()
     with pytest.raises(ValueError):
-<<<<<<< HEAD
-        tweakreg_catalog.make_tweakreg_catalog(model, 5.0, 2.5, bkg_boxsize=400, starfinder_name='bad_value')
-=======
         tweakreg_catalog.make_tweakreg_catalog(
             model, 5.0, 2.5, bkg_boxsize=400, starfinder_name="bad_value"
         )
->>>>>>> 4f500299
 
 
 def test_write_catalog(mock_source_catalog, tmp_cwd):
@@ -168,10 +164,10 @@
     m0.meta.observation.date = "2024-07-10T00:00:00.0"
 
     # and a few 'sources'
-    point_source = np.ones((7,7)) * 0.1
+    point_source = np.ones((7, 7)) * 0.1
     point_source[1:6, 1:6] = 0.3
     point_source[2:5, 2:5] = 0.5
-    point_source[3, 3] = 1.0 
+    point_source[3, 3] = 1.0
 
     m0.data[:] = BKG_LEVEL
     n_sources = N_EXAMPLE_SOURCES  # a few more than default minobj
@@ -179,17 +175,7 @@
     xs = rng.choice(50, n_sources, replace=False) * 8 + 10
     ys = rng.choice(50, n_sources, replace=False) * 8 + 10
     for y, x in zip(ys, xs):
-<<<<<<< HEAD
-        m0.data[y-3:y+4, x-3:x+4] = point_source
-=======
-        m0.data[y - 2 : y + 3, x - 2 : x + 3] = [
-            [0.1, 0.1, 0.2, 0.1, 0.1],
-            [0.1, 0.4, 0.6, 0.4, 0.1],
-            [0.1, 0.6, 0.8, 0.6, 0.1],
-            [0.1, 0.4, 0.6, 0.4, 0.1],
-            [0.1, 0.1, 0.2, 0.1, 0.1],
-        ]
->>>>>>> 4f500299
+        m0.data[y - 3 : y + 4, x - 3 : x + 4] = point_source
 
     m1 = m0.copy()
     # give each a unique filename
@@ -467,20 +453,22 @@
     assert np.allclose(fitswcs_res.dec.deg, gwcs_dec)
 
 
-<<<<<<< HEAD
 def test_sourcefinders(example_input):
     """Test that the three source finder options give the same results for high SNR sources."""
-    
+
     model = example_input[0]
-    thresh = 10.0 # SNR threshold above the bkg for star finder
-    fwhm = 2.5 # Gaussian kernel FWHM in pixels
-    iraf = tweakreg_catalog.make_tweakreg_catalog(model, thresh, fwhm, starfinder_name='iraf')
-    dao = tweakreg_catalog.make_tweakreg_catalog(model, thresh, fwhm, starfinder_name='dao')
-    segm = tweakreg_catalog.make_tweakreg_catalog(model, thresh, fwhm, starfinder_name='segmentation')
+    thresh = 10.0  # SNR threshold above the bkg for star finder
+    fwhm = 2.5  # Gaussian kernel FWHM in pixels
+    iraf = tweakreg_catalog.make_tweakreg_catalog(model, thresh, fwhm, starfinder_name="iraf")
+    dao = tweakreg_catalog.make_tweakreg_catalog(model, thresh, fwhm, starfinder_name="dao")
+    segm = tweakreg_catalog.make_tweakreg_catalog(
+        model, thresh, fwhm, starfinder_name="segmentation"
+    )
 
     # check that the catalogs have the same number of sources
     assert len(iraf) == len(dao) == len(segm) == N_EXAMPLE_SOURCES
-=======
+
+
 def test_make_tweakreg_catalog(example_input):
     """
     Simple test for the three starfinder options.
@@ -508,17 +496,17 @@
         assert_allclose(y[j], y[j + 1], atol=0.01)
 
 
-def test_make_tweakreg_catalog_graceful_fail_no_sources(example_input):
+@pytest.mark.parametrize("finder", ["iraf", "dao", "segmentation"])
+def test_make_tweakreg_catalog_graceful_fail_no_sources(example_input, finder):
     """Test that the catalog creation fails gracefully when no sources are found."""
     # run the step on an input that is completely blank
     example_input[0].data[:] = 0.0
-    with pytest.warns(NoDetectionsWarning, match="No sources were found"):
-        # run the step on the example input modified above
-        cat = tweakreg_catalog.make_tweakreg_catalog(
-            example_input[0],
-            10.0,
-            2.5,
-        )
+    cat = tweakreg_catalog.make_tweakreg_catalog(
+        example_input[0],
+        10.0,
+        2.5,
+        starfinder_name=finder,
+    )
 
     assert len(cat) == 0
     assert type(cat) == Table
@@ -537,5 +525,4 @@
 
     watcher.assert_seen()
     assert len(cat) == 0
-    assert type(cat) == Table
->>>>>>> 4f500299
+    assert type(cat) == Table