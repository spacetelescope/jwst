--- conflicted
+++ resolved
@@ -215,30 +215,14 @@
     # 2. test_multichip_alignment_step() does not have access to 'fit_info'
     #    in the meta data and so test_multichip_jwst_alignment() can test
     #    the fit more extensively.
-<<<<<<< HEAD
-    monkeypatch.setattr(tweakreg_step.twk, 'align_wcs', _align_wcs)
-    monkeypatch.setattr(tweakreg_step.TweakRegStep, '_find_sources', _make_tweakreg_catalog)
-
-    w1 = _make_gwcs_wcs(get_pkg_data_filename(
-        "data/wfc3_uvis1.hdr", package="jwst.tweakreg.tests"))
-    imcat1 = JWSTWCSCorrector(w1, {'v2_ref': 0, 'v3_ref': 0, 'roll_ref': 0})
-    data_file = get_pkg_data_filename(
-        "data/wfc3_uvis1.ecsv", package="jwst.tweakreg.tests")
-    imcat1.meta['catalog'] = table.Table.read(
-        data_file,
-        format='ascii.ecsv',
-        delimiter=' ',
-        names=['x', 'y']
-=======
     monkeypatch.setattr(tweakreg_step.twk, "align_wcs", _align_wcs)
-    monkeypatch.setattr(tweakreg_step, "make_tweakreg_catalog", _make_tweakreg_catalog)
+    monkeypatch.setattr(tweakreg_step.TweakRegStep, "_find_sources", _make_tweakreg_catalog)
 
     w1 = _make_gwcs_wcs(get_pkg_data_filename("data/wfc3_uvis1.hdr", package="jwst.tweakreg.tests"))
     imcat1 = JWSTWCSCorrector(w1, {"v2_ref": 0, "v3_ref": 0, "roll_ref": 0})
     data_file = get_pkg_data_filename("data/wfc3_uvis1.ecsv", package="jwst.tweakreg.tests")
     imcat1.meta["catalog"] = table.Table.read(
         data_file, format="ascii.ecsv", delimiter=" ", names=["x", "y"]
->>>>>>> 4f500299
     )
     imcat1.meta["catalog"]["x"] += 1
     imcat1.meta["catalog"]["y"] += 1
@@ -296,14 +280,8 @@
 
 
 def test_multichip_alignment_step_rel(monkeypatch):
-<<<<<<< HEAD
-
-    monkeypatch.setattr(tweakreg_step.twk, 'align_wcs', _align_wcs)
-    monkeypatch.setattr(tweakreg_step.TweakRegStep, '_find_sources', _make_tweakreg_catalog)
-=======
     monkeypatch.setattr(tweakreg_step.twk, "align_wcs", _align_wcs)
-    monkeypatch.setattr(tweakreg_step, "make_tweakreg_catalog", _make_tweakreg_catalog)
->>>>>>> 4f500299
+    monkeypatch.setattr(tweakreg_step.TweakRegStep, "_find_sources", _make_tweakreg_catalog)
 
     # image 1
     w1 = _make_gwcs_wcs(get_pkg_data_filename("data/wfc3_uvis1.hdr", package="jwst.tweakreg.tests"))
@@ -438,13 +416,8 @@
 
 
 def test_multichip_alignment_step_abs(monkeypatch):
-<<<<<<< HEAD
-    monkeypatch.setattr(tweakreg_step.twk, 'align_wcs', _align_wcs)
-    monkeypatch.setattr(tweakreg_step.TweakRegStep, '_find_sources', _make_tweakreg_catalog)
-=======
     monkeypatch.setattr(tweakreg_step.twk, "align_wcs", _align_wcs)
-    monkeypatch.setattr(tweakreg_step, "make_tweakreg_catalog", _make_tweakreg_catalog)
->>>>>>> 4f500299
+    monkeypatch.setattr(tweakreg_step.TweakRegStep, "_find_sources", _make_tweakreg_catalog)
 
     refcat_path = get_pkg_data_filename("data/ref.ecsv", package="jwst.tweakreg.tests")
 
