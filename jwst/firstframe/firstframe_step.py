<<<<<<< HEAD
import gc
from ..stpipe import Step
from . import firstframe_sub
from jwst.lib.basic_utils import use_datamodel, copy_datamodel
=======
from ..stpipe import Step
from . import firstframe_sub
from stdatamodels.jwst import datamodels
>>>>>>> 217d6601


__all__ = ["FirstFrameStep"]


class FirstFrameStep(Step):
    """
    FirstFrameStep: This is a MIRI specific task.  If the number of groups
    is greater than 3, the DO_NOT_USE group data quality flag is added to
    first group.
    """

    class_alias = "firstframe"

    spec = """
    """

<<<<<<< HEAD
    def process(self, input_model):

        # Open the input data model
        with use_datamodel(input_model) as input_model:

            result, input_model = copy_datamodel(input_model, self.parent)

            # check the data is MIRI data
            detector = result.meta.instrument.detector.upper()
            if detector[:3] == 'MIR':
                # Do the firstframe correction subtraction
                result = firstframe_sub.do_correction(result)
            else:
                self.log.warning('First Frame Correction is only for MIRI data')
                self.log.warning('First frame step will be skipped')
                result.meta.cal_step.firstframe = 'SKIPPED'
=======
    def process(self, step_input):

        # Open the input data model
        with datamodels.open(step_input) as input_model:

            # check the data is MIRI data
            detector = input_model.meta.instrument.detector.upper()
            if detector[:3] != 'MIR':
                self.log.warning('First Frame Correction is only for MIRI data')
                self.log.warning('First frame step will be skipped')
                input_model.meta.cal_step.firstframe = 'SKIPPED'
                return input_model

            # Cork on a copy
            result = input_model.copy()

            # Do the firstframe correction subtraction
            result = firstframe_sub.do_correction(result)
>>>>>>> 217d6601

        gc.collect()
        return result<|MERGE_RESOLUTION|>--- conflicted
+++ resolved
@@ -1,13 +1,8 @@
-<<<<<<< HEAD
 import gc
 from ..stpipe import Step
 from . import firstframe_sub
 from jwst.lib.basic_utils import use_datamodel, copy_datamodel
-=======
-from ..stpipe import Step
-from . import firstframe_sub
 from stdatamodels.jwst import datamodels
->>>>>>> 217d6601
 
 
 __all__ = ["FirstFrameStep"]
@@ -25,7 +20,6 @@
     spec = """
     """
 
-<<<<<<< HEAD
     def process(self, input_model):
 
         # Open the input data model
@@ -42,26 +36,6 @@
                 self.log.warning('First Frame Correction is only for MIRI data')
                 self.log.warning('First frame step will be skipped')
                 result.meta.cal_step.firstframe = 'SKIPPED'
-=======
-    def process(self, step_input):
-
-        # Open the input data model
-        with datamodels.open(step_input) as input_model:
-
-            # check the data is MIRI data
-            detector = input_model.meta.instrument.detector.upper()
-            if detector[:3] != 'MIR':
-                self.log.warning('First Frame Correction is only for MIRI data')
-                self.log.warning('First frame step will be skipped')
-                input_model.meta.cal_step.firstframe = 'SKIPPED'
-                return input_model
-
-            # Cork on a copy
-            result = input_model.copy()
-
-            # Do the firstframe correction subtraction
-            result = firstframe_sub.do_correction(result)
->>>>>>> 217d6601
 
         gc.collect()
         return result