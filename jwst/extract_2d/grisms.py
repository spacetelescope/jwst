--- conflicted
+++ resolved
@@ -480,19 +480,8 @@
                 order_model = Const1D(order)
                 order_model.inverse = Const1D(order)
 
-<<<<<<< HEAD
-                tr = inwcs.get_transform("grism_detector", "detector")
-                tr = (
-                    Mapping((0, 1, 0, 0, 0))
-                    | (Shift(xmin) & Shift(ymin) & xcenter_model & ycenter_model & order_model)
-                    | tr
-                )
                 y_slice = slice(to_index(ymin), to_index(ymax) + 1)
                 x_slice = slice(to_index(xmin), to_index(xmax) + 1)
-=======
-                y_slice = slice(_toindex(ymin), _toindex(ymax) + 1)
-                x_slice = slice(_toindex(xmin), _toindex(xmax) + 1)
->>>>>>> 193a78f9
 
                 ext_data = input_model.data[y_slice, x_slice].copy()
                 ext_err = input_model.err[y_slice, x_slice].copy()
