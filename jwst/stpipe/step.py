--- conflicted
+++ resolved
@@ -28,7 +28,6 @@
 from . import crds_client
 from . import log
 from . import utilities
-from .crds_client import exceptions
 from .. import __version_commit__, __version__
 from ..associations.load_as_asn import (LoadAsAssociation, LoadAsLevel2Asn)
 from ..associations.lib.format_template import FormatTemplate
@@ -38,12 +37,6 @@
 from ..lib.class_property import ClassProperty
 from ..lib.suffix import remove_suffix
 
-<<<<<<< HEAD
-=======
-__all__ = ['Step']
-
-
->>>>>>> c46cf927
 class Step():
     """
     Step
