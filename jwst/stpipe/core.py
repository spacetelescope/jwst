"""JWST-specific Step and Pipeline base classes."""

from functools import wraps
import logging
import warnings
import time

from stdatamodels.jwst.datamodels import JwstDataModel
from stdatamodels.jwst import datamodels
from stpipe import crds_client, Step, Pipeline

from jwst import __version_commit__, __version__
from ..lib.suffix import remove_suffix

_LOG_FORMATTER = logging.Formatter(
    "%(asctime)s.%(msecs)03d - %(name)s - %(levelname)s - %(message)s",
    datefmt="%Y-%m-%dT%H:%M:%S",
)
_LOG_FORMATTER.converter = time.gmtime


log = logging.getLogger(__name__)
log.setLevel(logging.DEBUG)


class JwstStep(Step):
    """A JWST pipeline step."""

    spec = """
    output_ext = string(default='.fits')  # Output file type
    """  # noqa: E501

    _log_records_formatter = _LOG_FORMATTER

    @classmethod
    def _datamodels_open(cls, init, **kwargs):
        return datamodels.open(init, **kwargs)

    def load_as_level2_asn(self, obj):
        """
        Load object as an association.

        Loads the specified object into a Level2 association.
        If necessary, prepend `Step.input_dir` to all members.

        Parameters
        ----------
        obj : object
            Object to load as a Level2 association

        Returns
        -------
        association : jwst.associations.lib.rules_level2_base.DMSLevel2bBase
            Association
        """
        # Prevent circular import:
        from ..associations.load_as_asn import LoadAsLevel2Asn
        from ..associations.lib.update_path import update_key_value

        asn = LoadAsLevel2Asn.load(obj, basename=self.output_file)
        update_key_value(asn, "expname", (), mod_func=self.make_input_path)
        return asn

    def load_as_level3_asn(self, obj):
        """
        Load object as an association.

        Loads the specified object into a Level3 association.
        If necessary, prepend `Step.input_dir` to all members.

        Parameters
        ----------
        obj : object
            Object to load as a Level3 association

        Returns
        -------
        association : jwst.associations.lib.rules_level3_base.DMS_Level3_Base
            Association
        """
        # Prevent circular import:
        from ..associations.load_as_asn import LoadAsAssociation
        from ..associations.lib.update_path import update_key_value

        asn = LoadAsAssociation.load(obj)
        update_key_value(asn, "expname", (), mod_func=self.make_input_path)
        return asn

    def finalize_result(self, result, reference_files_used):
        """
        Update the result with the software version and reference files used.

        Parameters
        ----------
        result : `~jwst.datamodels.DataModel`
            The output data model to be updated.
        reference_files_used : list of tuple
            The names and file paths of reference files used.
        """
        if isinstance(result, JwstDataModel):
            result.meta.calibration_software_revision = __version_commit__ or "RELEASE"
            result.meta.calibration_software_version = __version__

            if len(reference_files_used) > 0:
                for ref_name, filename in reference_files_used:
                    if hasattr(result.meta.ref_file, ref_name):
                        getattr(result.meta.ref_file, ref_name).name = filename
                result.meta.ref_file.crds.sw_version = crds_client.get_svn_version()
                result.meta.ref_file.crds.context_used = crds_client.get_context_used(
                    result.crds_observatory
                )
                if self.parent is None:
                    log.info(f"Results used CRDS context: {result.meta.ref_file.crds.context_used}")

<<<<<<< HEAD
=======
            if hasattr(result, 'cal_logs'):
                tmpdict = result.cal_logs.instance
            else:
                tmpdict = dict()
            tmpdict[self.class_alias] = '\n'.join(self._log_records)
            result.cal_logs = tmpdict

>>>>>>> a6f56c99
    def remove_suffix(self, name):
        """
        Remove the suffix if a known suffix is already in name.

        Parameters
        ----------
        name : str
            The name to remove the suffix from.

        Returns
        -------
        name : str
            The name with the suffix removed.
        """
        return remove_suffix(name)

    @wraps(Step.run)
    def run(self, *args, **kwargs):
        """
        Run the step.

        Parameters
        ----------
        *args
            Arguments passed to `stpipe.Step.run`.
        **kwargs
            Keyword arguments passed to `stpipe.Step.run`.

        Returns
        -------
        result : Any
            The step output
        """
        result = super().run(*args, **kwargs)
        if not self.parent:
            log.info(f"Results used jwst version: {__version__}")
        return result

    @wraps(Step.__call__)
    def __call__(self, *args, **kwargs):  # numpydoc ignore=RT01
        """Deprecated method. Use `run` instead."""  # noqa: D401
        if not self.parent:
            warnings.warn(
                "Step.__call__ is deprecated. It is equivalent to Step.run "
                "and is not recommended. See "
                "https://jwst-pipeline.readthedocs.io/en/latest/jwst/"
                "user_documentation/running_pipeline_python.html"
                "#advanced-use-pipeline-run-vs-pipeline-call for more details.",
                UserWarning,
                stacklevel=2,
            )
        return super().__call__(*args, **kwargs)


class JwstPipeline(Pipeline, JwstStep):
    """
    A JWST pipeline.

    JwstPipeline needs to inherit from Pipeline, but also
    be a subclass of JwstStep so that it will pass checks
    when constructing a pipeline using JwstStep class methods.
    """

    def finalize_result(self, result, _reference_files_used):
        """
        Update the result with the software version and reference files used.

        Parameters
        ----------
        result : `~jwst.datamodels.DataModel`
            The output data model to be updated.
        _reference_files_used : list of tuple
            The names and file paths of reference files used.
        """
        if isinstance(result, JwstDataModel):
<<<<<<< HEAD
            log.info(
                "Results used CRDS context: "
                f"{crds_client.get_context_used(result.crds_observatory)}"
            )
=======
            log.info(f"Results used CRDS context: {crds_client.get_context_used(result.crds_observatory)}")

            if hasattr(result, 'cal_logs'):
                tmpdict = result.cal_logs.instance
            else:
                tmpdict = dict()
            tmpdict[self.class_alias] = '\n'.join(self._log_records)

            for _, step in self.step_defs.items():
                if step.class_alias in tmpdict.keys():
                    del tmpdict[step.class_alias]
            result.cal_logs = tmpdict
>>>>>>> a6f56c99
<|MERGE_RESOLUTION|>--- conflicted
+++ resolved
@@ -112,16 +112,13 @@
                 if self.parent is None:
                     log.info(f"Results used CRDS context: {result.meta.ref_file.crds.context_used}")
 
-<<<<<<< HEAD
-=======
-            if hasattr(result, 'cal_logs'):
+            if hasattr(result, "cal_logs"):
                 tmpdict = result.cal_logs.instance
             else:
-                tmpdict = dict()
-            tmpdict[self.class_alias] = '\n'.join(self._log_records)
+                tmpdict = {}
+            tmpdict[self.class_alias] = "\n".join(self._log_records)
             result.cal_logs = tmpdict
 
->>>>>>> a6f56c99
     def remove_suffix(self, name):
         """
         Remove the suffix if a known suffix is already in name.
@@ -197,22 +194,18 @@
             The names and file paths of reference files used.
         """
         if isinstance(result, JwstDataModel):
-<<<<<<< HEAD
             log.info(
                 "Results used CRDS context: "
                 f"{crds_client.get_context_used(result.crds_observatory)}"
             )
-=======
-            log.info(f"Results used CRDS context: {crds_client.get_context_used(result.crds_observatory)}")
-
-            if hasattr(result, 'cal_logs'):
+
+            if hasattr(result, "cal_logs"):
                 tmpdict = result.cal_logs.instance
             else:
-                tmpdict = dict()
-            tmpdict[self.class_alias] = '\n'.join(self._log_records)
+                tmpdict = {}
+            tmpdict[self.class_alias] = "\n".join(self._log_records)
 
             for _, step in self.step_defs.items():
                 if step.class_alias in tmpdict.keys():
                     del tmpdict[step.class_alias]
-            result.cal_logs = tmpdict
->>>>>>> a6f56c99
+            result.cal_logs = tmpdict