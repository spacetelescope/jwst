--- conflicted
+++ resolved
@@ -1,7 +1,6 @@
 """
 Unit tests for background subtraction
 """
-import warnings
 import json
 
 import pytest
@@ -216,14 +215,7 @@
     image = miri_rate_model(data_shape, value=image_value)
     background = miri_rate_model(background_shape, value=background_value)
 
-<<<<<<< HEAD
-    with warnings.catch_warnings():
-        warnings.filterwarnings("ignore", category=AstropyUserWarning,
-                                message="Input data contains invalid values")
-        result = BackgroundStep.call(image, [background])
-=======
     result = BackgroundStep.call(image, [background])
->>>>>>> 3f2cb5f0
 
     assert_allclose(result.data[..., :background_shape[-2], :background_shape[-1]],
                     image_value - background_value)
