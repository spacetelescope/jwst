--- conflicted
+++ resolved
@@ -7,73 +7,6 @@
     return path.abspath(path.expanduser(path.expandvars(filepath)))
 
 
-<<<<<<< HEAD
-# Decorator to indicate slow test
-try:
-    runslow = pytest.mark.skipif(
-        not pytest.config.getoption("--slow"),
-        reason="need --slow option to run"
-    )
-except AttributeError:
-    runslow = pytest.mark.skipif(
-        True,
-        reason=(
-            'Dummy mark. Needs to be defined this way'
-            ' when importing this module not under'
-            ' a pytest run.'
-        )
-    )
-
-# Decorator to indicate TEST_BIGDATA required
-try:
-    require_bigdata = pytest.mark.skipif(
-        not pytest.config.getoption('bigdata'),
-        reason='requires --bigdata'
-    )
-except AttributeError:
-    require_bigdata = pytest.mark.skipif(
-        True,
-        reason=(
-            'Dummy mark. Needs to be defined this way'
-            ' when importing this module not under'
-            ' a pytest run.'
-        )
-    )
-
-
-# Decorator to skip test if running under a TravisCI
-not_under_travis = pytest.mark.skipif(
-    "TRAVIS" in os.environ and os.environ["TRAVIS"] == "true",
-    reason='Temporarily disable due to performance issues'
-)
-
-
-# Decorator to skip if CRDS_CONTEXT is not at lest a certain level.
-def require_crds_context(required_context):
-    """Ensure CRDS context is a certain level
-
-    Parameters
-    ----------
-    level: int
-        The minimal level required
-
-    Returns
-    -------
-    pytest.mark.skipif decorator
-    """
-    current_context_string = crds.get_context_name('jwst')
-    match = re.match('jwst_(\d\d\d\d)\.pmap', current_context_string)
-    current_context = int(match.group(1))
-    return pytest.mark.skipif(
-        current_context < required_context,
-        reason='CRDS context {} less than required context {}'.format(
-            current_context_string, required_context
-        )
-    )
-
-
-=======
->>>>>>> 090ad6b9
 # Check strings based on words using length precision
 def word_precision_check(str1, str2, length=5):
     """Check to strings word-by-word based for word length
